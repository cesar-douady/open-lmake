--- conflicted
+++ resolved
@@ -22,8 +22,6 @@
 #OPT_FLAGS := -O3
 OPT_FLAGS := -O3 -DNDEBUG
 
-<<<<<<< HEAD
-=======
 #^^^^^^^^^^^^^^^^^^^^^^^^^^^^^^^^^^^^^^^^^^^^^^^^^^^^^^^^^^^^^^^^^^^^^^
 #
 
@@ -32,17 +30,13 @@
 WARNING_FLAGS += -Wno-misleading-indentation -Wno-unknown-warning-option -Wno-c2x-extensions
 endif
 
->>>>>>> c4b148af
 # python configuration
 PYTHON := $(shell python3 -c 'import sys ; print(sys.executable)' 2>/dev/null )
 ifeq ($(PYTHON),)
 $(error cannot find python3)
 endif
 
-<<<<<<< HEAD
-=======
 SAN_FLAGS          := $(strip $(ASAN_FLAGS) $(TSAN_FLAGS))
->>>>>>> c4b148af
 SAN                := $(if $(SAN_FLAGS),.san,)
 ASAN               := $(if $(findstring address,$(SAN_FLAGS)),.san,)
 TSAN               := $(if $(findstring thread,$(SAN_FLAGS)),.san,)
