--- conflicted
+++ resolved
@@ -18,17 +18,6 @@
 .PHONY : FORCE
 FORCE : ;
 sys_config.env : FORCE
-<<<<<<< HEAD
-	@if [ ! -f $@ ] ; then                   \
-		echo new $@ ;                        \
-		{	echo PATH=\"$$PATH\"           ; \
-			echo CXX=$$CXX                 ; \
-			echo PYTHON2=$$PYTHON2         ; \
-			echo PYTHON=$$PYTHON           ; \
-			echo SLURM_ROOT=$$SLURM_ROOT   ; \
-			echo LMAKE_FLAGS=$$LMAKE_FLAGS ; \
-		} >$@ ;                              \
-=======
 	@if [ ! -f $@ ] ; then                                                 \
 		echo new $@ ;                                                      \
 		{	echo PATH=\'$$(      echo "$$PATH"      |sed "s:':'\\'':")\' ; \
@@ -38,7 +27,6 @@
 			echo SLURM_ROOT=\'$$(echo "$$SLURM_ROOT"|sed "s:':'\\'':")\' ; \
 			echo LMAKE_FLAGS=$$LMAKE_FLAGS ;                               \
 		} >$@ ;                                                            \
->>>>>>> 25fb796d
 	fi
 
 sys_config.log : _bin/sys_config sys_config.env
