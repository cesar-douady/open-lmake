--- conflicted
+++ resolved
@@ -409,18 +409,6 @@
 		else              sig(dd.sig()) ;
 	}
 	// services
-<<<<<<< HEAD
-	constexpr DepDigestBase& operator|=(DepDigestBase const& other) {            // assumes other has been accessed after us
-		if constexpr (HasBase) SWEAR(Base::operator==(other),*this,other) ;
-		if (+accesses) {
-			SWEAR(is_crc==other.is_crc,*this,other) ;                            // else, cannot make fusion
-			if (is_crc) { if (crc()!=other.crc()) crc({}) ; }                    // destroy info if digests disagree
-			else        { if (sig()!=other.sig()) crc({}) ; }                    // .
-			// parallel is kept untouched as we are the first access
-		} else {
-			crc_sig(other) ;
-			parallel = other.parallel ;
-=======
 	constexpr DepDigestBase& operator|=(DepDigestBase const& ddb) {              // assumes ddb has been accessed after us
 		if constexpr (HasBase) SWEAR(Base::operator==(ddb),*this,ddb) ;
 		if (!accesses) {
@@ -431,7 +419,6 @@
 			else if (is_crc            ) { if (crc()!=ddb.crc()) crc({}) ; }     // .
 			else                         { if (sig()!=ddb.sig()) crc({}) ; }     // .
 			// parallel is kept untouched as ddb follows us
->>>>>>> 3ccb7fcb
 		}
 		dflags   |= ddb.dflags   ;
 		accesses |= ddb.accesses ;
