// This file is part of the open-lmake distribution (git@github.com:cesar-douady/open-lmake.git)
// Copyright (c) 2023 Doliam
// This program is free software: you can redistribute/modify under the terms of the GPL-v3 (https://www.gnu.org/licenses/gpl-3.0.html).
// This program is distributed WITHOUT ANY WARRANTY, without even the implied warranty of MERCHANTABILITY or FITNESS FOR A PARTICULAR PURPOSE.

#include <sys/resource.h>
#include <linux/limits.h> // ARG_MAX

#include "app.hh"
#include "disk.hh"
#include "fd.hh"
#include "hash.hh"
#include "re.hh"
#include "rpc_job.hh"
#include "thread.hh"
#include "time.hh"
#include "trace.hh"

#include "autodep/gather_deps.hh"

using namespace Disk ;
using namespace Hash ;
using namespace Re   ;
using namespace Time ;

static constexpr int NConnectionTrials = 3 ; // number of times to try connect when connecting to server

template<class T> struct PatternDict {
	static constexpr T NotFound = {} ;
	// services
	T const& at(::string const& x) const {
		if ( auto it=knowns.find(x) ; it!=knowns.end() )     return it->second ;
		for( auto const& [p,r] : patterns ) if (+p.match(x)) return r          ;
		/**/                                                 return NotFound   ;
	}
	void add( bool star , ::string const& key , T const& val ) {
		if (star) patterns.emplace_back( RegExpr(key,true/*fast*/,true/*no_group*/) , val ) ;
		else      knowns  .emplace     (         key                                , val ) ;
	}
	// data
	::umap_s<T>       knowns    = {} ;
	::vmap<RegExpr,T> patterns  = {} ;
} ;

ServerSockFd            g_server_fd              ;
GatherDeps              g_gather_deps            { New }        ;
JobRpcReply             g_start_info             ;
::string                g_service_start          ;
::string                g_service_mngt           ;
::string                g_service_end            ;
SeqId                   g_seq_id                 = 0/*garbage*/ ;
JobIdx                  g_job                    = 0/*garbage*/ ;
::atomic<bool>          g_killed                 = false        ; // written by thread S and read by main thread
PatternDict<MatchFlags> g_match_dct              ;
NfsGuard                g_nfs_guard              ;
::umap_s<bool/*phony*/> g_missing_static_targets ;

void kill_thread_func(::stop_token stop) {
	t_thread_key = 'K' ;
	Trace trace("kill_thread_func",g_start_info.kill_sigs) ;
	for( size_t i=0 ;; i++ ) {
		int sig = i<g_start_info.kill_sigs.size() ? g_start_info.kill_sigs[i] : -1 ; // -1 means best effort
		trace("sig",sig) ;
		g_gather_deps.kill(sig) ;
		if (!Delay(1.).sleep_for(stop)) {
			trace("done") ;
			return ;                                                                 // job_exec has ended
		}
	}
}

void kill_job() {
	Trace trace("kill_job") ;
	static ::jthread kill_thread{kill_thread_func} ; // launch job killing procedure while continuing to behave normally
}

bool/*keep_fd*/ handle_server_req( JobServerRpcReq&& jsrr , SlaveSockFd const& ) {
	Trace trace("handle_server_req",jsrr) ;
	switch (jsrr.proc) {
		case JobServerRpcProc::Heartbeat :
			if (jsrr.seq_id!=g_seq_id) {               // report that the job the server tries to connect to no longer exists
				trace("bad_id",g_seq_id,jsrr.seq_id) ;
				try {
					OMsgBuf().send(
						ClientSockFd( g_service_end , NConnectionTrials )
					,	JobRpcReq( JobProc::End , jsrr.seq_id , jsrr.job , {.status=Status::LateLost} )
					) ;
				} catch (::string const& e) {}         // if server is dead, no harm
			}
		break ;
		case JobServerRpcProc::Kill :
			g_killed = true ;
			if (jsrr.seq_id==g_seq_id) kill_job() ;    // else server is not sending its request to us
		break ;
	DF}
	return false ;
}

::pair_s<bool/*ok*/> wash(Pdate start) {
	Trace trace("wash",start,g_start_info.pre_actions) ;
	::pair<vector_s/*unlnks*/,pair_s<bool/*ok*/>/*msg*/> actions = do_file_actions( ::move(g_start_info.pre_actions) , g_nfs_guard , g_start_info.hash_algo ) ;
	trace("unlnks",actions) ;
	if (actions.second.second/*ok*/) for( ::string const& f : actions.first ) g_gather_deps.new_unlnk(start,f) ;
	else                             trace(actions.second) ;
	return actions.second ;
}

::map_ss prepare_env(JobRpcReq& end_report) {
	::map_ss res ;
	::string abs_cwd = g_start_info.autodep_env.root_dir ;
	if (+g_start_info.cwd_s) {
		append_to_string(abs_cwd,'/',g_start_info.cwd_s) ; abs_cwd.pop_back() ;
	}
	res["PWD"        ] = abs_cwd                           ;
	res["ROOT_DIR"   ] = g_start_info.autodep_env.root_dir ;
	res["SEQUENCE_ID"] = to_string(g_seq_id             )  ;
	res["SMALL_ID"   ] = to_string(g_start_info.small_id)  ;
	for( auto& [k,v] : g_start_info.env ) {
		if (v!=EnvPassMrkr) {
			res[k] = env_decode(::move(v)) ;
		} else if (has_env(k)) {                                                                             // if value is special illegal value, use value from environement (typically from slurm)
			::string v = get_env(k) ;
			end_report.dynamic_env.emplace_back(k,env_encode(::copy(v))) ;
			res[k] =                                         ::move(v)   ;
		}
	}
	if ( g_start_info.keep_tmp || !res.contains("TMPDIR") )
		res["TMPDIR"] = mk_abs( g_start_info.autodep_env.tmp_dir , g_start_info.autodep_env.root_dir+'/' ) ; // if we keep tmp, we force the tmp directory
	g_start_info.autodep_env.tmp_dir = res["TMPDIR"] ;
	if (+g_start_info.autodep_env.tmp_view) res["TMPDIR"] = g_start_info.autodep_env.tmp_view ;              // job must use the job view
	//
	Trace trace("prepare_env",res) ;
	//
	try {
		unlnk_inside(g_start_info.autodep_env.tmp_dir) ;                                                     // ensure tmp dir is clean
	} catch (::string const&) {
		try                       { mkdir(g_start_info.autodep_env.tmp_dir) ; }                              // ensure tmp dir exists
		catch (::string const& e) { throw "cannot create tmp dir : "+e ;      }
	}
	return res ;
}

struct Digest {
	::vmap_s<TargetDigest> targets ;
	::vmap_s<DepDigest   > deps    ;
	::vector<NodeIdx     > crcs    ; // index in targets of entry for which we need to compute a crc
	::string               msg     ;
} ;

Digest analyze( bool at_end , bool killed=false ) {
	Trace trace("analyze",STR(at_end),g_gather_deps.accesses.size()) ;
	Digest  res              ; res.deps.reserve(g_gather_deps.accesses.size()) ;                  // typically most of accesses are deps
	NodeIdx prev_parallel_id = 0                                     ;
	Pdate   relax            = Pdate(New)+g_start_info.network_delay ;
	//
	for( auto const& [file,info] : g_gather_deps.accesses ) {
		info.chk() ;
		MatchFlags   flags = g_match_dct.at(file) ;
		AccessDigest ad    = info.digest          ;
		switch (flags.is_target) {
			case Yes   : ad.tflags |= flags.tflags() ; ad.extra_tflags |= flags.extra_tflags() ; break ;
			case No    : ad.dflags |= flags.dflags() ; ad.extra_dflags |= flags.extra_dflags() ; break ;
			case Maybe :                                                                       ; break ;
		DF}
		if (ad.extra_dflags[ExtraDflag::Ignore]) ad.accesses = {} ;                               // if reading and not a dep, file must be adequately washed and hence must be a target
		//
		bool is_dep =
				( flags.is_target!=Yes || ad.extra_tflags[ExtraTflag::ReadIsDep] )
			&&	( +ad.accesses         || ad.dflags      [Dflag     ::Static   ] )                // static deps are deemed read
		;
		// handle deps
		if (is_dep) {
			DepDigest dd { ad.accesses , info.crc_date , ad.dflags } ;
			//
			if ( ad.accesses[Access::Stat] && ad.extra_dflags[ExtraDflag::StatReadData] ) dd.accesses = Accesses::All ;
			//
			dd.parallel      = info.parallel_id && info.parallel_id==prev_parallel_id ;
			prev_parallel_id = info.parallel_id                                       ;
			//
			if ( +dd.accesses && dd.is_date ) {                                                   // try to transform date into crc as far as possible
				if      (                       !info.seen                  ) dd.crc(Crc::None) ; // the whole job has been executed without seeing the file (before possibly writing to it)
				else if (                       !dd.date()                  ) dd.crc({}       ) ; // file was not present initially but was seen, it is incoherent even if not present finally
				else if (                       ad.write!=No                ) {}                  // cannot check stability as we wrote to it, clash will be detecte in server if any
				else if ( FileInfo dfi{file}  ; dfi.date!=dd.date()         ) dd.crc({}       ) ; // file dates are incoherent from first access to end of job, dont know what has been read
				else if (                       !dfi                        ) dd.crc({}       ) ; // file is awkward
				else if ( FileTag t=dfi.tag() ; !Crc::s_sense(dd.accesses,t)) dd.crc(t        ) ; // just record the tag if enough to match (e.g. accesses==Lnk and tag==Reg)
			}
			//vvvvvvvvvvvvvvvvvvvvvvvvvvvv
			res.deps.emplace_back(file,dd) ;
			//^^^^^^^^^^^^^^^^^^^^^^^^^^^^
			trace("dep   ",dd,flags,file) ;
		}
		if (!at_end) continue ;                                                                   // we are handling chk_deps and we only care about deps
		// handle targets
		if (
			ad.write!=No
		||	(	+ad.accesses                                                                      // if no access at all, not a target
			&&	!is_dep
			&&	( ad.tflags[Tflag::Target] || !ad.tflags[Tflag::Incremental] )                    // if not touching an incremental non-official target, forget it
			)
		) {
			if (!info.phony_ok) ad.tflags &= ~Tflag::Phony ;                                      // used to ensure washing is not reported to user as a target
			bool         unlnk = ad.write==Maybe && info.last_confirmed              ;
			TargetDigest td    { .tflags=ad.tflags , .extra_tflags=ad.extra_tflags } ;
			if (is_dep                        ) td.tflags   |= Tflag::Incremental              ;  // if is_dep, previous target state is guaranteed by being a dep, use it
			if (!td.tflags[Tflag::Incremental]) td.polluted  = info.crc_date.seen(ad.accesses) ;
			switch (flags.is_target) {
				case Yes   : break ;
				case Maybe :
					if (unlnk       ) break ;                                                     // it is ok to write and unlink temporary files
					if (ad.write==No) break ;                                                     // it is ok to attempt writing as long as attempt does not succeed
				[[fallthrough]] ;
				case No :
					if (ad.extra_tflags[ExtraTflag::Allow]) break ;                               // it is ok if explicitly allowed by user
					trace("bad access",ad,flags) ;
					if (!info.last_confirmed) append_to_string( res.msg , "maybe "                               ) ;
					/**/                      append_to_string( res.msg , "unexpected "                          ) ;
					if (ad.write==Yes       ) append_to_string( res.msg , "write to "                            ) ;
					else                      append_to_string( res.msg , "unlink "                              ) ;
					if (flags.is_target==No ) append_to_string( res.msg , "dep "                                 ) ;
					/**/                      append_to_string( res.msg , mk_file(file,No|(ad.write==Yes)) , '\n') ;
				break ;
			}
			if (ad.write!=No) {
				// /!\ if a write is interrupted, it may continue past the end of the process when accessing a network disk
				if      ( !info.last_confirmed                )   relax.sleep_until() ;           // no need to optimize (could compute other crcs while waiting) as this is exceptional
				if      ( unlnk                               )   td.crc = Crc::None ;
				else if ( killed || !td.tflags[Tflag::Target] ) { FileInfo fi{file} ; td.crc = Crc(fi.tag()) ; td.date = fi.date ; } // no crc if meaningless
				else                                              res.crcs.emplace_back(res.targets.size()) ;      // record index in res.targets for deferred (parallel) crc computation
			}
			if ( td.tflags[Tflag::Target] && !static_phony(td.tflags) ) {                                          // unless phony, a target loses its official status if not actually produced
				if ( ad.write!=No && info.last_confirmed ) { if (ad.write==Maybe ) td.tflags &= ~Tflag::Target ; }
				else                                       { if (!is_target(file)) td.tflags &= ~Tflag::Target ; }
			}
			if ( td.tflags[Tflag::Target] && td.tflags[Tflag::Static] ) g_missing_static_targets.erase(file) ;
			//vvvvvvvvvvvvvvvvvvvvvvvvvvvvvvv
			res.targets.emplace_back(file,td) ;
			//^^^^^^^^^^^^^^^^^^^^^^^^^^^^^^^
			trace("target",ad,td,file) ;
		}
	}
	trace("done",res.deps.size(),res.targets.size(),res.crcs.size(),res.msg) ;
	return res ;
}

Fd/*reply*/ server_cb(JobExecRpcReq&& jerr) {
	JobRpcReq jrr ;
	if (jerr.proc==JobExecRpcProc::ChkDeps) jrr = JobRpcReq( JobProc::ChkDeps , g_seq_id , g_job , analyze(false/*at_end*/).deps ) ;
	else                                    jrr = JobRpcReq(                    g_seq_id , g_job , ::move(jerr)                  ) ;
	Trace trace("server_cb",jerr.proc,jrr.digest.deps.size()) ;
	ClientSockFd fd{g_service_mngt} ;
	//    vvvvvvvvvvvvvvvvvvvvvv
	try { OMsgBuf().send(fd,jrr) ; }
	//    ^^^^^^^^^^^^^^^^^^^^^^
	catch (...) { return {} ; } // server is dead, do as if there is no server
	return fd ;
}

::vector_s cmd_line() {
	::vector_s cmd_line = ::move(g_start_info.interpreter) ;                                                     // avoid copying as interpreter is used only here
	if ( g_start_info.use_script || (g_start_info.cmd.first.size()+g_start_info.cmd.second.size())>ARG_MAX/2 ) { // env+cmd line must not be larger than ARG_MAX, keep some margin for env
		::string cmd_file = to_string(g_start_info.remote_admin_dir,"/job_cmds/",g_start_info.small_id) ;
		OFStream(dir_guard(cmd_file)) << g_start_info.cmd.first << g_start_info.cmd.second ;
		cmd_line.reserve(cmd_line.size()+1) ;
		cmd_line.push_back(::move(cmd_file)) ;
	} else {
		cmd_line.reserve(cmd_line.size()+2) ;
		cmd_line.push_back( "-c"                                             ) ;
		cmd_line.push_back( g_start_info.cmd.first + g_start_info.cmd.second ) ;
	}
	return cmd_line ;
}

void live_out_cb(::string_view const& txt) {
	static ::string live_out_buf ;           // used to store incomplete last line to have line coherent chunks
	// could be slightly optimized, but when generating live output, we have very few jobs, no need to optimize
	live_out_buf.append(txt) ;
	size_t pos = live_out_buf.rfind('\n') ;
	Trace trace("live_out_cb",live_out_buf.size(),txt.size(),pos+1) ;
	if (pos==Npos) return ;
	pos++ ;
	//vvvvvvvvvvvvvvvvvvvvvvvvvvvvvvvvvvvvvvvvvvvvvvvvvvvvvvvvvvvvvvvvvvvvvvvvvvvvvvvvvvvvvvvvvvvvvvvvvvvvvvvvvvvvvvvvvvvvvvvvvvvv
	OMsgBuf().send( ClientSockFd(g_service_mngt) , JobRpcReq( JobProc::LiveOut , g_seq_id , g_job , live_out_buf.substr(0,pos) ) ) ;
	//^^^^^^^^^^^^^^^^^^^^^^^^^^^^^^^^^^^^^^^^^^^^^^^^^^^^^^^^^^^^^^^^^^^^^^^^^^^^^^^^^^^^^^^^^^^^^^^^^^^^^^^^^^^^^^^^^^^^^^^^^^^^
	live_out_buf = live_out_buf.substr(pos) ;
}

void crc_thread_func( size_t id , vmap_s<TargetDigest>* targets , ::vector<NodeIdx> const* crcs , ::string* msg , ::mutex* msg_mutex ) {
	static ::atomic<NodeIdx> crc_idx = 0 ;
	t_thread_key = '0'+id ;
	Trace trace("crc",targets->size(),crcs->size()) ;
	NodeIdx cnt = 0 ;                                           // cnt is for trace only
	for( NodeIdx ci=0 ; (ci=crc_idx++)<crcs->size() ; cnt++ ) {
trace(ci);
trace((*crcs)[ci]);
		::pair_s<TargetDigest>& e      = (*targets)[(*crcs)[ci]] ;
		Pdate                   before = New                     ;
		e.second.crc = Crc( e.second.date/*out*/ , e.first , g_start_info.hash_algo ) ;
		trace("crc_date",ci,before,Pdate(New)-before,e.second.crc,e.second.date,e.first) ;
		if (!e.second.crc.valid()) {
			::unique_lock lock{*msg_mutex} ;
			append_to_string(*msg,"cannot compute crc for ",e.first) ;
		}
	}
	trace("done",cnt) ;
}

::string compute_crcs(Digest& digest) {
	size_t                            n_threads = thread::hardware_concurrency() ;
	if (n_threads<1                 ) n_threads = 1                              ;
	if (n_threads>8                 ) n_threads = 8                              ;
	if (n_threads>digest.crcs.size()) n_threads = digest.crcs.size()             ;
	//
	Trace trace("compute_crcs",digest.crcs.size(),n_threads) ;
	::string msg       ;
	::mutex  msg_mutex ;
	{	::vector<jthread> crc_threads ; crc_threads.reserve(n_threads) ;
		for( size_t i=0 ; i<n_threads ; i++ )
			crc_threads.emplace_back( crc_thread_func , i , &digest.targets , &digest.crcs , &msg , &msg_mutex ) ; // just constructing and destructing the threads will execute & join them
	}
	return msg ;
}

int main( int argc , char* argv[] ) {
	Pdate start_overhead = Pdate(New) ;
	//
	swear_prod(argc==8,argc) ;                       // syntax is : job_exec server:port/*start*/ server:port/*mngt*/ server:port/*end*/ seq_id job_idx root_dir trace_file
	g_service_start =                     argv[1]  ;
	g_service_mngt  =                     argv[2]  ;
	g_service_end   =                     argv[3]  ;
	g_seq_id        = from_string<SeqId >(argv[4]) ;
	g_job           = from_string<JobIdx>(argv[5]) ;
	g_root_dir      = new ::string       (argv[6]) ; // passed early so we can chdir and trace early
	g_trace_file    = new ::string       (argv[7]) ; // .
	//
	JobRpcReq end_report { JobProc::End , g_seq_id , g_job , {.status=Status::EarlyErr,.end_date=start_overhead} } ; // prepare to return an error, so we can goto End anytime
	//
	if (::chdir(g_root_dir->c_str())!=0) {
		append_to_string(end_report.msg,"cannot chdir to root : ",*g_root_dir) ;
		goto End ;
	}
	Trace::s_sz = 10<<20 ;                                                             // this is more than enough
	unlnk(*g_trace_file) ;                                                             // ensure that if another job is running to the same trace, its trace is unlinked to avoid clash
	app_init(No/*chk_version*/) ;
	{
		Trace trace("main",Pdate(New),::vector_view(argv,8)) ;
		trace("pid",::getpid(),::getpgrp()) ;
		trace("start_overhead",start_overhead) ;
		//
		ServerThread<JobServerRpcReq> server_thread{'S',handle_server_req} ;
		//
		JobRpcReq req_info     { JobProc::Start , g_seq_id , g_job , server_thread.fd.port() } ;
		bool      found_server = false                                                         ;
		try {
			ClientSockFd fd {g_service_start,NConnectionTrials} ;
			found_server = true ;
			//             vvvvvvvvvvvvvvvvvvvvvvvvvvvvvvvvvvvvvvvvvvvvvvv
			/**/           OMsgBuf().send                ( fd , req_info ) ;
			g_start_info = IMsgBuf().receive<JobRpcReply>( fd            ) ;
			//             ^^^^^^^^^^^^^^^^^^^^^^^^^^^^^^^^^^^^^^^^^^^^^^^
		} catch (::string const& e) {
			trace("no_server",g_service_start,STR(found_server),e) ;
			if (found_server) exit(Rc::Fail                                                          ) ; // this is typically a ^C
			else              exit(Rc::Fail,"cannot communicate with server ",g_service_start," : ",e) ; // this may be a server config problem, better to report
		}
		trace("g_start_info"  ,g_start_info  ) ;
		if (!g_start_info.proc) return 0 ;                                             // silently exit if told to do so
		g_nfs_guard.reliable_dirs = g_start_info.autodep_env.reliable_dirs ;
		//
		switch (g_start_info.proc) {
			case JobProc::None  : return 0 ;                                           // server ask us to give up
			case JobProc::Start : break    ;                                           // normal case
		DF}
		//
		for( auto const& [d ,digest] : g_start_info.deps           ) if (digest.dflags[Dflag::Static]) g_match_dct.add( false/*star*/ , d  , digest.dflags ) ;
		for( auto const& [dt,mf    ] : g_start_info.static_matches )                                   g_match_dct.add( false/*star*/ , dt , mf            ) ;
		for( auto const& [p ,mf    ] : g_start_info.star_matches   )                                   g_match_dct.add( true /*star*/ , p  , mf            ) ;
		//
		for( auto const& [t,flags ] : g_start_info.static_matches )
			if ( flags.is_target==Yes && flags.tflags()[Tflag::Target] ) g_missing_static_targets[t] |= flags.tflags()[Tflag::Phony] ;
		//
		::map_ss cmd_env ;
		try                       { cmd_env = prepare_env(end_report) ; }
		catch (::string const& e) { end_report.msg += e ; goto End ;    }
		//
		/**/                       g_gather_deps.addr         = g_start_info.addr        ;
		/**/                       g_gather_deps.autodep_env  = g_start_info.autodep_env ;
		/**/                       g_gather_deps.chroot       = g_start_info.chroot      ;
		/**/                       g_gather_deps.as_session   = true                     ;
		/**/                       g_gather_deps.cwd          = g_start_info.cwd_s       ; if (+g_gather_deps.cwd) g_gather_deps.cwd.pop_back() ;
		/**/                       g_gather_deps.env          = &cmd_env                 ;
		/**/                       g_gather_deps.kill_sigs    = g_start_info.kill_sigs   ;
		if (g_start_info.live_out) g_gather_deps.live_out_cb  = live_out_cb              ;
		/**/                       g_gather_deps.method       = g_start_info.method      ;
		/**/                       g_gather_deps.server_cb    = server_cb                ;
		/**/                       g_gather_deps.timeout      = g_start_info.timeout     ;
		/**/                       g_gather_deps.kill_job_cb  = kill_job                 ;
		//
		::pair_s<bool/*ok*/> wash_report = wash(start_overhead) ;
		end_report.msg += wash_report.first ;
		if (!wash_report.second) { end_report.digest.status = Status::LateLostErr ; goto End ; }
		g_gather_deps.new_deps( start_overhead , ::move(g_start_info.deps) , g_start_info.stdin ) ;
		//
		Fd child_stdin ;
		if (+g_start_info.stdin) child_stdin = open_read(g_start_info.stdin) ;
		else                     child_stdin = open_read("/dev/null"       ) ;
		child_stdin.no_std() ;
		Fd child_stdout = Child::Pipe ;
		if (+g_start_info.stdout) {
			child_stdout = open_write(g_start_info.stdout) ;
			g_gather_deps.new_target( start_overhead , g_start_info.stdout , "<stdout>" ) ;
			child_stdout.no_std() ;
		}
		//
		Pdate         start_job = New ;                                                // as late as possible before child starts
		//                        vvvvvvvvvvvvvvvvvvvvvvvvvvvvvvvvvvvvvvvvvvvvvvvvvvvvvvvvvvvvvvvvvvvvvvvvvvvvvvvvv
		Status        status    = g_gather_deps.exec_child( cmd_line() , child_stdin , child_stdout , Child::Pipe ) ;
		//                        ^^^^^^^^^^^^^^^^^^^^^^^^^^^^^^^^^^^^^^^^^^^^^^^^^^^^^^^^^^^^^^^^^^^^^^^^^^^^^^^^^
		Pdate         end_job   = New ;                                                // as early as possible after child ends
		struct rusage rsrcs     ; getrusage(RUSAGE_CHILDREN,&rsrcs) ;
		trace("start_job",start_job,"end_job",end_job) ;
		//
		bool killed = g_killed && status==Status::LateLost ;                           // sample g_killed to ensure coherence
		//
		Digest digest = analyze(true/*at_end*/,killed) ;
		for( auto const& [f,p] : g_missing_static_targets ) {
			FileInfo fi{f} ;
			if (!p) append_to_string( digest.msg , "missing static target " , mk_file(f,No/*exists*/) , '\n' ) ;
			digest.targets.emplace_back( f , TargetDigest({Tflag::Static,Tflag::Target}) ) ;                     // report missing static targets as targets with no accesses
		}
		//
		end_report.msg += compute_crcs(digest) ;
		//
		if (!g_start_info.autodep_env.reliable_dirs) {                                                           // fast path : avoid listing targets & guards if reliable_dirs
			for( auto const& [t,_] : digest.targets       ) g_nfs_guard.change(t) ;                              // protect against NFS strange notion of coherence while computing crcs
			for( auto const&  f    : g_gather_deps.guards ) g_nfs_guard.change(f) ;                              // .
			g_nfs_guard.close() ;
		}
		//
		if ( g_gather_deps.seen_tmp && !g_start_info.keep_tmp )
			try { unlnk_inside(g_start_info.autodep_env.tmp_dir) ; } catch (::string const&) {}                  // cleaning is done at job start any way, so no harm
		//
<<<<<<< HEAD
		trace("status",status) ;
		switch (status) {
			case Status::Ok :
				if (+digest.msg) {
					trace("analysis_err") ;
					end_report.msg += digest.msg ;
					status = Status::Err ;
				}
			break ;
			case Status::LateLost :
				if (killed) { trace("killed") ; status = Status::Killed ; }
			break ;
			default : ;
=======
		if (killed) {
			trace("killed") ;
			status = Status::Killed ;
		} else if ( status==Status::Ok && +digest.msg ) {
			trace("analysis_err") ;
			end_report.msg += digest.msg  ;
			status          = Status::Err ;
>>>>>>> c533f8fd
		}
		end_report.msg += g_gather_deps.msg ;
		end_report.digest = {
			.status       = status
		,	.targets      { ::move(digest.targets      ) }
		,	.deps         { ::move(digest.deps         ) }
		,	.stderr       { ::move(g_gather_deps.stderr) }
		,	.stdout       { ::move(g_gather_deps.stdout) }
		,	.wstatus      = g_gather_deps.wstatus
		,	.end_date     = end_job
		,	.stats{
				.cpu { Delay(rsrcs.ru_utime) + Delay(rsrcs.ru_stime) }
			,	.job { end_job      - start_job                      }
			,	.mem = size_t(rsrcs.ru_maxrss<<10)
			}
		} ;
	}
End :
	Trace trace("end",end_report.digest.status) ;
	try {
		ClientSockFd fd           { g_service_end , NConnectionTrials } ;
		Pdate        end_overhead = New                                 ;
		end_report.digest.stats.total = end_overhead - start_overhead ;                                          // measure overhead as late as possible
		//vvvvvvvvvvvvvvvvvvvvvvvvvvvvvvv
		OMsgBuf().send( fd , end_report ) ;
		//^^^^^^^^^^^^^^^^^^^^^^^^^^^^^^^
		trace("done",end_overhead) ;
	} catch (::string const& e) { exit(Rc::Fail,"after job execution : ",e) ; }
	//
	return 0 ;
}<|MERGE_RESOLUTION|>--- conflicted
+++ resolved
@@ -440,21 +440,6 @@
 		if ( g_gather_deps.seen_tmp && !g_start_info.keep_tmp )
 			try { unlnk_inside(g_start_info.autodep_env.tmp_dir) ; } catch (::string const&) {}                  // cleaning is done at job start any way, so no harm
 		//
-<<<<<<< HEAD
-		trace("status",status) ;
-		switch (status) {
-			case Status::Ok :
-				if (+digest.msg) {
-					trace("analysis_err") ;
-					end_report.msg += digest.msg ;
-					status = Status::Err ;
-				}
-			break ;
-			case Status::LateLost :
-				if (killed) { trace("killed") ; status = Status::Killed ; }
-			break ;
-			default : ;
-=======
 		if (killed) {
 			trace("killed") ;
 			status = Status::Killed ;
@@ -462,7 +447,6 @@
 			trace("analysis_err") ;
 			end_report.msg += digest.msg  ;
 			status          = Status::Err ;
->>>>>>> c533f8fd
 		}
 		end_report.msg += g_gather_deps.msg ;
 		end_report.digest = {
