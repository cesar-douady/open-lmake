--- conflicted
+++ resolved
@@ -474,29 +474,12 @@
 void Gather::reorder(bool at_end) {
 	// although not strictly necessary, use a stable sort so that order presented to user is as close as possible to what is expected
 	Trace trace("reorder") ;
-<<<<<<< HEAD
-	::stable_sort(                                                   // reorder by date, keeping parallel entries together (which must have the same date)
-=======
 	::stable_sort(           // reorder by date, keeping parallel entries together (which must have the same date)
->>>>>>> 2c925996
 		accesses
 	,	[]( ::pair_s<AccessInfo> const& a , ::pair_s<AccessInfo> const& b ) -> bool {
 			return a.second.first_read().first < b.second.first_read().first ;
 		}
 	) ;
-<<<<<<< HEAD
-	// first pass (backward) : note dirs of immediately following files
-	::string const* last = nullptr ;
-	for( auto it=accesses.rbegin() ; it!=accesses.rend() ; it++ ) {  // XXX : manage parallel deps
-		::string const& file   = it->first         ;
-		::AccessDigest& digest = it->second.digest ;
-		if (
-			last
-		&&	( digest.write==No        && !digest.dflags            )
-		&&	( last->starts_with(file) && (*last)[file.size()]=='/' )
-		)    digest.accesses = {}    ;                               // keep original last which is better
-		else last            = &file ;
-=======
 	// 1st pass (backward) : note dirs of immediately following files
 	::vmap_s<AccessInfo>::reverse_iterator last = accesses.rend() ;
 	for( auto it=accesses.rbegin() ; it!=accesses.rend() ; it++ ) {                                                         // XXX : manage parallel deps
@@ -511,7 +494,6 @@
 			else                                     { trace("no_lnk_from_next",file) ; digest.accesses &= ~Access::Lnk ; }
 		}
 		else last = it ;
->>>>>>> 2c925996
 	}
 	// 2nd pass (forward) : suppress dirs of seen files and previously noted dirs
 	::umap_s<bool/*sub-file exists*/> dirs  ;
@@ -533,24 +515,16 @@
 			}
 		}
 		bool exists = access.second.dep_info.exists()==Yes ;
-		for( ::string dir=dir_name(file) ; +dir ; dir=dir_name(dir) ) {
-			auto [it,inserted] = dirs.try_emplace(dir,exists) ;
+		for( ::string dir_s=dir_name_s(file) ; +dir_s ; dir_s=dir_name_s(dir_s) ) {
+			auto [it,inserted] = dirs.try_emplace(no_slash(dir_s),exists) ;
 			if (!inserted) {
 				if (it->second>=exists) break ;                                                                             // all uphill dirs are already inserted if a dir has been inserted
 				it->second = exists ;                                                                                       // record existence of a sub-file as soon as one if found
 			}
 		}
-<<<<<<< HEAD
-		for( ::string dir_s=dir_name_s(file) ; +dir_s ; dir_s=dir_name_s(dir_s) ) if (!dirs.insert(no_slash(dir_s)).second) break ; // all uphill dirs are already inserted if a dir has been inserted
-=======
->>>>>>> 2c925996
 		if (cpy) accesses[i_dst] = ::move(access) ;
 		i_dst++ ;
 	}
 	accesses.resize(i_dst) ;
-<<<<<<< HEAD
-	for( NodeIdx i=0 ; i<accesses.size() ; i++ ) access_map.at(accesses[i].first) = i ;                                             // always recompute access_map as accesses has been sorted
-=======
 	for( NodeIdx i=0 ; i<accesses.size() ; i++ ) access_map.at(accesses[i].first) = i ;                                     // always recompute access_map as accesses has been sorted
->>>>>>> 2c925996
 }