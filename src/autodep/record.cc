--- conflicted
+++ resolved
@@ -185,28 +185,16 @@
 // However :
 // - if it is an official target, it is not a dep, whether you declare reading it or not
 // - else, we do not compute a CRC on it and its actual content is not guaranteed. What is important in this case is that the execution of the job does not see the content.
-<<<<<<< HEAD
-static bool _do_stat (int flags) { return flags&O_PATH                                                        ; }
-static bool _do_read (int flags) { return !_do_stat(flags) && (flags&O_ACCMODE)!=O_WRONLY && !(flags&O_TRUNC) ; }
-static bool _do_write(int flags) { return !_do_stat(flags) && (flags&O_ACCMODE)!=O_RDONLY                     ; }
-Record::Open::Open( Record& r , Path&& path , int flags , ::string&& c ) :
-	Solve{ r , ::move(path) , bool(flags&O_NOFOLLOW) , _do_read(flags) , to_string(c,::hex,'.',flags) }
-,	do_write{_do_write(flags)}
-{
-	bool do_read = _do_read(flags) ;
-	bool do_stat = _do_stat(flags) ;
-=======
 //
 static bool _no_follow(int flags) { return (flags&O_NOFOLLOW) || ( (flags&O_CREAT) && (flags&O_EXCL) )        ; }
 static bool _do_stat  (int flags) { return   flags&O_PATH     || ( (flags&O_CREAT) && (flags&O_EXCL) )        ; }
 static bool _do_read  (int flags) { return !(flags&O_PATH) && (flags&O_ACCMODE)!=O_WRONLY && !(flags&O_TRUNC) ; }
 static bool _do_write (int flags) { return !(flags&O_PATH) && (flags&O_ACCMODE)!=O_RDONLY                     ; }
 //
-Record::Open::Open( Record& r , Path&& path , int flags , ::string&& c ) : Solve{ r , ::move(path) , _no_follow(flags) , _do_read(flags) , true/*allow_tmp_map*/ , to_string(c,::hex,'.',flags) } {
+Record::Open::Open( Record& r , Path&& path , int flags , ::string&& c ) : Solve{ r , ::move(path) , _no_follow(flags) , _do_read(flags) , to_string(c,::hex,'.',flags) } {
 	if ( flags&(O_DIRECTORY|O_TMPFILE)                  ) return ; // we already solved, this is enough
 	if ( !(flags&O_PATH) && s_autodep_env().ignore_stat ) return ;
 	if ( file_loc>FileLoc::Dep                          ) return ;
->>>>>>> 1426ecbd
 	//
 	bool do_stat  = _do_stat (flags)                            ;
 	bool do_read  = _do_read (flags)                            ;
@@ -295,13 +283,8 @@
 	if ( dst.file_loc==FileLoc::Repo               ) r._report_guard  ( ::move   (dst.real) ,                        c+".dst"   ) ; // ... perf is low prio as not that frequent
 }
 
-<<<<<<< HEAD
 Record::Stat::Stat( Record& r , Path&& path , bool no_follow , ::string&& c ) : Solve{r,::move(path),no_follow,true/*read*/,c} {
-	if ( !s_autodep_env().ignore_stat && file_loc<=FileLoc::Dep ) r._report_dep( ::move(real) , accesses|UserStatAccess , ::move(c) ) ;
-=======
-Record::Stat::Stat( Record& r , Path&& path , bool no_follow , ::string&& c ) : Solve{r,::move(path),no_follow,true/*read*/,true/*allow_tmp_map*/,c} {
 	if ( !s_autodep_env().ignore_stat && file_loc<=FileLoc::Dep ) r._report_dep( ::move(real) , accesses|UserStatAccesses , ::move(c) ) ;
->>>>>>> 1426ecbd
 }
 
 Record::Symlink::Symlink( Record& r , Path&& p , ::string&& c ) : Solve{r,::move(p),true/*no_follow*/,false/*read*/,c} {
