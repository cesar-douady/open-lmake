--- conflicted
+++ resolved
@@ -69,15 +69,9 @@
 		SWEAR(scmp) ;
 		static SyscallDescr::Tab const& tab = SyscallDescr::s_tab() ;
 		for( long syscall=0 ; syscall<SyscallDescr::NSyscalls ; syscall++ ) {
-<<<<<<< HEAD
 			SyscallDescr const& descr = tab[syscall] ;
-			if ( !descr || !descr.entry            ) continue ;                                // descr is not allocated
-			if ( !descr.data_access && ignore_stat ) continue ;                                // non stat-like access are always needed
-=======
-			SyscallDescr const& entry = tab[syscall] ;
-			if ( !entry                       ) continue ;                        // entry is not allocated
-			if ( entry.is_stat && ignore_stat ) continue ;                        // non stat-like access are always needed
->>>>>>> 26682ad3
+			if ( !descr || !descr.entry       ) continue ;                                     // descr is not allocated
+			if ( descr.is_stat && ignore_stat ) continue ;                                     // non stat-like access are always needed
 			//
 			seccomp_syscall_priority( scmp ,                                 syscall , descr.prio ) ;
 			seccomp_rule_add        ( scmp , SCMP_ACT_TRACE(0/*ret_data*/) , syscall , 0          ) ;
