--- conflicted
+++ resolved
@@ -248,11 +248,7 @@
 }
 
 // XXX : find a way to put one entry per line instead of 3 lines(would be much more readable)
-<<<<<<< HEAD
-SyscallDescr::Tab const& SyscallDescr::s_tab() {                       // this must *not* do any mem allocation (or syscall impl in ld.cc breaks), so it cannot be a umap
-=======
-SyscallDescr::Tab const& SyscallDescr::s_tab(bool for_ptrace) {        // /!\ this must *not* do any mem allocation (or syscall impl in ld.cc breaks), so it cannot be a umap
->>>>>>> a744cb87
+SyscallDescr::Tab const& SyscallDescr::s_tab() {                       // /!\ this must *not* do any mem allocation (or syscall impl in ld.cc breaks), so it cannot be a umap
 	static Tab                         s_tab    = {}    ;
 	static ::atomic<bool>              s_inited = false ;              // set to true once s_tab is initialized
 	if (s_inited) return s_tab ;                                       // fast test not even taking the lock
