// This file is part of the open-lmake distribution (git@github.com:cesar-douady/open-lmake.git)
// Copyright (c) 2023 Doliam
// This program is free software: you can redistribute/modify under the terms of the GPL-v3 (https://www.gnu.org/licenses/gpl-3.0.html).
// This program is distributed WITHOUT ANY WARRANTY, without even the implied warranty of MERCHANTABILITY or FITNESS FOR A PARTICULAR PURPOSE.

#include <dlfcn.h>  // dlopen, dlinfo
#include <stdarg.h>

#include <errno.h>
#include <sched.h>
#include <stdlib.h>
#include <stdio.h>
#include <sys/mount.h>
#include <sys/time.h>
#include <unistd.h>
#include <utime.h>

#include "disk.hh"

#include "gather.hh"
#include "record.hh"
#include "syscall_tab.hh"

// compiled with flag -fvisibility=hidden : this is good for perf and with LD_PRELOAD, we do not polute application namespace

using namespace Disk ;

extern "C" {
	// the following functions are defined in libc not in #include's, so they may be called by application code
	extern int     __close          ( int fd                                                        )          ;
	extern int     __dup2           ( int oldfd , int newfd                                         ) noexcept ;
	extern pid_t   __fork           (                                                               ) noexcept ;
	extern pid_t   __libc_fork      (                                                               ) noexcept ;
	extern pid_t   __vfork          (                                                               ) noexcept ;
	extern int     __open           (             const char* pth , int flgs , ...                  )          ;
	extern int     __open_nocancel  (             const char* pth , int flgs , ...                  )          ;
	extern int     __open_2         (             const char* pth , int flgs                        )          ;
	extern int     __open64         (             const char* pth , int flgs , ...                  )          ;
	extern int     __open64_nocancel(             const char* pth , int flgs , ...                  )          ;
	extern int     __open64_2       (             const char* pth , int flgs                        )          ;
	extern int     __openat_2       ( int dfd   , const char* pth , int flgs                        )          ;
	extern int     __openat64_2     ( int dfd   , const char* pth , int flgs                        )          ;
	extern ssize_t __readlink_chk   (             const char* pth , char*   , size_t l , size_t bsz ) noexcept ;
	extern ssize_t __readlinkat_chk ( int dfd   , const char* pth , char* b , size_t l , size_t bsz ) noexcept ;
	extern char*   __realpath_chk   (             const char* pth , char* rpth , size_t rlen        ) noexcept ;
	//
	extern int __xstat     ( int v ,           const char* pth , struct stat  * buf            ) noexcept ;
	extern int __xstat64   ( int v ,           const char* pth , struct stat64* buf            ) noexcept ;
	extern int __lxstat    ( int v ,           const char* pth , struct stat  * buf            ) noexcept ;
	extern int __lxstat64  ( int v ,           const char* pth , struct stat64* buf            ) noexcept ;
	extern int __fxstatat  ( int v , int dfd , const char* pth , struct stat  * buf , int flgs ) noexcept ;
	extern int __fxstatat64( int v , int dfd , const char* pth , struct stat64* buf , int flgs ) noexcept ;
	// following libcalls may not be defined on all systems (but it does not hurt to redeclare them if they are already declared)
	int         __clone2   ( int (*fn)(void *) , void *stack_base , size_t stack_size , int flags , void *arg , ... )          ;
	extern int  close_range( uint fd1 , uint fd2 , int flgs                                                         ) noexcept ;
	extern void closefrom  ( int  fd1                                                                               ) noexcept ;
	extern int  execveat   ( int dirfd , const char* pth , char* const argv[] , char *const envp[] , int flgs       ) noexcept ;
	extern int  faccessat2 ( int dirfd , const char* pth , int mod , int flgs                                       ) noexcept ;
	extern int  renameat2  ( int odfd  , const char* op  , int ndfd , const char* np , uint flgs                    ) noexcept ;
	extern int  statx      ( int dirfd , const char* pth , int flgs , uint msk , struct statx* buf                  ) noexcept ;
}

static              Mutex<MutexLvl::Autodep2> _g_mutex ;         // ensure exclusivity between threads
static thread_local bool                      _t_loop  = false ; // prevent recursion within a thread

// User program may have global variables whose cxtor/dxtor do accesses.
// In that case, they may come before our own Audit is constructed if declared global (in the case of LD_PRELOAD).
// To face this order problem, we declare our Audit as a static within a funciton which will be constructed upon first call.
// As all statics with cxtor/dxtor, we define it through new so as to avoid destruction during finalization.
#ifndef IN_SERVER
	static        // in server, we want to have direct access to recorder (no risk of name pollution as we masterize the code)
#endif
Record& auditor() {
	static Record* s_res = new Record{New} ;
	return *s_res ;
}

template<class Action,int NP=1> struct AuditAction : Ctx,Action {
	// cxtors & casts
	// errno must be protected from our auditing actions in cxtor and operator()
	// more specifically, errno must be the original one before the actual call to libc
	// and must be the one after the actual call to libc when auditing code finally leave
	// Ctx contains save_errno in its cxtor and restore_errno in its dxtor
	// so here, errno must be restored at the end of cxtor and saved at the beginning of operator()
	template<class... A> AuditAction(                                    A&&... args) requires(NP==0) : Action{auditor(),                      ::forward<A>(args)... } { restore_errno() ; }
	template<class... A> AuditAction(char*          p  ,                 A&&... args) requires(NP==1) : Action{auditor(),Record::WPath(p)     ,::forward<A>(args)... } { restore_errno() ; }
	template<class... A> AuditAction(Record::Path&& p  ,                 A&&... args) requires(NP==1) : Action{auditor(),::move(p )           ,::forward<A>(args)... } { restore_errno() ; }
	template<class... A> AuditAction(Record::Path&& p1,Record::Path&& p2,A&&... args) requires(NP==2) : Action{auditor(),::move(p1),::move(p2),::forward<A>(args)... } { restore_errno() ; }
	// services
	template<class T> T operator()(T res) { save_errno() ; return Action::operator()(auditor(),res) ; }
} ;
//                                         n paths
using Chdir    = AuditAction<Record::Chdir         > ;
using Chmod    = AuditAction<Record::Chmod         > ;
using Hide     = AuditAction<Record::Hide    ,0    > ;
using Mkdir    = AuditAction<Record::Mkdir         > ;
using Lnk      = AuditAction<Record::Lnk     ,2    > ;
using Mount    = AuditAction<Record::Mount   ,2    > ;
using Open     = AuditAction<Record::Open          > ;
using Read     = AuditAction<Record::Read          > ;
using ReadCS   = AuditAction<Record::ReadCS        > ;
using Readlink = AuditAction<Record::Readlink      > ;
using Rename   = AuditAction<Record::Rename  ,2    > ;
using Solve    = AuditAction<Record::Solve         > ;
using SolveCS  = AuditAction<Record::SolveCS       > ;
using Stat     = AuditAction<Record::Stat          > ;
using Symlink  = AuditAction<Record::Symlink       > ;
using Unlnk    = AuditAction<Record::Unlnk         > ;
using WSolve   = AuditAction<Record::WSolve        > ;

#ifdef LD_PRELOAD

	//
	// Dlopen
	//

	struct _Dlopen : Record::ReadCS {
		using Base = Record::ReadCS ;
		// cxtors & casts
		_Dlopen() = default ;
		_Dlopen( Record& r , const char* file , ::string&& comment ) : Base{search_elf(r,file,::move(comment))} {}
		// services
	} ;
	using Dlopen = AuditAction<_Dlopen,0/*NP*/> ;

#endif

//
// Exec
//

struct _Exec : Record::Exec {
	using Base = Record::Exec ;
	//
	_Exec() = default ;
	_Exec( Record& r , Record::Path&& path , bool no_follow , const char* const envp[] , ::string&& comment ) : Base{r,::move(path),no_follow,::copy(comment)} {
		static constexpr char   Llpe[] = "LD_LIBRARY_PATH=" ;
		static constexpr size_t LlpeSz = sizeof(Llpe)-1     ;                          // -1 to account of terminating null
		//
		const char* const* llp = nullptr/*garbage*/ ;
		for( llp=envp ; *llp ; llp++ ) if (strncmp( *llp , Llpe , LlpeSz )==0) break ;
		if (*llp) elf_deps( r , *this , *llp+LlpeSz , comment+".dep" ) ;               // pass value after the LD_LIBRARY_PATH= prefix
		else      elf_deps( r , *this , nullptr     , comment+".dep" ) ;               // /!\ dont add LlpeSz to nullptr
	}
} ;
using Exec = AuditAction<_Exec> ;

struct _Execp : _Exec {
	using Base = _Exec ;
	// search executable file in PATH
	_Execp() = default ;
	_Execp( Record& r , const char* file , const char* const envp[] , ::string&& comment ) {
		if (!file) return ;
		//
		if (::strchr(file,'/')) {                                                              // if file contains a /, no search is performed
			static_cast<Base&>(*this) = Base(r,file,false/*no_follow*/,envp,::move(comment)) ;
			return ;
		}
		//
		::string p = get_env("PATH") ;
		if (!p) {                                                                              // gather standard path if path not provided
			size_t n = ::confstr(_CS_PATH,nullptr,0) ;
			p.resize(n) ;
			::confstr(_CS_PATH,p.data(),n) ;
			SWEAR(p.back()==0) ;
			p.pop_back() ;
		}
		//
		for( size_t pos=0 ;;) {
			size_t   end       = p.find(':',pos)                                                   ;
			size_t   len       = (end==Npos?p.size():end)-pos                                      ;
			::string full_file = len ? to_string(::string_view(p).substr(pos,len),'/',file) : file ;
			Record::Read(r,full_file,false/*no_follow*/,true/*keep_real*/,::copy(comment)) ;
			if (is_exe(full_file,false/*no_follow*/)) {
				static_cast<Base&>(*this) = Base(r,full_file,false/*no_follow*/,envp,::move(comment)) ;
				return ;
			}
			if (end==Npos) return ;
			pos = end+1 ;
		}
	}
} ;
using Execp = AuditAction<_Execp,0/*NP*/> ;

//
// Fopen
//

struct Fopen : AuditAction<Record::Open> {
	using Base = AuditAction<Record::Open> ;
	static int mk_flags(const char* mode) {
		bool a = false ;
		bool c = false ;
		bool p = false ;
		bool r = false ;
		bool w = false ;
		for( const char* m=mode ; *m && *m!=',' ; m++ )                                       // after a ',', there is a css=xxx which we do not care about
			switch (*m) {
				case 'a' : a = true ; break ;
				case 'c' : c = true ; break ;
				case '+' : p = true ; break ;
				case 'r' : r = true ; break ;
				case 'w' : w = true ; break ;
				default : ;
			}
		if (a+r+w!=1) return O_PATH ;                                                         // error case   , no access
		if (c       ) return O_PATH ;                                                         // gnu extension, no access
		/**/          return ( p ? O_RDWR : r ? O_RDONLY : O_WRONLY ) | ( w ? O_TRUNC : 0 ) ; // normal posix
	}
	Fopen( Record::Path&& pth , const char* mode , ::string const& comment ) : Base{ ::move(pth) , mk_flags(mode) , to_string(comment,'.',mode) } {}
	FILE* operator()(FILE* fp) {
		Base::operator()(fp?::fileno(fp):-1) ;
		return fp ;
	}
} ;

//
// Mkstemp
//

struct Mkstemp : WSolve {
	using Base = AuditAction<Record::WSolve> ;
	Mkstemp( char* t , int sl , ::string&& comment_ ) : Base{ t , true/*no_follow*/ , false/*read*/ , true/*create*/ , comment_ } , tmpl{t} , sfx_len{sl} , comment{::move(comment_)} {}
	Mkstemp( char* t ,          ::string&& comment_ ) : Mkstemp(t,0,::move(comment_)) {}
	int operator()(int fd) {
		// in case of success, tmpl is modified to contain the file that was actually opened, and it was called with file instead of tmpl
		if (file!=tmpl) ::memcpy( tmpl+strlen(tmpl)-sfx_len-6 , file+strlen(file)-sfx_len-6 , 6 ) ;
		if (fd>=0     ) Record::Open(auditor(),file,O_CREAT|O_WRONLY|O_TRUNC|O_NOFOLLOW,::move(comment))(auditor(),fd) ;
		return Base::operator()(fd) ;
	}
	// data
	char*    tmpl    = nullptr/*garbage*/ ;
	int      sfx_len = 0      /*garbage*/ ;
	::string comment ;
} ;

//
// Audited
//

#ifdef LD_PRELOAD
	// for ld_preload, we want to hide libc functions so as to substitute the auditing functions to the regular functions
	#pragma GCC visibility push(default) // force visibility of functions defined hereinafter, until the corresponding pop
	extern "C"
#endif
#ifdef LD_AUDIT
	// for ld_audit, we want to use private functions so auditing code can freely call the libc without having to deal with errno
	namespace Audited
#endif
{
	#pragma GCC diagnostic push
	#pragma GCC diagnostic ignored "-Wignored-attributes"

	#define NE           noexcept
	#define ASLNF(flags) bool((flags)&AT_SYMLINK_NOFOLLOW)
	#define EXE(  mode ) bool((mode )&S_IXUSR            )

	// cwd is implicitly accessed by mostly all libcalls, so we have to ensure mutual exclusion as cwd could change between actual access and path resolution in audit
	// hence we should use a shared lock when reading and an exclusive lock when chdir
	// however, we have to ensure exclusivity for lnk cache, so we end up to exclusive access anyway, so simpler to lock exclusively here
	// no malloc must be performed before cond is checked to allow jemalloc accesses to be filtered, hence auditor() (which allocates a Record) is done after
	// use short macros as lines are very long in defining audited calls to libc
	// protect against recusive calls
	// args must be in () e.g. HEADER1(unlink,path,(path))
<<<<<<< HEAD
	#define ORIG(libcall) \
		using Libcall = decltype(::libcall)* ;                                                            \
		static ::atomic<Libcall> atomic_orig = nullptr ;                                                  \
		if (!atomic_orig) {                                                                               \
			Libcall prev = nullptr ;                                                                      \
			atomic_orig.compare_exchange_strong( prev , reinterpret_cast<Libcall>(get_orig(#libcall)) ) ; \
		}
	#define HEADER(libcall,cond,args) \
		ORIG(libcall) ;                                           \
		if ( _t_loop || !started() ) return (*atomic_orig) args ; \
		Save sav{_t_loop,true} ;                                  \
		if (cond) return (*atomic_orig) args ;                    \
		Lock    lock { _g_mutex } ;                               \
		Libcall orig = atomic_orig
	// do a first check to see if it is obvious that nothing needs to be done
	#define HEADER0(libcall,            args) HEADER( libcall , false                                                    , args )
	#define HEADER1(libcall,path,       args) HEADER( libcall , Record::s_is_simple(path )                               , args )
	#define HEADER2(libcall,path1,path2,args) HEADER( libcall , Record::s_is_simple(path1) && Record::s_is_simple(path2) , args )
	// macro for libcall that are forbidden in server
=======
	#define ORIG(syscall) \
		static auto orig = reinterpret_cast<decltype(::syscall)*>(get_orig(#syscall)) ;
	// calling auditor() before accessing s_autodep_env() is necessary to ensure it is properly initialized
	#define HEADER(syscall,is_stat,cond,args) \
		ORIG(syscall) ;                                 \
		if ( _t_loop || !started() ) return orig args ; \
		Save sav{_t_loop,true} ;                        \
		if (cond) return orig args ;                    \
		Lock lock{_g_mutex} ;                           \
		if ( is_stat && (auditor(),Record::s_autodep_env().ignore_stat) ) return orig args
	// do a first check to see if it is obvious that nothing needs to be done
	#define HEADER0(syscall,is_stat,            args) HEADER( syscall , is_stat , false                                                    , args )
	#define HEADER1(syscall,is_stat,path,       args) HEADER( syscall , is_stat , Record::s_is_simple(path )                               , args )
	#define HEADER2(syscall,is_stat,path1,path2,args) HEADER( syscall , is_stat , Record::s_is_simple(path1) && Record::s_is_simple(path2) , args )
	// macro for syscall that are forbidden in server
>>>>>>> 26682ad3
	#ifdef IN_SERVER
		#define NO_SERVER(libcall) \
			*Record::s_deps_err += #libcall " is forbidden in server\n" ; \
			errno = ENOSYS ;                                              \
			return -1
	#else
		#define NO_SERVER(libcall)
	#endif

	#define CC const char

	// chdir
	// chdir must be tracked as we must tell Record of the new cwd
	// /!\ chdir manipulates cwd, which mandates an exclusive lock
<<<<<<< HEAD
	int chdir (CC* p ) NE { HEADER0(chdir ,(p )) ; NO_SERVER(chdir ) ; Chdir r{p     ,"chdir" } ; return r(orig(p )) ; }
	int fchdir(int fd) NE { HEADER0(fchdir,(fd)) ; NO_SERVER(fchdir) ; Chdir r{Fd(fd),"fchdir"} ; return r(orig(fd)) ; }
=======
	//                                    is_stat
	int chdir (CC* p ) NE { HEADER0(chdir ,false,(p )) ; NO_SERVER(chdir ) ; Chdir r{p     ,"chdir" } ; return r(orig(F(r))) ; }
	int fchdir(int fd) NE { HEADER0(fchdir,false,(fd)) ; NO_SERVER(fchdir) ; Chdir r{Fd(fd),"fchdir"} ; return r(orig(A(r))) ; }
>>>>>>> 26682ad3

	// chmod
	// although file is not modified, resulting file after chmod depends on its previous content, much like a copy

<<<<<<< HEAD
	//                                                                                          exe   no_follow
	int chmod   (      CC* p,mode_t m      ) NE { HEADER1(chmod   ,p,(  p,m  )) ; Chmod r{   p ,EXE(m),false   ,"chmod"   } ; return r(orig(  p,m  )) ; }
	int fchmodat(int d,CC* p,mode_t m,int f) NE { HEADER1(fchmodat,p,(d,p,m,f)) ; Chmod r{{d,p},EXE(m),ASLNF(f),"fchmodat"} ; return r(orig(d,p,m,f)) ; }

	// clone
	// cf fork about why this wrapper is necessary
	static int (*_clone_fn)(void*) ;       // variable to hold actual function to call
	static int _call_clone_fn(void* arg) {
		_t_loop = false ;
		_g_mutex.unlock(MutexLvl::None) ;  // contrarily to fork, clone does not proceed but calls a function and we must release the lock both in parent and child (and we are the only thread here)
		return _clone_fn(arg) ;
	}
	int clone( int (*fn)(void*) , void *stack , int flags , void *arg , ... ) NE {
		va_list args ;
		va_start(args,arg) ;
		pid_t* parent_tid = va_arg(args,pid_t*) ;
		void * tls        = va_arg(args,void *) ;
		pid_t* child_tid  = va_arg(args,pid_t*) ;
		va_end(args) ;
		//
		ORIG(clone) ;
		if ( _t_loop || !started() || flags&CLONE_VM ) return (*atomic_orig)(fn,stack,flags,arg,parent_tid,tls,child_tid) ; // if flags contains CLONE_VM, lock is not duplicated and there is nothing to do
		Lock lock{_g_mutex} ;                                                                                     // no need to set _t_loop as clone calls no other piggy-backed function
		//
		NO_SERVER(clone) ;
		_clone_fn = fn ;                                                                                          // _g_mutex is held, so there is no risk of clash
		return (*atomic_orig)(_call_clone_fn,stack,flags,arg,parent_tid,tls,child_tid) ;
	}
	int __clone2( int (*fn)(void*) , void *stack , size_t stack_size , int flags , void *arg , ... ) {
		va_list args ;
		va_start(args,arg) ;
		pid_t* parent_tid = va_arg(args,pid_t*) ;
		void * tls        = va_arg(args,void *) ;
		pid_t* child_tid  = va_arg(args,pid_t*) ;
		va_end(args) ;
		//
		ORIG(__clone2) ;
		if ( _t_loop || !started() || flags&CLONE_VM ) return (*atomic_orig)(fn,stack,stack_size,flags,arg,parent_tid,tls,child_tid) ; // cf clone
		Lock lock{_g_mutex} ;                                                                                                // cf clone
		//
		NO_SERVER(__clone2) ;
		_clone_fn = fn ;                                                                                                     // cf clone
		return (*atomic_orig)(_call_clone_fn,stack,stack_size,flags,arg,parent_tid,tls,child_tid) ;
	}
=======
	//                                                            is_stat                             exe   no_follow
	int chmod   (      CC* p,mode_t m      ) NE { HEADER1(chmod   ,false,p,(  p,m  )) ; Chmod r{   p ,EXE(m),false   ,"chmod"   } ; return r(orig(F(r),m  )) ; }
	int fchmodat(int d,CC* p,mode_t m,int f) NE { HEADER1(fchmodat,false,p,(d,p,m,f)) ; Chmod r{{d,p},EXE(m),ASLNF(f),"fchmodat"} ; return r(orig(P(r),m,f)) ; }
>>>>>>> 26682ad3

	#ifndef IN_SERVER
		// close
		// close must be tracked as we must call hide
		// in case close is called with one our our fd's, we must hide somewhere else (unless in server)
<<<<<<< HEAD
		// note that although hide calls no libcall, auditer() can and we must manage errno
		int  close  (int fd ) { HEADER0(close  ,(fd)) ; Hide r{fd} ; return r(orig(fd)) ; }
		int  __close(int fd ) { HEADER0(__close,(fd)) ; Hide r{fd} ; return r(orig(fd)) ; }
=======
		// note that although hide calls no syscall, auditor() can and we must manage errno
		//                                     is_stat
		int  close  (int fd ) { HEADER0(close  ,false,(fd)) ; Hide r{fd} ; return r(orig(fd)) ; }
		int  __close(int fd ) { HEADER0(__close,false,(fd)) ; Hide r{fd} ; return r(orig(fd)) ; }
>>>>>>> 26682ad3
		#if HAS_CLOSE_RANGE
			int  close_range(uint fd1,uint fd2,int f) NE { HEADER0(close_range,false/*is_stat*/,(fd1,fd2,f)) ; Hide r{fd1,fd2,f} ; return r(orig(fd1,fd2,f)) ; }
		#endif
	#endif

	#ifdef LD_PRELOAD
		// dlopen
		// not necessary with ld_audit as auditing mechanism provides a reliable way of finding indirect deps
		//                                                      is_stat
		void* dlopen (          CC* p,int f) NE { HEADER(dlopen ,false,!p||!*p,(   p,f)) ; Dlopen r{p,"dlopen" } ; return r(orig(   p,f)) ; } // we do not support tmp mapping for indirect ...
		void* dlmopen(Lmid_t lm,CC* p,int f) NE { HEADER(dlmopen,false,!p||!*p,(lm,p,f)) ; Dlopen r{p,"dlmopen"} ; return r(orig(lm,p,f)) ; } // ... deps, so we can pass pth to orig
	#endif

	#ifndef IN_SERVER
		// dup2
		// in case dup2/3 is called with one our fd's, we must hide somewhere else (unless in server)
		//                                                   is_stat
		int dup2  (int ofd,int nfd      ) NE { HEADER0(dup2  ,false,(ofd,nfd  )) ; Hide r{nfd} ; return r(orig(ofd,nfd  )) ; }
		int dup3  (int ofd,int nfd,int f) NE { HEADER0(dup3  ,false,(ofd,nfd,f)) ; Hide r{nfd} ; return r(orig(ofd,nfd,f)) ; }
		int __dup2(int ofd,int nfd      ) NE { HEADER0(__dup2,false,(ofd,nfd  )) ; Hide r{nfd} ; return r(orig(ofd,nfd  )) ; }
	#endif

	#ifdef LD_PRELOAD
		// env
		// only there to capture LD_LIBRARY_PATH before it is modified as man dlopen says it must be captured at program start, but we have no entry at program start
		// ld_audit does not need it and anyway captures LD_LIBRARY_PATH at startup
		int setenv  (const char *name , const char *value , int overwrite) { ORIG(setenv  ) ; get_ld_library_path() ; return (*atomic_orig)(name,value,overwrite) ; }
		int unsetenv(const char *name                                    ) { ORIG(unsetenv) ; get_ld_library_path() ; return (*atomic_orig)(name                ) ; }
		int putenv  (char *string                                        ) { ORIG(putenv  ) ; get_ld_library_path() ; return (*atomic_orig)(string              ) ; }
	#endif

	// execv
	// execv*p cannot be simple as we do not know which file will be accessed
<<<<<<< HEAD
	// exec may not support tmp mapping if it is involved along the interpreter path                                             no_follow
	int execv  (CC* p,char* const argv[]                   ) NE { HEADER0(execv  ,(p,argv     )) ; NO_SERVER(execv  ) ; Exec  r{p,false  ,environ,"execv"  } ; return r(orig(p,argv     )) ; }
	int execve (CC* p,char* const argv[],char* const envp[]) NE { HEADER0(execve ,(p,argv,envp)) ; NO_SERVER(execve ) ; Exec  r{p,false  ,envp   ,"execve" } ; return r(orig(p,argv,envp)) ; }
	int execvp (CC* p,char* const argv[]                   ) NE { HEADER0(execvp ,(p,argv     )) ; NO_SERVER(execvp ) ; Execp r{p,        environ,"execvp" } ; return r(orig(p,argv     )) ; }
	int execvpe(CC* p,char* const argv[],char* const envp[]) NE { HEADER0(execvpe,(p,argv,envp)) ; NO_SERVER(execvpe) ; Execp r{p,        envp   ,"execvpe"} ; return r(orig(p,argv,envp)) ; }
=======
	// exec may not support tmp mapping if it is involved along the interpreter path
	//                                                                           is_stat                                               no_follow
	int execv  (CC* p,char* const argv[]                   ) NE { HEADER0(execv  ,false,(p,argv     )) ; NO_SERVER(execv  ) ; Exec  r{p,false  ,environ,"execv"  } ; return r(orig(F(r),argv     )) ; }
	int execve (CC* p,char* const argv[],char* const envp[]) NE { HEADER0(execve ,false,(p,argv,envp)) ; NO_SERVER(execve ) ; Exec  r{p,false  ,envp   ,"execve" } ; return r(orig(F(r),argv,envp)) ; }
	int execvp (CC* p,char* const argv[]                   ) NE { HEADER0(execvp ,false,(p,argv     )) ; NO_SERVER(execvp ) ; Execp r{p,        environ,"execvp" } ; return r(orig(F(r),argv     )) ; }
	int execvpe(CC* p,char* const argv[],char* const envp[]) NE { HEADER0(execvpe,false,(p,argv,envp)) ; NO_SERVER(execvpe) ; Execp r{p,        envp   ,"execvpe"} ; return r(orig(F(r),argv,envp)) ; }
>>>>>>> 26682ad3
	//
	int execveat( int dfd , CC* pth , char* const argv[] , char *const envp[] , int flgs ) NE {
		HEADER1(execveat,false/*is_stat*/,pth,(dfd,pth,argv,envp,flgs)) ;
		NO_SERVER(execveat) ;
		Exec r { {dfd,pth} , ASLNF(flgs) , envp , "execveat" } ;
		return r(orig(dfd,pth,argv,envp,flgs)) ;
	}
	// execl
	#define MK_ARGS(end_action,value) \
		char*   cur         = const_cast<char*>(arg)            ;            \
		va_list arg_cnt_lst ; va_start(arg_cnt_lst,arg        ) ;            \
		va_list args_lst    ; va_copy (args_lst   ,arg_cnt_lst) ;            \
		int     arg_cnt     ;                                                \
		for( arg_cnt=0 ; cur ; arg_cnt++ ) cur = va_arg(arg_cnt_lst,char*) ; \
		char** args = new char*[arg_cnt+1] ;                                 \
		args[0] = const_cast<char*>(arg) ;                                   \
		for( int i=1 ; i<=arg_cnt ; i++ ) args[i] = va_arg(args_lst,char*) ; \
		end_action          ;                                                \
		va_end(arg_cnt_lst) ;                                                \
		va_end(args_lst   ) ;                                                \
		int rc = value      ;                                                \
		delete[] args ;                                                      \
		return rc
	int execl (CC* p,CC* arg,...) NE { MK_ARGS(                                             , execv (p,args     ) ) ; }
	int execle(CC* p,CC* arg,...) NE { MK_ARGS( char* const* envp = va_arg(args_lst,char**) , execve(p,args,envp) ) ; }
	int execlp(CC* p,CC* arg,...) NE { MK_ARGS(                                             , execvp(p,args     ) ) ; }
	#undef MK_ARGS

<<<<<<< HEAD
	// fopen
	FILE* fopen    (CC* p,CC* m         ) { HEADER1(fopen    ,p,(p,m   )) ; Fopen r{p,m,"fopen"    } ; return r(orig(p,m   )) ; }
	FILE* fopen64  (CC* p,CC* m         ) { HEADER1(fopen64  ,p,(p,m   )) ; Fopen r{p,m,"fopen64"  } ; return r(orig(p,m   )) ; }
	FILE* freopen  (CC* p,CC* m,FILE* fp) { HEADER1(freopen  ,p,(p,m,fp)) ; Fopen r{p,m,"freopen"  } ; return r(orig(p,m,fp)) ; }
	FILE* freopen64(CC* p,CC* m,FILE* fp) { HEADER1(freopen64,p,(p,m,fp)) ; Fopen r{p,m,"freopen64"} ; return r(orig(p,m,fp)) ; }
=======
	// fopen                                                 is_stat
	FILE* fopen    (CC* p,CC* m         ) { HEADER1(fopen    ,false,p,(p,m   )) ; Fopen r{p,m,"fopen"    } ; return r(orig(F(r),m   )) ; }
	FILE* fopen64  (CC* p,CC* m         ) { HEADER1(fopen64  ,false,p,(p,m   )) ; Fopen r{p,m,"fopen64"  } ; return r(orig(F(r),m   )) ; }
	FILE* freopen  (CC* p,CC* m,FILE* fp) { HEADER1(freopen  ,false,p,(p,m,fp)) ; Fopen r{p,m,"freopen"  } ; return r(orig(F(r),m,fp)) ; }
	FILE* freopen64(CC* p,CC* m,FILE* fp) { HEADER1(freopen64,false,p,(p,m,fp)) ; Fopen r{p,m,"freopen64"} ; return r(orig(F(r),m,fp)) ; }
>>>>>>> 26682ad3

	// fork
	// not recursively called by auditing code
	// /!\ lock is not strictly necessary, but we must beware of interaction between lock & fork : locks are duplicated
	//     if another thread has the lock while we fork => child will dead lock as it has the lock but not the thread
	//     a simple way to stay coherent is to take the lock before fork and to release it after both in parent & child
	// vfork is mapped to fork as vfork prevents most actions before following exec and we need a clean semantic to instrument exec
<<<<<<< HEAD
	pid_t fork       () NE { HEADER0(fork       ,()) ; NO_SERVER(fork       ) ; return orig()   ; }
	pid_t __fork     () NE { HEADER0(__fork     ,()) ; NO_SERVER(__fork     ) ; return orig()   ; }
	pid_t __libc_fork() NE { HEADER0(__libc_fork,()) ; NO_SERVER(__libc_fork) ; return orig()   ; }
	pid_t vfork      () NE {                                                    return fork  () ; }
	pid_t __vfork    () NE {                                                    return __fork() ; }
	//
	int system(CC* cmd) { HEADER0(system,(cmd)) ; return orig(cmd) ; } // cf fork for explanation as this libcall does fork

	// link
	int link  (       CC* op,       CC* np      ) NE { HEADER2(link  ,op,np,(   op,   np  )) ; Lnk r{    op ,    np ,false/*no_follow*/,"link"  } ; return r(orig(   op,   np  )) ; }
	int linkat(int od,CC* op,int nd,CC* np,int f) NE { HEADER2(linkat,op,np,(od,op,nd,np,f)) ; Lnk r{{od,op},{nd,np},ASLNF(f)          ,"linkat"} ; return r(orig(od,op,nd,np,f)) ; }

	// mkdir
	int mkdir  (      CC* p,mode_t m) NE { HEADER1(mkdir  ,p,(  p,m)) ; Mkdir r{   p ,"mkdirat"} ; return r(orig(  p,m)) ; }
	int mkdirat(int d,CC* p,mode_t m) NE { HEADER1(mkdirat,p,(d,p,m)) ; Mkdir r{{d,p},"mkdir"  } ; return r(orig(d,p,m)) ; }

	// mkstemp
	int mkstemp    (char* t             ) { HEADER0(mkstemp    ,(t     )) ; Mkstemp r{t,   "mkstemp"    } ; return r(orig(t     )) ; }
	int mkostemp   (char* t,int f       ) { HEADER0(mkostemp   ,(t,f   )) ; Mkstemp r{t,   "mkostemp"   } ; return r(orig(t,f   )) ; }
	int mkstemps   (char* t,      int sl) { HEADER0(mkstemps   ,(t,  sl)) ; Mkstemp r{t,sl,"mkstemps"   } ; return r(orig(t,  sl)) ; }
	int mkostemps  (char* t,int f,int sl) { HEADER0(mkostemps  ,(t,f,sl)) ; Mkstemp r{t,sl,"mkostemps"  } ; return r(orig(t,f,sl)) ; }
	int mkstemp64  (char* t             ) { HEADER0(mkstemp64  ,(t     )) ; Mkstemp r{t,   "mkstemp64"  } ; return r(orig(t     )) ; }
	int mkostemp64 (char* t,int f       ) { HEADER0(mkostemp64 ,(t,f   )) ; Mkstemp r{t,   "mkostemp64" } ; return r(orig(t,f   )) ; }
	int mkstemps64 (char* t,      int sl) { HEADER0(mkstemps64 ,(t,  sl)) ; Mkstemp r{t,sl,"mkstemps64" } ; return r(orig(t,  sl)) ; }
	int mkostemps64(char* t,int f,int sl) { HEADER0(mkostemps64,(t,f,sl)) ; Mkstemp r{t,sl,"mkostemps64"} ; return r(orig(t,f,sl)) ; }

	// mount
	int mount(CC* sp,CC* tp,CC* fst,ulong f,const void* d) {
		HEADER( mount , !(f&MS_BIND) || (Record::s_is_simple(sp)&&Record::s_is_simple(tp)) , (sp,tp,fst,f,d) ) ;
		Mount r{sp,tp,"mount"} ;
		return r(orig(sp,tp,fst,f,d)) ;
	}

	// name_to_handle_at
	int name_to_handle_at( int d , CC* p , struct ::file_handle *h , int *mount_id , int f ) NE {
		HEADER1(name_to_handle_at,p,(d,p,h,mount_id,f)) ;
		Open r{{d,p},f,"name_to_handle_at"} ;
		return r(orig(d,p,h,mount_id,f)) ;
	}

	// open
	#define MOD mode_t m = 0 ; if ( f & (O_CREAT|O_TMPFILE) ) { va_list lst ; va_start(lst,f) ; m = va_arg(lst,mode_t) ; va_end(lst) ; }
	int open             (      CC* p,int f,...) { MOD ; HEADER1(open             ,p,(  p,f,m)) ; Open r{   p ,f                         ,"open"             } ; return r(orig(  p,f,m)) ; }
	int __open           (      CC* p,int f,...) { MOD ; HEADER1(__open           ,p,(  p,f,m)) ; Open r{   p ,f                         ,"__open"           } ; return r(orig(  p,f,m)) ; }
	int __open_nocancel  (      CC* p,int f,...) { MOD ; HEADER1(__open_nocancel  ,p,(  p,f,m)) ; Open r{   p ,f                         ,"__open_nocancel"  } ; return r(orig(  p,f,m)) ; }
	int __open_2         (      CC* p,int f    ) {       HEADER1(__open_2         ,p,(  p,f  )) ; Open r{   p ,f                         ,"__open_2"         } ; return r(orig(  p,f  )) ; }
	int open64           (      CC* p,int f,...) { MOD ; HEADER1(open64           ,p,(  p,f,m)) ; Open r{   p ,f                         ,"open64"           } ; return r(orig(  p,f,m)) ; }
	int __open64         (      CC* p,int f,...) { MOD ; HEADER1(__open64         ,p,(  p,f,m)) ; Open r{   p ,f                         ,"__open64"         } ; return r(orig(  p,f,m)) ; }
	int __open64_nocancel(      CC* p,int f,...) { MOD ; HEADER1(__open64_nocancel,p,(  p,f,m)) ; Open r{   p ,f                         ,"__open64_nocancel"} ; return r(orig(  p,f,m)) ; }
	int __open64_2       (      CC* p,int f    ) {       HEADER1(__open64_2       ,p,(  p,f  )) ; Open r{   p ,f                         ,"__open64_2"       } ; return r(orig(  p,f  )) ; }
	int openat           (int d,CC* p,int f,...) { MOD ; HEADER1(openat           ,p,(d,p,f,m)) ; Open r{{d,p},f                         ,"openat"           } ; return r(orig(d,p,f,m)) ; }
	int __openat_2       (int d,CC* p,int f    ) {       HEADER1(__openat_2       ,p,(d,p,f  )) ; Open r{{d,p},f                         ,"__openat_2"       } ; return r(orig(d,p,f  )) ; }
	int openat64         (int d,CC* p,int f,...) { MOD ; HEADER1(openat64         ,p,(d,p,f,m)) ; Open r{{d,p},f                         ,"openat64"         } ; return r(orig(d,p,f,m)) ; }
	int __openat64_2     (int d,CC* p,int f    ) {       HEADER1(__openat64_2     ,p,(d,p,f  )) ; Open r{{d,p},f                         ,"__openat64_2"     } ; return r(orig(d,p,f  )) ; }
	int creat            (      CC* p,mode_t m ) {       HEADER1(creat            ,p,(  p,  m)) ; Open r{   p ,(O_CREAT|O_WRONLY|O_TRUNC),"creat"            } ; return r(orig(  p,  m)) ; }
	int creat64          (      CC* p,mode_t m ) {       HEADER1(creat64          ,p,(  p,  m)) ; Open r{   p ,(O_CREAT|O_WRONLY|O_TRUNC),"creat64"          } ; return r(orig(  p,  m)) ; }
	#undef MOD
=======
	//                                                 is_stat
	pid_t fork       (       ) NE { HEADER0(fork       ,false,(   )) ; NO_SERVER(fork       ) ; return orig  (   ) ; }
	pid_t __fork     (       ) NE { HEADER0(__fork     ,false,(   )) ; NO_SERVER(__fork     ) ; return orig  (   ) ; }
	pid_t __libc_fork(       ) NE { HEADER0(__libc_fork,false,(   )) ; NO_SERVER(__libc_fork) ; return orig  (   ) ; }
	pid_t vfork      (       ) NE {                                                             return fork  (   ) ; }
	pid_t __vfork    (       ) NE {                                                             return __fork(   ) ; }
	int  system      (CC* cmd)    { HEADER0(system     ,false,(cmd)) ; NO_SERVER(system     ) ; return orig  (cmd) ; } // cf fork for explanation as this syscall does fork

	#ifndef IN_SERVER
		// getcwd
		// cf man 3 getcwd (Linux)
		// needed for tmp mapping (not available in server)
		// nothing to hide, but calling Hide guarantees all invariants (in particular errno management and auditor initialization)
		//                                                                             is_stat
		char* getcwd              (char* b,size_t sz) NE { HEADER0(getcwd              ,false,(b,sz)) ; Getcwd r{sz      ,b?No:sz?Maybe:Yes} ; return r(orig(b,sz)) ; }
		char* get_current_dir_name(                 ) NE { HEADER0(get_current_dir_name,false,(    )) ; Getcwd r{PATH_MAX,Yes              } ; return r(orig(    )) ; }
		#pragma GCC diagnostic push
		#pragma GCC diagnostic ignored "-Wdeprecated-declarations"
		char* getwd               (char* buf        ) NE { HEADER0(getwd               ,false,(buf )) ; Getcwd r{PATH_MAX,No               } ; return r(orig(buf )) ; }
		#pragma GCC diagnostic pop
	#endif

	// link                                                          is_stat                                              no_follow
	int link  (       CC* op,       CC* np      ) NE { HEADER2(link  ,false,op,np,(   op,   np  )) ; Lnk r{    op ,    np ,false   ,"link"  } ; return r(orig(F(r.src),F(r.dst)  )) ; }
	int linkat(int od,CC* op,int nd,CC* np,int f) NE { HEADER2(linkat,false,op,np,(od,op,nd,np,f)) ; Lnk r{{od,op},{nd,np},ASLNF(f),"linkat"} ; return r(orig(P(r.src),P(r.dst),f)) ; }

	// mkdir                                              is_stat
	int mkdir  (      CC* p,mode_t m) NE { HEADER1(mkdir  ,false,p,(  p,m)) ; Mkdir r{   p ,"mkdirat"} ; return r(orig(F(r),m)) ; }
	int mkdirat(int d,CC* p,mode_t m) NE { HEADER1(mkdirat,false,p,(d,p,m)) ; Mkdir r{{d,p},"mkdir"  } ; return r(orig(P(r),m)) ; }

	// mkstemp
	//                                                         is_stat
	int mkstemp    (char* t             ) { HEADER0(mkstemp    ,false,(t     )) ; Mkstemp r{t,   "mkstemp"    } ; return r(orig(F(r)     )) ; }
	int mkostemp   (char* t,int f       ) { HEADER0(mkostemp   ,false,(t,f   )) ; Mkstemp r{t,   "mkostemp"   } ; return r(orig(F(r),f   )) ; }
	int mkstemps   (char* t,      int sl) { HEADER0(mkstemps   ,false,(t,  sl)) ; Mkstemp r{t,sl,"mkstemps"   } ; return r(orig(F(r),  sl)) ; }
	int mkostemps  (char* t,int f,int sl) { HEADER0(mkostemps  ,false,(t,f,sl)) ; Mkstemp r{t,sl,"mkostemps"  } ; return r(orig(F(r),f,sl)) ; }
	int mkstemp64  (char* t             ) { HEADER0(mkstemp64  ,false,(t     )) ; Mkstemp r{t,   "mkstemp64"  } ; return r(orig(F(r)     )) ; }
	int mkostemp64 (char* t,int f       ) { HEADER0(mkostemp64 ,false,(t,f   )) ; Mkstemp r{t,   "mkostemp64" } ; return r(orig(F(r),f   )) ; }
	int mkstemps64 (char* t,      int sl) { HEADER0(mkstemps64 ,false,(t,  sl)) ; Mkstemp r{t,sl,"mkstemps64" } ; return r(orig(F(r),  sl)) ; }
	int mkostemps64(char* t,int f,int sl) { HEADER0(mkostemps64,false,(t,f,sl)) ; Mkstemp r{t,sl,"mkostemps64"} ; return r(orig(F(r),f,sl)) ; }

	// open
	#define MOD mode_t m = 0 ; if ( f & (O_CREAT|O_TMPFILE) ) { va_list lst ; va_start(lst,f) ; m = va_arg(lst,mode_t) ; va_end(lst) ; }
	//                                                                              is_stat
	int open             (      CC* p,int f , ...) { MOD ; HEADER1(open             ,false,p,(  p,f,m)) ; Open r{   p ,f                         ,"open"             } ; return r(orig(F(r),f,m)) ; }
	int __open           (      CC* p,int f , ...) { MOD ; HEADER1(__open           ,false,p,(  p,f,m)) ; Open r{   p ,f                         ,"__open"           } ; return r(orig(F(r),f,m)) ; }
	int __open_nocancel  (      CC* p,int f , ...) { MOD ; HEADER1(__open_nocancel  ,false,p,(  p,f,m)) ; Open r{   p ,f                         ,"__open_nocancel"  } ; return r(orig(F(r),f,m)) ; }
	int __open_2         (      CC* p,int f      ) {       HEADER1(__open_2         ,false,p,(  p,f  )) ; Open r{   p ,f                         ,"__open_2"         } ; return r(orig(F(r),f  )) ; }
	int open64           (      CC* p,int f , ...) { MOD ; HEADER1(open64           ,false,p,(  p,f,m)) ; Open r{   p ,f                         ,"open64"           } ; return r(orig(F(r),f,m)) ; }
	int __open64         (      CC* p,int f , ...) { MOD ; HEADER1(__open64         ,false,p,(  p,f,m)) ; Open r{   p ,f                         ,"__open64"         } ; return r(orig(F(r),f,m)) ; }
	int __open64_nocancel(      CC* p,int f , ...) { MOD ; HEADER1(__open64_nocancel,false,p,(  p,f,m)) ; Open r{   p ,f                         ,"__open64_nocancel"} ; return r(orig(F(r),f,m)) ; }
	int __open64_2       (      CC* p,int f      ) {       HEADER1(__open64_2       ,false,p,(  p,f  )) ; Open r{   p ,f                         ,"__open64_2"       } ; return r(orig(F(r),f  )) ; }
	int openat           (int d,CC* p,int f , ...) { MOD ; HEADER1(openat           ,false,p,(d,p,f,m)) ; Open r{{d,p},f                         ,"openat"           } ; return r(orig(P(r),f,m)) ; }
	int __openat_2       (int d,CC* p,int f      ) {       HEADER1(__openat_2       ,false,p,(d,p,f  )) ; Open r{{d,p},f                         ,"__openat_2"       } ; return r(orig(P(r),f  )) ; }
	int openat64         (int d,CC* p,int f , ...) { MOD ; HEADER1(openat64         ,false,p,(d,p,f,m)) ; Open r{{d,p},f                         ,"openat64"         } ; return r(orig(P(r),f,m)) ; }
	int __openat64_2     (int d,CC* p,int f      ) {       HEADER1(__openat64_2     ,false,p,(d,p,f  )) ; Open r{{d,p},f                         ,"__openat64_2"     } ; return r(orig(P(r),f  )) ; }
	int creat            (      CC* p,mode_t m   ) {       HEADER1(creat            ,false,p,(  p,  m)) ; Open r{   p ,(O_CREAT|O_WRONLY|O_TRUNC),"creat"            } ; return r(orig(F(r),  m)) ; }
	int creat64          (      CC* p,mode_t m   ) {       HEADER1(creat64          ,false,p,(  p,  m)) ; Open r{   p ,(O_CREAT|O_WRONLY|O_TRUNC),"creat64"          } ; return r(orig(F(r),  m)) ; }
	#undef MOD
	//
	int name_to_handle_at( int dfd , CC* pth , struct ::file_handle *h , int *mount_id , int flgs ) NE {
		HEADER1(name_to_handle_at,false/*is_stat*/,pth,(dfd,pth,h,mount_id,flgs)) ;
		Open r{{dfd,pth},flgs,"name_to_handle_at"} ;
		return r(orig(P(r),h,mount_id,flgs)) ;
	}
	DIR* opendir(CC* p) { HEADER1(opendir,false/*is_stat*/,p,(p)) ; Solve r{p,true/*no_follow*/,false/*read*/,true/*allow_tmp_map*/,"opendir"  } ; return r(orig(F(r))) ; }
>>>>>>> 26682ad3

	// readlink
	#define RL Readlink
	#ifdef LD_PRELOAD_JEMALLOC
		// jemalloc does a readlink of its config file (/etc/jemalloc.conf) during its init phase
		// under some circumstances (not really understood), dlsym, which is necessary to find the original readlink function calls malloc
		// this creates a loop, leading to a deadlock in jemalloc as it takes a mutex during its init phase
		// this is a horible hack to avoid calling dlsym : readlink is redirected to __readlink_chk (which is, thus, left unprotected)
		// once init phase is passed, we proceed normally
		ssize_t readlink(CC* p,char* b,size_t sz) NE {
			if (!started()) return __readlink_chk(p,b,sz,sz) ;
<<<<<<< HEAD
			HEADER1(readlink,p,(p,b,sz)) ; Readlink r{p ,b,sz,"readlink"} ; return r(orig(p,b,sz)) ;
		}
	#else
		ssize_t readlink      (CC* p,char* b,size_t sz           ) NE { HEADER1(readlink      ,p,(p,b,sz    )) ; Readlink r{p ,b,sz,"readlink"       } ; return r(orig(p,b,sz    )) ; }
		ssize_t __readlink_chk(CC* p,char* b,size_t sz,size_t bsz) NE { HEADER1(__readlink_chk,p,(p,b,sz,bsz)) ; Readlink r{p ,b,sz,"__readlink__chk"} ; return r(orig(p,b,sz,bsz)) ; }
	#endif
	ssize_t readlinkat      (int d,CC* p,char* b,size_t sz           ) NE { HEADER1(readlinkat      ,p,(d,p,b,sz    )) ; Readlink r{{d,p},b,sz,"readlinkat"      } ; return r(orig(d,p,b,sz    )) ; }
	ssize_t __readlinkat_chk(int d,CC* p,char* b,size_t sz,size_t bsz) NE { HEADER1(__readlinkat_chk,p,(d,p,b,sz,bsz)) ; Readlink r{{d,p},b,sz,"__readlinkat_chk"} ; return r(orig(d,p,b,sz,bsz)) ; }
=======
			HEADER1(readlink,false/*is_stat*/,p,(p,b,sz)) ; RL r{p ,b,sz,"readlink"} ; return r(orig(F(r),b,sz)) ;
		}
	#else //!                                                                                 is_stat
		ssize_t readlink      (CC* p,char* b,size_t sz           ) NE { HEADER1(readlink      ,false,p,(p,b,sz    )) ; RL r{p ,b,sz,"readlink"       } ; return r(orig(F(r),b,sz    )) ; }
		ssize_t __readlink_chk(CC* p,char* b,size_t sz,size_t bsz) NE { HEADER1(__readlink_chk,false,p,(p,b,sz,bsz)) ; RL r{p ,b,sz,"__readlink__chk"} ; return r(orig(F(r),b,sz,bsz)) ; }
	#endif //!                                                                                      is_stat
	ssize_t readlinkat      (int d,CC* p,char* b,size_t sz           ) NE { HEADER1(readlinkat      ,false,p,(d,p,b,sz    )) ; RL r{{d,p},b,sz,"readlinkat"      } ; return r(orig(P(r),b,sz    )) ; }
	ssize_t __readlinkat_chk(int d,CC* p,char* b,size_t sz,size_t bsz) NE { HEADER1(__readlinkat_chk,false,p,(d,p,b,sz,bsz)) ; RL r{{d,p},b,sz,"__readlinkat_chk"} ; return r(orig(P(r),b,sz,bsz)) ; }
	#undef RL
>>>>>>> 26682ad3

	// rename
	#ifdef RENAME_EXCHANGE
		#define REXC(flags) bool((flags)&RENAME_EXCHANGE)
	#else
		#define REXC(flags) false
	#endif
	#ifdef RENAME_NOREPLACE
		#define RNR(flags) bool((flags)&RENAME_NOREPLACE)
	#else
		#define RNR(flags) false
<<<<<<< HEAD
	#endif //!                                                                                                                exchange no_replace
	int rename   (       CC* op,       CC* np       ) NE { HEADER2(rename   ,op,np,(   op,   np  )) ; Rename r{    op ,    np ,false  ,false    ,"rename"   } ; return r(orig(   op,   np  )) ; }
	int renameat (int od,CC* op,int nd,CC* np       ) NE { HEADER2(renameat ,op,np,(od,op,nd,np  )) ; Rename r{{od,op},{nd,np},false  ,false    ,"renameat" } ; return r(orig(od,op,nd,np  )) ; }
	int renameat2(int od,CC* op,int nd,CC* np,uint f) NE { HEADER2(renameat2,op,np,(od,op,nd,np,f)) ; Rename r{{od,op},{nd,np},REXC(f),RNR(f)   ,"renameat2"} ; return r(orig(od,op,nd,np,f)) ; }
=======
	#endif
	#define RN Rename //!                                                   is_stat                                             exchange no_repl
	int rename   (       CC* op,       CC* np       ) NE { HEADER2(rename   ,false,op,np,(   op,   np  )) ; RN r{    op ,    np ,false  ,false  ,"rename"   } ; return r(orig(F(r.src),F(r.dst)  )) ; }
	int renameat (int od,CC* op,int nd,CC* np       ) NE { HEADER2(renameat ,false,op,np,(od,op,nd,np  )) ; RN r{{od,op},{nd,np},false  ,false  ,"renameat" } ; return r(orig(P(r.src),P(r.dst)  )) ; }
	int renameat2(int od,CC* op,int nd,CC* np,uint f) NE { HEADER2(renameat2,false,op,np,(od,op,nd,np,f)) ; RN r{{od,op},{nd,np},REXC(f),RNR(f) ,"renameat2"} ; return r(orig(P(r.src),P(r.dst),f)) ; }
	#undef RN
>>>>>>> 26682ad3
	#undef RNR
	#undef REXC

	// rmdir
<<<<<<< HEAD
	int rmdir(CC* p) NE { HEADER1(rmdir,p,(p)) ; Unlnk r{p,true/*rmdir*/,"rmdir"} ; return r(orig(p)) ; }

	// symlink
	int symlink  (CC* t,      CC* p) NE { HEADER1(symlink  ,p,(t,  p)) ; Symlink r{   p ,"symlink"  } ; return r(orig(t,  p)) ; }
	int symlinkat(CC* t,int d,CC* p) NE { HEADER1(symlinkat,p,(t,d,p)) ; Symlink r{{d,p},"symlinkat"} ; return r(orig(t,d,p)) ; }

	// truncate
	int truncate  (CC* p,off_t l) NE { HEADER1(truncate  ,p,(p,l)) ; Open r{p,l?O_RDWR:O_WRONLY,"truncate"  } ; return r(orig(p,l)) ; }
	int truncate64(CC* p,off_t l) NE { HEADER1(truncate64,p,(p,l)) ; Open r{p,l?O_RDWR:O_WRONLY,"truncate64"} ; return r(orig(p,l)) ; }

	// unlink
	int unlink  (      CC* p      ) NE { HEADER1(unlink  ,p,(  p  )) ; Unlnk r{   p ,false/*rmdir*/      ,"unlink"  } ; return r(orig(  p  )) ; }
	int unlinkat(int d,CC* p,int f) NE { HEADER1(unlinkat,p,(d,p,f)) ; Unlnk r{{d,p},bool(f&AT_REMOVEDIR),"unlinkat"} ; return r(orig(d,p,f)) ; }

	// utime                                                                                                    no_follow read create
	int utime    (      CC* p,const struct utimbuf* t         ) { HEADER1(utime    ,p,(  p,t  )) ; Solve r{   p ,false   ,false,false,"utime"    } ; return r(orig(  p,t  )) ; }
	int utimes   (      CC* p,const struct timeval  t[2]      ) { HEADER1(utimes   ,p,(  p,t  )) ; Solve r{   p ,false   ,false,false,"utimes"   } ; return r(orig(  p,t  )) ; }
	int futimesat(int d,CC* p,const struct timeval  t[2]      ) { HEADER1(futimesat,p,(d,p,t  )) ; Solve r{{d,p},false   ,false,false,"futimesat"} ; return r(orig(d,p,t  )) ; }
	int lutimes  (      CC* p,const struct timeval  t[2]      ) { HEADER1(lutimes  ,p,(  p,t  )) ; Solve r{   p ,true    ,false,false,"lutimes"  } ; return r(orig(  p,t  )) ; }
	int utimensat(int d,CC* p,const struct timespec t[2],int f) { HEADER1(utimensat,p,(d,p,t,f)) ; Solve r{{d,p},ASLNF(f),false,false,"utimensat"} ; return r(orig(d,p,t,f)) ; }

	// mere path accesses (neeed to solve path, but no actual access to file data)
	//                                                                                         no_follow read create
	int  access   (      CC* p,int m      ) NE { HEADER1(access   ,p,(  p,m  )) ; Stat  r{   p ,false   ,            "access"   } ; return r(orig(  p,m  )) ; }
	int  faccessat(int d,CC* p,int m,int f) NE { HEADER1(faccessat,p,(d,p,m,f)) ; Stat  r{{d,p},ASLNF(f),            "faccessat"} ; return r(orig(d,p,m,f)) ; }
	DIR* opendir  (      CC* p            )    { HEADER1(opendir  ,p,(  p    )) ; Solve r{   p ,true    ,false,false,"opendir"  } ; return r(orig(  p    )) ; }
	//                                                                                                                no_follow
	int __xstat     (int v,      CC* p,struct stat  * b      ) NE { HEADER1(__xstat     ,p,(v,  p,b  )) ; Stat r{   p ,false   ,"__xstat"     } ; return r(orig(v,  p,b  )) ; }
	int __xstat64   (int v,      CC* p,struct stat64* b      ) NE { HEADER1(__xstat64   ,p,(v,  p,b  )) ; Stat r{   p ,false   ,"__xstat64"   } ; return r(orig(v,  p,b  )) ; }
	int __lxstat    (int v,      CC* p,struct stat  * b      ) NE { HEADER1(__lxstat    ,p,(v,  p,b  )) ; Stat r{   p ,true    ,"__lxstat"    } ; return r(orig(v,  p,b  )) ; }
	int __lxstat64  (int v,      CC* p,struct stat64* b      ) NE { HEADER1(__lxstat64  ,p,(v,  p,b  )) ; Stat r{   p ,true    ,"__lxstat64"  } ; return r(orig(v,  p,b  )) ; }
	int __fxstatat  (int v,int d,CC* p,struct stat  * b,int f) NE { HEADER1(__fxstatat  ,p,(v,d,p,b,f)) ; Stat r{{d,p},ASLNF(f),"__fxstatat"  } ; return r(orig(v,d,p,b,f)) ; }
	int __fxstatat64(int v,int d,CC* p,struct stat64* b,int f) NE { HEADER1(__fxstatat64,p,(v,d,p,b,f)) ; Stat r{{d,p},ASLNF(f),"__fxstatat64"} ; return r(orig(v,d,p,b,f)) ; }
	#if !NEED_STAT_WRAPPERS
		//                                                                                                  no_follow
		int stat     (      CC* p,struct stat  * b      ) NE { HEADER1(stat     ,p,(  p,b  )) ; Stat r{   p ,false   ,"stat"     } ; return r(orig(  p,b  )) ; }
		int stat64   (      CC* p,struct stat64* b      ) NE { HEADER1(stat64   ,p,(  p,b  )) ; Stat r{   p ,false   ,"stat64"   } ; return r(orig(  p,b  )) ; }
		int lstat    (      CC* p,struct stat  * b      ) NE { HEADER1(lstat    ,p,(  p,b  )) ; Stat r{   p ,true    ,"lstat"    } ; return r(orig(  p,b  )) ; }
		int lstat64  (      CC* p,struct stat64* b      ) NE { HEADER1(lstat64  ,p,(  p,b  )) ; Stat r{   p ,true    ,"lstat64"  } ; return r(orig(  p,b  )) ; }
		int fstatat  (int d,CC* p,struct stat  * b,int f) NE { HEADER1(fstatat  ,p,(d,p,b,f)) ; Stat r{{d,p},ASLNF(f),"fstatat"  } ; return r(orig(d,p,b,f)) ; }
		int fstatat64(int d,CC* p,struct stat64* b,int f) NE { HEADER1(fstatat64,p,(d,p,b,f)) ; Stat r{{d,p},ASLNF(f),"fstatat64"} ; return r(orig(d,p,b,f)) ; }
	#endif
	int statx(int d,CC* p,int f,uint msk,struct statx* b) NE { HEADER1(statx,p,(d,p,f,msk,b)) ; Stat r{{d,p},true/*no_follow*/,"statx"} ; return r(orig(d,p,f,msk,b)) ; }

	// realpath
	//                                                                                                                no_follow
	char* realpath              (CC* p,char* rp          ) NE { HEADER1(realpath              ,p,(p,rp   )) ; Stat r{p,false  ,"realpath"              } ; return r(orig(p,rp   )) ; }
	char* __realpath_chk        (CC* p,char* rp,size_t rl) NE { HEADER1(__realpath_chk        ,p,(p,rp,rl)) ; Stat r{p,false  ,"__realpath_chk"        } ; return r(orig(p,rp,rl)) ; }
	char* canonicalize_file_name(CC* p                   ) NE { HEADER1(canonicalize_file_name,p,(p      )) ; Stat r{p,false  ,"canonicalize_file_name"} ; return r(orig(p      )) ; }
=======
	int rmdir(CC* p) NE { HEADER1(rmdir,false/*is_stat*/,p,(p)) ; Unlnk r{p,true/*rmdir*/,"rmdir"} ; return r(orig(F(r))) ; }

	// symlink                                             is_stat
	int symlink  (CC* t,      CC* p) NE { HEADER1(symlink  ,false,p,(t,  p)) ; Symlnk r{   p ,"symlink"  } ; return r(orig(t,F(r))) ; }
	int symlinkat(CC* t,int d,CC* p) NE { HEADER1(symlinkat,false,p,(t,d,p)) ; Symlnk r{{d,p},"symlinkat"} ; return r(orig(t,P(r))) ; }

	// truncate                                          is_stat
	int truncate  (CC* p,off_t l) NE { HEADER1(truncate  ,false,p,(p,l)) ; Open r{p,l?O_RDWR:O_WRONLY,"truncate"  } ; return r(orig(F(r),l)) ; }
	int truncate64(CC* p,off_t l) NE { HEADER1(truncate64,false,p,(p,l)) ; Open r{p,l?O_RDWR:O_WRONLY,"truncate64"} ; return r(orig(F(r),l)) ; }

	// unlink                                             is_stat
	int unlink  (      CC* p      ) NE { HEADER1(unlink  ,false,p,(  p  )) ; Unlnk r{   p ,false/*rmdir*/      ,"unlink"  } ; return r(orig(F(r)  )) ; }
	int unlinkat(int d,CC* p,int f) NE { HEADER1(unlinkat,false,p,(d,p,f)) ; Unlnk r{{d,p},bool(f&AT_REMOVEDIR),"unlinkat"} ; return r(orig(P(r),f)) ; }

	// utime                                                                       is_stat                            no_follow read allow_tmp_map
	int utime    (      CC* p,const struct utimbuf* t         ) { HEADER1(utime    ,false,p,(  p,t  )) ; Solve r{   p ,false   ,false,true       ,"utime"    } ; return r(orig(F(r),t  )) ; }
	int utimes   (      CC* p,const struct timeval  t[2]      ) { HEADER1(utimes   ,false,p,(  p,t  )) ; Solve r{   p ,false   ,false,true       ,"utimes"   } ; return r(orig(F(r),t  )) ; }
	int futimesat(int d,CC* p,const struct timeval  t[2]      ) { HEADER1(futimesat,false,p,(d,p,t  )) ; Solve r{{d,p},false   ,false,true       ,"futimesat"} ; return r(orig(P(r),t  )) ; }
	int lutimes  (      CC* p,const struct timeval  t[2]      ) { HEADER1(lutimes  ,false,p,(  p,t  )) ; Solve r{   p ,true    ,false,true       ,"lutimes"  } ; return r(orig(F(r),t  )) ; }
	int utimensat(int d,CC* p,const struct timespec t[2],int f) { HEADER1(utimensat,false,p,(d,p,t,f)) ; Solve r{{d,p},ASLNF(f),false,true       ,"utimensat"} ; return r(orig(P(r),t,f)) ; }

	// mere path accesses (neeed to solve path, but no actual access to file data)
	//                                                            is_stat                            no_follow read allow_tmp_map
	int  access   (      CC* p,int m      ) NE { HEADER1(access   ,true ,p,(  p,m  )) ; Stat  r{   p ,false   ,                  "access"   } ; return r(orig(F(r),m  )) ; }
	int  faccessat(int d,CC* p,int m,int f) NE { HEADER1(faccessat,true ,p,(d,p,m,f)) ; Stat  r{{d,p},ASLNF(f),                  "faccessat"} ; return r(orig(P(r),m,f)) ; }
	//                                                                                  is_stat                             no_follow
	int __xstat     (int v,      CC* p,struct stat  * b      ) NE { HEADER1(__xstat     ,true ,p,(v,  p,b  )) ; Stat r{   p ,false   ,"__xstat"     } ; return r(orig(v,F(r),b  )) ; }
	int __xstat64   (int v,      CC* p,struct stat64* b      ) NE { HEADER1(__xstat64   ,true ,p,(v,  p,b  )) ; Stat r{   p ,false   ,"__xstat64"   } ; return r(orig(v,F(r),b  )) ; }
	int __lxstat    (int v,      CC* p,struct stat  * b      ) NE { HEADER1(__lxstat    ,true ,p,(v,  p,b  )) ; Stat r{   p ,true    ,"__lxstat"    } ; return r(orig(v,F(r),b  )) ; }
	int __lxstat64  (int v,      CC* p,struct stat64* b      ) NE { HEADER1(__lxstat64  ,true ,p,(v,  p,b  )) ; Stat r{   p ,true    ,"__lxstat64"  } ; return r(orig(v,F(r),b  )) ; }
	int __fxstatat  (int v,int d,CC* p,struct stat  * b,int f) NE { HEADER1(__fxstatat  ,true ,p,(v,d,p,b,f)) ; Stat r{{d,p},ASLNF(f),"__fxstatat"  } ; return r(orig(v,P(r),b,f)) ; }
	int __fxstatat64(int v,int d,CC* p,struct stat64* b,int f) NE { HEADER1(__fxstatat64,true ,p,(v,d,p,b,f)) ; Stat r{{d,p},ASLNF(f),"__fxstatat64"} ; return r(orig(v,P(r),b,f)) ; }
	#if !NEED_STAT_WRAPPERS
		//                                                                      is_stat                           no_follow
		int stat     (      CC* p,struct stat  * b      ) NE { HEADER1(stat     ,true ,p,(  p,b  )) ; Stat r{   p ,false   ,"stat"     } ; return r(orig(F(r),b  )) ; }
		int stat64   (      CC* p,struct stat64* b      ) NE { HEADER1(stat64   ,true ,p,(  p,b  )) ; Stat r{   p ,false   ,"stat64"   } ; return r(orig(F(r),b  )) ; }
		int lstat    (      CC* p,struct stat  * b      ) NE { HEADER1(lstat    ,true ,p,(  p,b  )) ; Stat r{   p ,true    ,"lstat"    } ; return r(orig(F(r),b  )) ; }
		int lstat64  (      CC* p,struct stat64* b      ) NE { HEADER1(lstat64  ,true ,p,(  p,b  )) ; Stat r{   p ,true    ,"lstat64"  } ; return r(orig(F(r),b  )) ; }
		int fstatat  (int d,CC* p,struct stat  * b,int f) NE { HEADER1(fstatat  ,true ,p,(d,p,b,f)) ; Stat r{{d,p},ASLNF(f),"fstatat"  } ; return r(orig(P(r),b,f)) ; }
		int fstatat64(int d,CC* p,struct stat64* b,int f) NE { HEADER1(fstatat64,true ,p,(d,p,b,f)) ; Stat r{{d,p},ASLNF(f),"fstatat64"} ; return r(orig(P(r),b,f)) ; }
	#endif
	int statx(int d,CC* p,int f,uint msk,struct statx* b) NE { HEADER1(statx,true/*is_stat*/,p,(d,p,f,msk,b)) ; Stat r{{d,p},true/*no_follow*/,"statx"} ; return r(orig(P(r),f,msk,b)) ; }

	// realpath
	//                                                                                        is_stat                       no_follow
	char* realpath              (CC* p,char* rp          ) NE { HEADER1(realpath              ,false,p,(p,rp   )) ; Stat r{p,false  ,"realpath"              } ; return r(orig(F(r),rp   )) ; }
	char* __realpath_chk        (CC* p,char* rp,size_t rl) NE { HEADER1(__realpath_chk        ,false,p,(p,rp,rl)) ; Stat r{p,false  ,"__realpath_chk"        } ; return r(orig(F(r),rp,rl)) ; }
	char* canonicalize_file_name(CC* p                   ) NE { HEADER1(canonicalize_file_name,false,p,(p      )) ; Stat r{p,false  ,"canonicalize_file_name"} ; return r(orig(F(r)      )) ; }
>>>>>>> 26682ad3

	// scandir
	using NmLst   = struct dirent  ***                                       ;
	using NmLst64 = struct dirent64***                                       ;
	using Fltr    = int (*)(const struct dirent  *                         ) ;
	using Fltr64  = int (*)(const struct dirent64*                         ) ;
	using Cmp     = int (*)(const struct dirent**  ,const struct dirent  **) ;
	using Cmp64   = int (*)(const struct dirent64**,const struct dirent64**) ;
<<<<<<< HEAD
	//                                                                                                            no_follow read create
	int scandir    (      CC* p,NmLst   nl,Fltr   f,Cmp   c) { HEADER1(scandir    ,p,(  p,nl,f,c)) ; Solve r{   p ,true    ,false,false,"scandir"    } ; return r(orig(  p,nl,f,c)) ; }
	int scandir64  (      CC* p,NmLst64 nl,Fltr64 f,Cmp64 c) { HEADER1(scandir64  ,p,(  p,nl,f,c)) ; Solve r{   p ,true    ,false,false,"scandir64"  } ; return r(orig(  p,nl,f,c)) ; }
	int scandirat  (int d,CC* p,NmLst   nl,Fltr   f,Cmp   c) { HEADER1(scandirat  ,p,(d,p,nl,f,c)) ; Solve r{{d,p},true    ,false,false,"scandirat"  } ; return r(orig(d,p,nl,f,c)) ; }
	int scandirat64(int d,CC* p,NmLst64 nl,Fltr64 f,Cmp64 c) { HEADER1(scandirat64,p,(d,p,nl,f,c)) ; Solve r{{d,p},true    ,false,false,"scandirat64"} ; return r(orig(d,p,nl,f,c)) ; }
=======
	//                                                                            is_stat                               no_follow read  allow_tmp_map
	int scandir    (      CC* p,NmLst   nl,Fltr   f,Cmp   c) { HEADER1(scandir    ,false,p,(  p,nl,f,c)) ; Solve r{   p ,true    ,false,true        ,"scandir"    } ; return r(orig(F(r),nl,f,c)) ; }
	int scandir64  (      CC* p,NmLst64 nl,Fltr64 f,Cmp64 c) { HEADER1(scandir64  ,false,p,(  p,nl,f,c)) ; Solve r{   p ,true    ,false,true        ,"scandir64"  } ; return r(orig(F(r),nl,f,c)) ; }
	int scandirat  (int d,CC* p,NmLst   nl,Fltr   f,Cmp   c) { HEADER1(scandirat  ,false,p,(d,p,nl,f,c)) ; Solve r{{d,p},true    ,false,true        ,"scandirat"  } ; return r(orig(P(r),nl,f,c)) ; }
	int scandirat64(int d,CC* p,NmLst64 nl,Fltr64 f,Cmp64 c) { HEADER1(scandirat64,false,p,(d,p,nl,f,c)) ; Solve r{{d,p},true    ,false,true        ,"scandirat64"} ; return r(orig(P(r),nl,f,c)) ; }
>>>>>>> 26682ad3

	#undef CC

	// syscall
	// /!\ we must be very careful to avoid dead-lock :
	// - mutex calls futex management, which sometimes call syscall
	// - so filter on s_tab must be done before locking (in HEADER)
	// - this requires that s_tab does no memory allocation as memory allocation may call brk
	// - hence it is a ::array, not a ::umap (which would be simpler)
	long syscall( long n , ... ) {
		uint64_t args[6] ;
		{	va_list lst ; va_start(lst,n) ;
			args[0] = va_arg(lst,uint64_t) ;
			args[1] = va_arg(lst,uint64_t) ;
			args[2] = va_arg(lst,uint64_t) ;
			args[3] = va_arg(lst,uint64_t) ;
			args[4] = va_arg(lst,uint64_t) ;
			args[5] = va_arg(lst,uint64_t) ;
			va_end(lst) ;
		}
		SyscallDescr::Tab const& tab   = SyscallDescr::s_tab() ;
		SyscallDescr      const& descr = tab[n]                ;
		HEADER(
			syscall
		,	false/*is_stat*/
		,	( !descr || (descr.filter&&Record::s_is_simple(reinterpret_cast<const char*>(args[descr.filter-1]))) )
		,	(n,args[0],args[1],args[2],args[3],args[4],args[5])
		) ;
		void* descr_ctx = nullptr ;
<<<<<<< HEAD
		Ctx audit_ctx ;             // save user errno when required
		//               vvvvvvvvvvvvvvvvvvvvvvvvvvvvvvvvvvvvvvvvvvvvvvvvvvvvvvvvvvvvvvvvvvvvvv
		if (descr.entry) descr.entry( descr_ctx , auditer() , 0/*pid*/ , args , descr.comment ) ;
		//               ^^^^^^^^^^^^^^^^^^^^^^^^^^^^^^^^^^^^^^^^^^^^^^^^^^^^^^^^^^^^^^^^^^^^^^
=======
		Ctx audit_ctx ;                                                          // save user errno when required
		//vvvvvvvvvvvvvvvvvvvvvvvvvvvvvvvvvvvvvvvvvvvvvvvvvvvvvvvvvvvvvvvvvvvv
		descr.entry( descr_ctx , auditor() , 0/*pid*/ , args , descr.comment ) ; // may modify args if tmp is mapped
		//^^^^^^^^^^^^^^^^^^^^^^^^^^^^^^^^^^^^^^^^^^^^^^^^^^^^^^^^^^^^^^^^^^^^
>>>>>>> 26682ad3
		audit_ctx.restore_errno() ;
		//         vvvvvvvvvvvvvvvvvvvvvvvvvvvvvvvvvvvvvvvvvvvvvvvvvvvvvvv
		long res = orig(n,args[0],args[1],args[2],args[3],args[4],args[5]) ;
		//         ^^^^^^^^^^^^^^^^^^^^^^^^^^^^^^^^^^^^^^^^^^^^^^^^^^^^^^^
		audit_ctx.save_errno() ;
<<<<<<< HEAD
		//                     vvvvvvvvvvvvvvvvvvvvvvvvvvvvvvvvvvvvvvvvvvvvvvvvvvvv
		if (descr.exit) return descr.exit( descr_ctx , auditer() , 0/*pid*/ , res ) ;
		else            return res                                                  ;
		//                     ^^^
=======
		//     vvvvvvvvvvvvvvvvvvvvvvvvvvvvvvvvvvvvvvvvvvvvvvvvvvvv
		return descr.exit( descr_ctx , auditor() , 0/*pid*/ , res ) ;
		//     ^^^^^^^^^^^^^^^^^^^^^^^^^^^^^^^^^^^^^^^^^^^^^^^^^^^^
>>>>>>> 26682ad3
	}

	#undef NO_SERVER
	#undef HEADER2
	#undef HEADER1
	#undef HEADER0
	#undef HEADER

	#undef ORIG

	#undef EXE
	#undef ASLNF
	#undef NE

	#pragma GCC diagnostic pop
}
#ifdef LD_PRELOAD
	#pragma GCC visibility pop
#endif<|MERGE_RESOLUTION|>--- conflicted
+++ resolved
@@ -262,7 +262,6 @@
 	// use short macros as lines are very long in defining audited calls to libc
 	// protect against recusive calls
 	// args must be in () e.g. HEADER1(unlink,path,(path))
-<<<<<<< HEAD
 	#define ORIG(libcall) \
 		using Libcall = decltype(::libcall)* ;                                                            \
 		static ::atomic<Libcall> atomic_orig = nullptr ;                                                  \
@@ -270,35 +269,19 @@
 			Libcall prev = nullptr ;                                                                      \
 			atomic_orig.compare_exchange_strong( prev , reinterpret_cast<Libcall>(get_orig(#libcall)) ) ; \
 		}
-	#define HEADER(libcall,cond,args) \
-		ORIG(libcall) ;                                           \
-		if ( _t_loop || !started() ) return (*atomic_orig) args ; \
-		Save sav{_t_loop,true} ;                                  \
-		if (cond) return (*atomic_orig) args ;                    \
-		Lock    lock { _g_mutex } ;                               \
+	#define HEADER(libcall,is_stat,cond,args) \
+		ORIG(libcall) ;                                                                                \
+		if ( _t_loop || !started()                                      ) return (*atomic_orig) args ; \
+		Save sav{_t_loop,true} ;                                                                       \
+		if ( cond                                                       ) return (*atomic_orig) args ; \
+		Lock lock { _g_mutex } ;                                                                       \
+		if ( is_stat && (auditor(),Record::s_autodep_env().ignore_stat) ) return (*atomic_orig) args ; \
 		Libcall orig = atomic_orig
 	// do a first check to see if it is obvious that nothing needs to be done
-	#define HEADER0(libcall,            args) HEADER( libcall , false                                                    , args )
-	#define HEADER1(libcall,path,       args) HEADER( libcall , Record::s_is_simple(path )                               , args )
-	#define HEADER2(libcall,path1,path2,args) HEADER( libcall , Record::s_is_simple(path1) && Record::s_is_simple(path2) , args )
+	#define HEADER0(libcall,is_stat,            args) HEADER( libcall , is_stat , false                                                    , args )
+	#define HEADER1(libcall,is_stat,path,       args) HEADER( libcall , is_stat , Record::s_is_simple(path )                               , args )
+	#define HEADER2(libcall,is_stat,path1,path2,args) HEADER( libcall , is_stat , Record::s_is_simple(path1) && Record::s_is_simple(path2) , args )
 	// macro for libcall that are forbidden in server
-=======
-	#define ORIG(syscall) \
-		static auto orig = reinterpret_cast<decltype(::syscall)*>(get_orig(#syscall)) ;
-	// calling auditor() before accessing s_autodep_env() is necessary to ensure it is properly initialized
-	#define HEADER(syscall,is_stat,cond,args) \
-		ORIG(syscall) ;                                 \
-		if ( _t_loop || !started() ) return orig args ; \
-		Save sav{_t_loop,true} ;                        \
-		if (cond) return orig args ;                    \
-		Lock lock{_g_mutex} ;                           \
-		if ( is_stat && (auditor(),Record::s_autodep_env().ignore_stat) ) return orig args
-	// do a first check to see if it is obvious that nothing needs to be done
-	#define HEADER0(syscall,is_stat,            args) HEADER( syscall , is_stat , false                                                    , args )
-	#define HEADER1(syscall,is_stat,path,       args) HEADER( syscall , is_stat , Record::s_is_simple(path )                               , args )
-	#define HEADER2(syscall,is_stat,path1,path2,args) HEADER( syscall , is_stat , Record::s_is_simple(path1) && Record::s_is_simple(path2) , args )
-	// macro for syscall that are forbidden in server
->>>>>>> 26682ad3
 	#ifdef IN_SERVER
 		#define NO_SERVER(libcall) \
 			*Record::s_deps_err += #libcall " is forbidden in server\n" ; \
@@ -313,22 +296,16 @@
 	// chdir
 	// chdir must be tracked as we must tell Record of the new cwd
 	// /!\ chdir manipulates cwd, which mandates an exclusive lock
-<<<<<<< HEAD
-	int chdir (CC* p ) NE { HEADER0(chdir ,(p )) ; NO_SERVER(chdir ) ; Chdir r{p     ,"chdir" } ; return r(orig(p )) ; }
-	int fchdir(int fd) NE { HEADER0(fchdir,(fd)) ; NO_SERVER(fchdir) ; Chdir r{Fd(fd),"fchdir"} ; return r(orig(fd)) ; }
-=======
 	//                                    is_stat
-	int chdir (CC* p ) NE { HEADER0(chdir ,false,(p )) ; NO_SERVER(chdir ) ; Chdir r{p     ,"chdir" } ; return r(orig(F(r))) ; }
-	int fchdir(int fd) NE { HEADER0(fchdir,false,(fd)) ; NO_SERVER(fchdir) ; Chdir r{Fd(fd),"fchdir"} ; return r(orig(A(r))) ; }
->>>>>>> 26682ad3
+	int chdir (CC* p ) NE { HEADER0(chdir ,false,(p )) ; NO_SERVER(chdir ) ; Chdir r{p     ,"chdir" } ; return r(orig(p )) ; }
+	int fchdir(int fd) NE { HEADER0(fchdir,false,(fd)) ; NO_SERVER(fchdir) ; Chdir r{Fd(fd),"fchdir"} ; return r(orig(fd)) ; }
 
 	// chmod
 	// although file is not modified, resulting file after chmod depends on its previous content, much like a copy
 
-<<<<<<< HEAD
-	//                                                                                          exe   no_follow
-	int chmod   (      CC* p,mode_t m      ) NE { HEADER1(chmod   ,p,(  p,m  )) ; Chmod r{   p ,EXE(m),false   ,"chmod"   } ; return r(orig(  p,m  )) ; }
-	int fchmodat(int d,CC* p,mode_t m,int f) NE { HEADER1(fchmodat,p,(d,p,m,f)) ; Chmod r{{d,p},EXE(m),ASLNF(f),"fchmodat"} ; return r(orig(d,p,m,f)) ; }
+	//                                                            is_stat                             exe   no_follow
+	int chmod   (      CC* p,mode_t m      ) NE { HEADER1(chmod   ,false,p,(  p,m  )) ; Chmod r{   p ,EXE(m),false   ,"chmod"   } ; return r(orig(  p,m  )) ; }
+	int fchmodat(int d,CC* p,mode_t m,int f) NE { HEADER1(fchmodat,false,p,(d,p,m,f)) ; Chmod r{{d,p},EXE(m),ASLNF(f),"fchmodat"} ; return r(orig(d,p,m,f)) ; }
 
 	// clone
 	// cf fork about why this wrapper is necessary
@@ -370,26 +347,15 @@
 		_clone_fn = fn ;                                                                                                     // cf clone
 		return (*atomic_orig)(_call_clone_fn,stack,stack_size,flags,arg,parent_tid,tls,child_tid) ;
 	}
-=======
-	//                                                            is_stat                             exe   no_follow
-	int chmod   (      CC* p,mode_t m      ) NE { HEADER1(chmod   ,false,p,(  p,m  )) ; Chmod r{   p ,EXE(m),false   ,"chmod"   } ; return r(orig(F(r),m  )) ; }
-	int fchmodat(int d,CC* p,mode_t m,int f) NE { HEADER1(fchmodat,false,p,(d,p,m,f)) ; Chmod r{{d,p},EXE(m),ASLNF(f),"fchmodat"} ; return r(orig(P(r),m,f)) ; }
->>>>>>> 26682ad3
 
 	#ifndef IN_SERVER
 		// close
 		// close must be tracked as we must call hide
 		// in case close is called with one our our fd's, we must hide somewhere else (unless in server)
-<<<<<<< HEAD
-		// note that although hide calls no libcall, auditer() can and we must manage errno
-		int  close  (int fd ) { HEADER0(close  ,(fd)) ; Hide r{fd} ; return r(orig(fd)) ; }
-		int  __close(int fd ) { HEADER0(__close,(fd)) ; Hide r{fd} ; return r(orig(fd)) ; }
-=======
 		// note that although hide calls no syscall, auditor() can and we must manage errno
 		//                                     is_stat
 		int  close  (int fd ) { HEADER0(close  ,false,(fd)) ; Hide r{fd} ; return r(orig(fd)) ; }
 		int  __close(int fd ) { HEADER0(__close,false,(fd)) ; Hide r{fd} ; return r(orig(fd)) ; }
->>>>>>> 26682ad3
 		#if HAS_CLOSE_RANGE
 			int  close_range(uint fd1,uint fd2,int f) NE { HEADER0(close_range,false/*is_stat*/,(fd1,fd2,f)) ; Hide r{fd1,fd2,f} ; return r(orig(fd1,fd2,f)) ; }
 		#endif
@@ -423,20 +389,11 @@
 
 	// execv
 	// execv*p cannot be simple as we do not know which file will be accessed
-<<<<<<< HEAD
-	// exec may not support tmp mapping if it is involved along the interpreter path                                             no_follow
-	int execv  (CC* p,char* const argv[]                   ) NE { HEADER0(execv  ,(p,argv     )) ; NO_SERVER(execv  ) ; Exec  r{p,false  ,environ,"execv"  } ; return r(orig(p,argv     )) ; }
-	int execve (CC* p,char* const argv[],char* const envp[]) NE { HEADER0(execve ,(p,argv,envp)) ; NO_SERVER(execve ) ; Exec  r{p,false  ,envp   ,"execve" } ; return r(orig(p,argv,envp)) ; }
-	int execvp (CC* p,char* const argv[]                   ) NE { HEADER0(execvp ,(p,argv     )) ; NO_SERVER(execvp ) ; Execp r{p,        environ,"execvp" } ; return r(orig(p,argv     )) ; }
-	int execvpe(CC* p,char* const argv[],char* const envp[]) NE { HEADER0(execvpe,(p,argv,envp)) ; NO_SERVER(execvpe) ; Execp r{p,        envp   ,"execvpe"} ; return r(orig(p,argv,envp)) ; }
-=======
-	// exec may not support tmp mapping if it is involved along the interpreter path
 	//                                                                           is_stat                                               no_follow
-	int execv  (CC* p,char* const argv[]                   ) NE { HEADER0(execv  ,false,(p,argv     )) ; NO_SERVER(execv  ) ; Exec  r{p,false  ,environ,"execv"  } ; return r(orig(F(r),argv     )) ; }
-	int execve (CC* p,char* const argv[],char* const envp[]) NE { HEADER0(execve ,false,(p,argv,envp)) ; NO_SERVER(execve ) ; Exec  r{p,false  ,envp   ,"execve" } ; return r(orig(F(r),argv,envp)) ; }
-	int execvp (CC* p,char* const argv[]                   ) NE { HEADER0(execvp ,false,(p,argv     )) ; NO_SERVER(execvp ) ; Execp r{p,        environ,"execvp" } ; return r(orig(F(r),argv     )) ; }
-	int execvpe(CC* p,char* const argv[],char* const envp[]) NE { HEADER0(execvpe,false,(p,argv,envp)) ; NO_SERVER(execvpe) ; Execp r{p,        envp   ,"execvpe"} ; return r(orig(F(r),argv,envp)) ; }
->>>>>>> 26682ad3
+	int execv  (CC* p,char* const argv[]                   ) NE { HEADER0(execv  ,false,(p,argv     )) ; NO_SERVER(execv  ) ; Exec  r{p,false  ,environ,"execv"  } ; return r(orig(p,argv     )) ; }
+	int execve (CC* p,char* const argv[],char* const envp[]) NE { HEADER0(execve ,false,(p,argv,envp)) ; NO_SERVER(execve ) ; Exec  r{p,false  ,envp   ,"execve" } ; return r(orig(p,argv,envp)) ; }
+	int execvp (CC* p,char* const argv[]                   ) NE { HEADER0(execvp ,false,(p,argv     )) ; NO_SERVER(execvp ) ; Execp r{p,        environ,"execvp" } ; return r(orig(p,argv     )) ; }
+	int execvpe(CC* p,char* const argv[],char* const envp[]) NE { HEADER0(execvpe,false,(p,argv,envp)) ; NO_SERVER(execvpe) ; Execp r{p,        envp   ,"execvpe"} ; return r(orig(p,argv,envp)) ; }
 	//
 	int execveat( int dfd , CC* pth , char* const argv[] , char *const envp[] , int flgs ) NE {
 		HEADER1(execveat,false/*is_stat*/,pth,(dfd,pth,argv,envp,flgs)) ;
@@ -465,19 +422,11 @@
 	int execlp(CC* p,CC* arg,...) NE { MK_ARGS(                                             , execvp(p,args     ) ) ; }
 	#undef MK_ARGS
 
-<<<<<<< HEAD
-	// fopen
-	FILE* fopen    (CC* p,CC* m         ) { HEADER1(fopen    ,p,(p,m   )) ; Fopen r{p,m,"fopen"    } ; return r(orig(p,m   )) ; }
-	FILE* fopen64  (CC* p,CC* m         ) { HEADER1(fopen64  ,p,(p,m   )) ; Fopen r{p,m,"fopen64"  } ; return r(orig(p,m   )) ; }
-	FILE* freopen  (CC* p,CC* m,FILE* fp) { HEADER1(freopen  ,p,(p,m,fp)) ; Fopen r{p,m,"freopen"  } ; return r(orig(p,m,fp)) ; }
-	FILE* freopen64(CC* p,CC* m,FILE* fp) { HEADER1(freopen64,p,(p,m,fp)) ; Fopen r{p,m,"freopen64"} ; return r(orig(p,m,fp)) ; }
-=======
 	// fopen                                                 is_stat
-	FILE* fopen    (CC* p,CC* m         ) { HEADER1(fopen    ,false,p,(p,m   )) ; Fopen r{p,m,"fopen"    } ; return r(orig(F(r),m   )) ; }
-	FILE* fopen64  (CC* p,CC* m         ) { HEADER1(fopen64  ,false,p,(p,m   )) ; Fopen r{p,m,"fopen64"  } ; return r(orig(F(r),m   )) ; }
-	FILE* freopen  (CC* p,CC* m,FILE* fp) { HEADER1(freopen  ,false,p,(p,m,fp)) ; Fopen r{p,m,"freopen"  } ; return r(orig(F(r),m,fp)) ; }
-	FILE* freopen64(CC* p,CC* m,FILE* fp) { HEADER1(freopen64,false,p,(p,m,fp)) ; Fopen r{p,m,"freopen64"} ; return r(orig(F(r),m,fp)) ; }
->>>>>>> 26682ad3
+	FILE* fopen    (CC* p,CC* m         ) { HEADER1(fopen    ,false,p,(p,m   )) ; Fopen r{p,m,"fopen"    } ; return r(orig(p,m   )) ; }
+	FILE* fopen64  (CC* p,CC* m         ) { HEADER1(fopen64  ,false,p,(p,m   )) ; Fopen r{p,m,"fopen64"  } ; return r(orig(p,m   )) ; }
+	FILE* freopen  (CC* p,CC* m,FILE* fp) { HEADER1(freopen  ,false,p,(p,m,fp)) ; Fopen r{p,m,"freopen"  } ; return r(orig(p,m,fp)) ; }
+	FILE* freopen64(CC* p,CC* m,FILE* fp) { HEADER1(freopen64,false,p,(p,m,fp)) ; Fopen r{p,m,"freopen64"} ; return r(orig(p,m,fp)) ; }
 
 	// fork
 	// not recursively called by auditing code
@@ -485,65 +434,6 @@
 	//     if another thread has the lock while we fork => child will dead lock as it has the lock but not the thread
 	//     a simple way to stay coherent is to take the lock before fork and to release it after both in parent & child
 	// vfork is mapped to fork as vfork prevents most actions before following exec and we need a clean semantic to instrument exec
-<<<<<<< HEAD
-	pid_t fork       () NE { HEADER0(fork       ,()) ; NO_SERVER(fork       ) ; return orig()   ; }
-	pid_t __fork     () NE { HEADER0(__fork     ,()) ; NO_SERVER(__fork     ) ; return orig()   ; }
-	pid_t __libc_fork() NE { HEADER0(__libc_fork,()) ; NO_SERVER(__libc_fork) ; return orig()   ; }
-	pid_t vfork      () NE {                                                    return fork  () ; }
-	pid_t __vfork    () NE {                                                    return __fork() ; }
-	//
-	int system(CC* cmd) { HEADER0(system,(cmd)) ; return orig(cmd) ; } // cf fork for explanation as this libcall does fork
-
-	// link
-	int link  (       CC* op,       CC* np      ) NE { HEADER2(link  ,op,np,(   op,   np  )) ; Lnk r{    op ,    np ,false/*no_follow*/,"link"  } ; return r(orig(   op,   np  )) ; }
-	int linkat(int od,CC* op,int nd,CC* np,int f) NE { HEADER2(linkat,op,np,(od,op,nd,np,f)) ; Lnk r{{od,op},{nd,np},ASLNF(f)          ,"linkat"} ; return r(orig(od,op,nd,np,f)) ; }
-
-	// mkdir
-	int mkdir  (      CC* p,mode_t m) NE { HEADER1(mkdir  ,p,(  p,m)) ; Mkdir r{   p ,"mkdirat"} ; return r(orig(  p,m)) ; }
-	int mkdirat(int d,CC* p,mode_t m) NE { HEADER1(mkdirat,p,(d,p,m)) ; Mkdir r{{d,p},"mkdir"  } ; return r(orig(d,p,m)) ; }
-
-	// mkstemp
-	int mkstemp    (char* t             ) { HEADER0(mkstemp    ,(t     )) ; Mkstemp r{t,   "mkstemp"    } ; return r(orig(t     )) ; }
-	int mkostemp   (char* t,int f       ) { HEADER0(mkostemp   ,(t,f   )) ; Mkstemp r{t,   "mkostemp"   } ; return r(orig(t,f   )) ; }
-	int mkstemps   (char* t,      int sl) { HEADER0(mkstemps   ,(t,  sl)) ; Mkstemp r{t,sl,"mkstemps"   } ; return r(orig(t,  sl)) ; }
-	int mkostemps  (char* t,int f,int sl) { HEADER0(mkostemps  ,(t,f,sl)) ; Mkstemp r{t,sl,"mkostemps"  } ; return r(orig(t,f,sl)) ; }
-	int mkstemp64  (char* t             ) { HEADER0(mkstemp64  ,(t     )) ; Mkstemp r{t,   "mkstemp64"  } ; return r(orig(t     )) ; }
-	int mkostemp64 (char* t,int f       ) { HEADER0(mkostemp64 ,(t,f   )) ; Mkstemp r{t,   "mkostemp64" } ; return r(orig(t,f   )) ; }
-	int mkstemps64 (char* t,      int sl) { HEADER0(mkstemps64 ,(t,  sl)) ; Mkstemp r{t,sl,"mkstemps64" } ; return r(orig(t,  sl)) ; }
-	int mkostemps64(char* t,int f,int sl) { HEADER0(mkostemps64,(t,f,sl)) ; Mkstemp r{t,sl,"mkostemps64"} ; return r(orig(t,f,sl)) ; }
-
-	// mount
-	int mount(CC* sp,CC* tp,CC* fst,ulong f,const void* d) {
-		HEADER( mount , !(f&MS_BIND) || (Record::s_is_simple(sp)&&Record::s_is_simple(tp)) , (sp,tp,fst,f,d) ) ;
-		Mount r{sp,tp,"mount"} ;
-		return r(orig(sp,tp,fst,f,d)) ;
-	}
-
-	// name_to_handle_at
-	int name_to_handle_at( int d , CC* p , struct ::file_handle *h , int *mount_id , int f ) NE {
-		HEADER1(name_to_handle_at,p,(d,p,h,mount_id,f)) ;
-		Open r{{d,p},f,"name_to_handle_at"} ;
-		return r(orig(d,p,h,mount_id,f)) ;
-	}
-
-	// open
-	#define MOD mode_t m = 0 ; if ( f & (O_CREAT|O_TMPFILE) ) { va_list lst ; va_start(lst,f) ; m = va_arg(lst,mode_t) ; va_end(lst) ; }
-	int open             (      CC* p,int f,...) { MOD ; HEADER1(open             ,p,(  p,f,m)) ; Open r{   p ,f                         ,"open"             } ; return r(orig(  p,f,m)) ; }
-	int __open           (      CC* p,int f,...) { MOD ; HEADER1(__open           ,p,(  p,f,m)) ; Open r{   p ,f                         ,"__open"           } ; return r(orig(  p,f,m)) ; }
-	int __open_nocancel  (      CC* p,int f,...) { MOD ; HEADER1(__open_nocancel  ,p,(  p,f,m)) ; Open r{   p ,f                         ,"__open_nocancel"  } ; return r(orig(  p,f,m)) ; }
-	int __open_2         (      CC* p,int f    ) {       HEADER1(__open_2         ,p,(  p,f  )) ; Open r{   p ,f                         ,"__open_2"         } ; return r(orig(  p,f  )) ; }
-	int open64           (      CC* p,int f,...) { MOD ; HEADER1(open64           ,p,(  p,f,m)) ; Open r{   p ,f                         ,"open64"           } ; return r(orig(  p,f,m)) ; }
-	int __open64         (      CC* p,int f,...) { MOD ; HEADER1(__open64         ,p,(  p,f,m)) ; Open r{   p ,f                         ,"__open64"         } ; return r(orig(  p,f,m)) ; }
-	int __open64_nocancel(      CC* p,int f,...) { MOD ; HEADER1(__open64_nocancel,p,(  p,f,m)) ; Open r{   p ,f                         ,"__open64_nocancel"} ; return r(orig(  p,f,m)) ; }
-	int __open64_2       (      CC* p,int f    ) {       HEADER1(__open64_2       ,p,(  p,f  )) ; Open r{   p ,f                         ,"__open64_2"       } ; return r(orig(  p,f  )) ; }
-	int openat           (int d,CC* p,int f,...) { MOD ; HEADER1(openat           ,p,(d,p,f,m)) ; Open r{{d,p},f                         ,"openat"           } ; return r(orig(d,p,f,m)) ; }
-	int __openat_2       (int d,CC* p,int f    ) {       HEADER1(__openat_2       ,p,(d,p,f  )) ; Open r{{d,p},f                         ,"__openat_2"       } ; return r(orig(d,p,f  )) ; }
-	int openat64         (int d,CC* p,int f,...) { MOD ; HEADER1(openat64         ,p,(d,p,f,m)) ; Open r{{d,p},f                         ,"openat64"         } ; return r(orig(d,p,f,m)) ; }
-	int __openat64_2     (int d,CC* p,int f    ) {       HEADER1(__openat64_2     ,p,(d,p,f  )) ; Open r{{d,p},f                         ,"__openat64_2"     } ; return r(orig(d,p,f  )) ; }
-	int creat            (      CC* p,mode_t m ) {       HEADER1(creat            ,p,(  p,  m)) ; Open r{   p ,(O_CREAT|O_WRONLY|O_TRUNC),"creat"            } ; return r(orig(  p,  m)) ; }
-	int creat64          (      CC* p,mode_t m ) {       HEADER1(creat64          ,p,(  p,  m)) ; Open r{   p ,(O_CREAT|O_WRONLY|O_TRUNC),"creat64"          } ; return r(orig(  p,  m)) ; }
-	#undef MOD
-=======
 	//                                                 is_stat
 	pid_t fork       (       ) NE { HEADER0(fork       ,false,(   )) ; NO_SERVER(fork       ) ; return orig  (   ) ; }
 	pid_t __fork     (       ) NE { HEADER0(__fork     ,false,(   )) ; NO_SERVER(__fork     ) ; return orig  (   ) ; }
@@ -552,65 +442,57 @@
 	pid_t __vfork    (       ) NE {                                                             return __fork(   ) ; }
 	int  system      (CC* cmd)    { HEADER0(system     ,false,(cmd)) ; NO_SERVER(system     ) ; return orig  (cmd) ; } // cf fork for explanation as this syscall does fork
 
-	#ifndef IN_SERVER
-		// getcwd
-		// cf man 3 getcwd (Linux)
-		// needed for tmp mapping (not available in server)
-		// nothing to hide, but calling Hide guarantees all invariants (in particular errno management and auditor initialization)
-		//                                                                             is_stat
-		char* getcwd              (char* b,size_t sz) NE { HEADER0(getcwd              ,false,(b,sz)) ; Getcwd r{sz      ,b?No:sz?Maybe:Yes} ; return r(orig(b,sz)) ; }
-		char* get_current_dir_name(                 ) NE { HEADER0(get_current_dir_name,false,(    )) ; Getcwd r{PATH_MAX,Yes              } ; return r(orig(    )) ; }
-		#pragma GCC diagnostic push
-		#pragma GCC diagnostic ignored "-Wdeprecated-declarations"
-		char* getwd               (char* buf        ) NE { HEADER0(getwd               ,false,(buf )) ; Getcwd r{PATH_MAX,No               } ; return r(orig(buf )) ; }
-		#pragma GCC diagnostic pop
-	#endif
-
 	// link                                                          is_stat                                              no_follow
-	int link  (       CC* op,       CC* np      ) NE { HEADER2(link  ,false,op,np,(   op,   np  )) ; Lnk r{    op ,    np ,false   ,"link"  } ; return r(orig(F(r.src),F(r.dst)  )) ; }
-	int linkat(int od,CC* op,int nd,CC* np,int f) NE { HEADER2(linkat,false,op,np,(od,op,nd,np,f)) ; Lnk r{{od,op},{nd,np},ASLNF(f),"linkat"} ; return r(orig(P(r.src),P(r.dst),f)) ; }
+	int link  (       CC* op,       CC* np      ) NE { HEADER2(link  ,false,op,np,(   op,   np  )) ; Lnk r{    op ,    np ,false   ,"link"  } ; return r(orig(   op,   np  )) ; }
+	int linkat(int od,CC* op,int nd,CC* np,int f) NE { HEADER2(linkat,false,op,np,(od,op,nd,np,f)) ; Lnk r{{od,op},{nd,np},ASLNF(f),"linkat"} ; return r(orig(od,op,nd,np,f)) ; }
 
 	// mkdir                                              is_stat
-	int mkdir  (      CC* p,mode_t m) NE { HEADER1(mkdir  ,false,p,(  p,m)) ; Mkdir r{   p ,"mkdirat"} ; return r(orig(F(r),m)) ; }
-	int mkdirat(int d,CC* p,mode_t m) NE { HEADER1(mkdirat,false,p,(d,p,m)) ; Mkdir r{{d,p},"mkdir"  } ; return r(orig(P(r),m)) ; }
-
-	// mkstemp
-	//                                                         is_stat
-	int mkstemp    (char* t             ) { HEADER0(mkstemp    ,false,(t     )) ; Mkstemp r{t,   "mkstemp"    } ; return r(orig(F(r)     )) ; }
-	int mkostemp   (char* t,int f       ) { HEADER0(mkostemp   ,false,(t,f   )) ; Mkstemp r{t,   "mkostemp"   } ; return r(orig(F(r),f   )) ; }
-	int mkstemps   (char* t,      int sl) { HEADER0(mkstemps   ,false,(t,  sl)) ; Mkstemp r{t,sl,"mkstemps"   } ; return r(orig(F(r),  sl)) ; }
-	int mkostemps  (char* t,int f,int sl) { HEADER0(mkostemps  ,false,(t,f,sl)) ; Mkstemp r{t,sl,"mkostemps"  } ; return r(orig(F(r),f,sl)) ; }
-	int mkstemp64  (char* t             ) { HEADER0(mkstemp64  ,false,(t     )) ; Mkstemp r{t,   "mkstemp64"  } ; return r(orig(F(r)     )) ; }
-	int mkostemp64 (char* t,int f       ) { HEADER0(mkostemp64 ,false,(t,f   )) ; Mkstemp r{t,   "mkostemp64" } ; return r(orig(F(r),f   )) ; }
-	int mkstemps64 (char* t,      int sl) { HEADER0(mkstemps64 ,false,(t,  sl)) ; Mkstemp r{t,sl,"mkstemps64" } ; return r(orig(F(r),  sl)) ; }
-	int mkostemps64(char* t,int f,int sl) { HEADER0(mkostemps64,false,(t,f,sl)) ; Mkstemp r{t,sl,"mkostemps64"} ; return r(orig(F(r),f,sl)) ; }
+	int mkdir  (      CC* p,mode_t m) NE { HEADER1(mkdir  ,false,p,(  p,m)) ; Mkdir r{   p ,"mkdirat"} ; return r(orig(  p,m)) ; }
+	int mkdirat(int d,CC* p,mode_t m) NE { HEADER1(mkdirat,false,p,(d,p,m)) ; Mkdir r{{d,p},"mkdir"  } ; return r(orig(d,p,m)) ; }
+
+	// mkstemp                                                 is_stat
+	int mkstemp    (char* t             ) { HEADER0(mkstemp    ,false,(t     )) ; Mkstemp r{t,   "mkstemp"    } ; return r(orig(t     )) ; }
+	int mkostemp   (char* t,int f       ) { HEADER0(mkostemp   ,false,(t,f   )) ; Mkstemp r{t,   "mkostemp"   } ; return r(orig(t,f   )) ; }
+	int mkstemps   (char* t,      int sl) { HEADER0(mkstemps   ,false,(t,  sl)) ; Mkstemp r{t,sl,"mkstemps"   } ; return r(orig(t,  sl)) ; }
+	int mkostemps  (char* t,int f,int sl) { HEADER0(mkostemps  ,false,(t,f,sl)) ; Mkstemp r{t,sl,"mkostemps"  } ; return r(orig(t,f,sl)) ; }
+	int mkstemp64  (char* t             ) { HEADER0(mkstemp64  ,false,(t     )) ; Mkstemp r{t,   "mkstemp64"  } ; return r(orig(t     )) ; }
+	int mkostemp64 (char* t,int f       ) { HEADER0(mkostemp64 ,false,(t,f   )) ; Mkstemp r{t,   "mkostemp64" } ; return r(orig(t,f   )) ; }
+	int mkstemps64 (char* t,      int sl) { HEADER0(mkstemps64 ,false,(t,  sl)) ; Mkstemp r{t,sl,"mkstemps64" } ; return r(orig(t,  sl)) ; }
+	int mkostemps64(char* t,int f,int sl) { HEADER0(mkostemps64,false,(t,f,sl)) ; Mkstemp r{t,sl,"mkostemps64"} ; return r(orig(t,f,sl)) ; }
+
+	// mount
+	int mount(CC* sp,CC* tp,CC* fst,ulong f,const void* d) {
+		HEADER( mount , false/*is_stat*/ , !(f&MS_BIND) || (Record::s_is_simple(sp)&&Record::s_is_simple(tp)) , (sp,tp,fst,f,d) ) ;
+		Mount r{sp,tp,"mount"} ;
+		return r(orig(sp,tp,fst,f,d)) ;
+	}
+
+	// name_to_handle_at
+	int name_to_handle_at( int d , CC* p , struct ::file_handle *h , int *mount_id , int f ) NE {
+		HEADER1( name_to_handle_at , false/*is_stat*/ , p , (d,p,h,mount_id,f) ) ;
+		Open r{{d,p},f,"name_to_handle_at"} ;
+		return r(orig(d,p,h,mount_id,f)) ;
+	}
 
 	// open
 	#define MOD mode_t m = 0 ; if ( f & (O_CREAT|O_TMPFILE) ) { va_list lst ; va_start(lst,f) ; m = va_arg(lst,mode_t) ; va_end(lst) ; }
-	//                                                                              is_stat
-	int open             (      CC* p,int f , ...) { MOD ; HEADER1(open             ,false,p,(  p,f,m)) ; Open r{   p ,f                         ,"open"             } ; return r(orig(F(r),f,m)) ; }
-	int __open           (      CC* p,int f , ...) { MOD ; HEADER1(__open           ,false,p,(  p,f,m)) ; Open r{   p ,f                         ,"__open"           } ; return r(orig(F(r),f,m)) ; }
-	int __open_nocancel  (      CC* p,int f , ...) { MOD ; HEADER1(__open_nocancel  ,false,p,(  p,f,m)) ; Open r{   p ,f                         ,"__open_nocancel"  } ; return r(orig(F(r),f,m)) ; }
-	int __open_2         (      CC* p,int f      ) {       HEADER1(__open_2         ,false,p,(  p,f  )) ; Open r{   p ,f                         ,"__open_2"         } ; return r(orig(F(r),f  )) ; }
-	int open64           (      CC* p,int f , ...) { MOD ; HEADER1(open64           ,false,p,(  p,f,m)) ; Open r{   p ,f                         ,"open64"           } ; return r(orig(F(r),f,m)) ; }
-	int __open64         (      CC* p,int f , ...) { MOD ; HEADER1(__open64         ,false,p,(  p,f,m)) ; Open r{   p ,f                         ,"__open64"         } ; return r(orig(F(r),f,m)) ; }
-	int __open64_nocancel(      CC* p,int f , ...) { MOD ; HEADER1(__open64_nocancel,false,p,(  p,f,m)) ; Open r{   p ,f                         ,"__open64_nocancel"} ; return r(orig(F(r),f,m)) ; }
-	int __open64_2       (      CC* p,int f      ) {       HEADER1(__open64_2       ,false,p,(  p,f  )) ; Open r{   p ,f                         ,"__open64_2"       } ; return r(orig(F(r),f  )) ; }
-	int openat           (int d,CC* p,int f , ...) { MOD ; HEADER1(openat           ,false,p,(d,p,f,m)) ; Open r{{d,p},f                         ,"openat"           } ; return r(orig(P(r),f,m)) ; }
-	int __openat_2       (int d,CC* p,int f      ) {       HEADER1(__openat_2       ,false,p,(d,p,f  )) ; Open r{{d,p},f                         ,"__openat_2"       } ; return r(orig(P(r),f  )) ; }
-	int openat64         (int d,CC* p,int f , ...) { MOD ; HEADER1(openat64         ,false,p,(d,p,f,m)) ; Open r{{d,p},f                         ,"openat64"         } ; return r(orig(P(r),f,m)) ; }
-	int __openat64_2     (int d,CC* p,int f      ) {       HEADER1(__openat64_2     ,false,p,(d,p,f  )) ; Open r{{d,p},f                         ,"__openat64_2"     } ; return r(orig(P(r),f  )) ; }
-	int creat            (      CC* p,mode_t m   ) {       HEADER1(creat            ,false,p,(  p,  m)) ; Open r{   p ,(O_CREAT|O_WRONLY|O_TRUNC),"creat"            } ; return r(orig(F(r),  m)) ; }
-	int creat64          (      CC* p,mode_t m   ) {       HEADER1(creat64          ,false,p,(  p,  m)) ; Open r{   p ,(O_CREAT|O_WRONLY|O_TRUNC),"creat64"          } ; return r(orig(F(r),  m)) ; }
+	//                                                                            is_stat
+	int open             (      CC* p,int f,...) { MOD ; HEADER1(open             ,false,p,(  p,f,m)) ; Open r{   p ,f                         ,"open"             } ; return r(orig(  p,f,m)) ; }
+	int __open           (      CC* p,int f,...) { MOD ; HEADER1(__open           ,false,p,(  p,f,m)) ; Open r{   p ,f                         ,"__open"           } ; return r(orig(  p,f,m)) ; }
+	int __open_nocancel  (      CC* p,int f,...) { MOD ; HEADER1(__open_nocancel  ,false,p,(  p,f,m)) ; Open r{   p ,f                         ,"__open_nocancel"  } ; return r(orig(  p,f,m)) ; }
+	int __open_2         (      CC* p,int f    ) {       HEADER1(__open_2         ,false,p,(  p,f  )) ; Open r{   p ,f                         ,"__open_2"         } ; return r(orig(  p,f  )) ; }
+	int open64           (      CC* p,int f,...) { MOD ; HEADER1(open64           ,false,p,(  p,f,m)) ; Open r{   p ,f                         ,"open64"           } ; return r(orig(  p,f,m)) ; }
+	int __open64         (      CC* p,int f,...) { MOD ; HEADER1(__open64         ,false,p,(  p,f,m)) ; Open r{   p ,f                         ,"__open64"         } ; return r(orig(  p,f,m)) ; }
+	int __open64_nocancel(      CC* p,int f,...) { MOD ; HEADER1(__open64_nocancel,false,p,(  p,f,m)) ; Open r{   p ,f                         ,"__open64_nocancel"} ; return r(orig(  p,f,m)) ; }
+	int __open64_2       (      CC* p,int f    ) {       HEADER1(__open64_2       ,false,p,(  p,f  )) ; Open r{   p ,f                         ,"__open64_2"       } ; return r(orig(  p,f  )) ; }
+	int openat           (int d,CC* p,int f,...) { MOD ; HEADER1(openat           ,false,p,(d,p,f,m)) ; Open r{{d,p},f                         ,"openat"           } ; return r(orig(d,p,f,m)) ; }
+	int __openat_2       (int d,CC* p,int f    ) {       HEADER1(__openat_2       ,false,p,(d,p,f  )) ; Open r{{d,p},f                         ,"__openat_2"       } ; return r(orig(d,p,f  )) ; }
+	int openat64         (int d,CC* p,int f,...) { MOD ; HEADER1(openat64         ,false,p,(d,p,f,m)) ; Open r{{d,p},f                         ,"openat64"         } ; return r(orig(d,p,f,m)) ; }
+	int __openat64_2     (int d,CC* p,int f    ) {       HEADER1(__openat64_2     ,false,p,(d,p,f  )) ; Open r{{d,p},f                         ,"__openat64_2"     } ; return r(orig(d,p,f  )) ; }
+	int creat            (      CC* p,mode_t m ) {       HEADER1(creat            ,false,p,(  p,  m)) ; Open r{   p ,(O_CREAT|O_WRONLY|O_TRUNC),"creat"            } ; return r(orig(  p,  m)) ; }
+	int creat64          (      CC* p,mode_t m ) {       HEADER1(creat64          ,false,p,(  p,  m)) ; Open r{   p ,(O_CREAT|O_WRONLY|O_TRUNC),"creat64"          } ; return r(orig(  p,  m)) ; }
 	#undef MOD
-	//
-	int name_to_handle_at( int dfd , CC* pth , struct ::file_handle *h , int *mount_id , int flgs ) NE {
-		HEADER1(name_to_handle_at,false/*is_stat*/,pth,(dfd,pth,h,mount_id,flgs)) ;
-		Open r{{dfd,pth},flgs,"name_to_handle_at"} ;
-		return r(orig(P(r),h,mount_id,flgs)) ;
-	}
-	DIR* opendir(CC* p) { HEADER1(opendir,false/*is_stat*/,p,(p)) ; Solve r{p,true/*no_follow*/,false/*read*/,true/*allow_tmp_map*/,"opendir"  } ; return r(orig(F(r))) ; }
->>>>>>> 26682ad3
+	DIR* opendir(CC* p) { HEADER1(opendir,false/*is_stat*/,p,(p)) ; Solve r{p,true/*no_follow*/,false/*read*/,false/*create*/,"opendir"  } ; return r(orig(p)) ; }
 
 	// readlink
 	#define RL Readlink
@@ -622,26 +504,15 @@
 		// once init phase is passed, we proceed normally
 		ssize_t readlink(CC* p,char* b,size_t sz) NE {
 			if (!started()) return __readlink_chk(p,b,sz,sz) ;
-<<<<<<< HEAD
-			HEADER1(readlink,p,(p,b,sz)) ; Readlink r{p ,b,sz,"readlink"} ; return r(orig(p,b,sz)) ;
-		}
-	#else
-		ssize_t readlink      (CC* p,char* b,size_t sz           ) NE { HEADER1(readlink      ,p,(p,b,sz    )) ; Readlink r{p ,b,sz,"readlink"       } ; return r(orig(p,b,sz    )) ; }
-		ssize_t __readlink_chk(CC* p,char* b,size_t sz,size_t bsz) NE { HEADER1(__readlink_chk,p,(p,b,sz,bsz)) ; Readlink r{p ,b,sz,"__readlink__chk"} ; return r(orig(p,b,sz,bsz)) ; }
-	#endif
-	ssize_t readlinkat      (int d,CC* p,char* b,size_t sz           ) NE { HEADER1(readlinkat      ,p,(d,p,b,sz    )) ; Readlink r{{d,p},b,sz,"readlinkat"      } ; return r(orig(d,p,b,sz    )) ; }
-	ssize_t __readlinkat_chk(int d,CC* p,char* b,size_t sz,size_t bsz) NE { HEADER1(__readlinkat_chk,p,(d,p,b,sz,bsz)) ; Readlink r{{d,p},b,sz,"__readlinkat_chk"} ; return r(orig(d,p,b,sz,bsz)) ; }
-=======
-			HEADER1(readlink,false/*is_stat*/,p,(p,b,sz)) ; RL r{p ,b,sz,"readlink"} ; return r(orig(F(r),b,sz)) ;
+			HEADER1(readlink,false/*is_stat*/,p,(p,b,sz)) ; RL r{p ,b,sz,"readlink"} ; return r(orig(p,b,sz)) ;
 		}
 	#else //!                                                                                 is_stat
-		ssize_t readlink      (CC* p,char* b,size_t sz           ) NE { HEADER1(readlink      ,false,p,(p,b,sz    )) ; RL r{p ,b,sz,"readlink"       } ; return r(orig(F(r),b,sz    )) ; }
-		ssize_t __readlink_chk(CC* p,char* b,size_t sz,size_t bsz) NE { HEADER1(__readlink_chk,false,p,(p,b,sz,bsz)) ; RL r{p ,b,sz,"__readlink__chk"} ; return r(orig(F(r),b,sz,bsz)) ; }
+		ssize_t readlink      (CC* p,char* b,size_t sz           ) NE { HEADER1(readlink      ,false,p,(p,b,sz    )) ; RL r{p ,b,sz,"readlink"       } ; return r(orig(p,b,sz    )) ; }
+		ssize_t __readlink_chk(CC* p,char* b,size_t sz,size_t bsz) NE { HEADER1(__readlink_chk,false,p,(p,b,sz,bsz)) ; RL r{p ,b,sz,"__readlink__chk"} ; return r(orig(p,b,sz,bsz)) ; }
 	#endif //!                                                                                      is_stat
-	ssize_t readlinkat      (int d,CC* p,char* b,size_t sz           ) NE { HEADER1(readlinkat      ,false,p,(d,p,b,sz    )) ; RL r{{d,p},b,sz,"readlinkat"      } ; return r(orig(P(r),b,sz    )) ; }
-	ssize_t __readlinkat_chk(int d,CC* p,char* b,size_t sz,size_t bsz) NE { HEADER1(__readlinkat_chk,false,p,(d,p,b,sz,bsz)) ; RL r{{d,p},b,sz,"__readlinkat_chk"} ; return r(orig(P(r),b,sz,bsz)) ; }
+	ssize_t readlinkat      (int d,CC* p,char* b,size_t sz           ) NE { HEADER1(readlinkat      ,false,p,(d,p,b,sz    )) ; RL r{{d,p},b,sz,"readlinkat"      } ; return r(orig(d,p,b,sz    )) ; }
+	ssize_t __readlinkat_chk(int d,CC* p,char* b,size_t sz,size_t bsz) NE { HEADER1(__readlinkat_chk,false,p,(d,p,b,sz,bsz)) ; RL r{{d,p},b,sz,"__readlinkat_chk"} ; return r(orig(d,p,b,sz,bsz)) ; }
 	#undef RL
->>>>>>> 26682ad3
 
 	// rename
 	#ifdef RENAME_EXCHANGE
@@ -653,123 +524,60 @@
 		#define RNR(flags) bool((flags)&RENAME_NOREPLACE)
 	#else
 		#define RNR(flags) false
-<<<<<<< HEAD
-	#endif //!                                                                                                                exchange no_replace
-	int rename   (       CC* op,       CC* np       ) NE { HEADER2(rename   ,op,np,(   op,   np  )) ; Rename r{    op ,    np ,false  ,false    ,"rename"   } ; return r(orig(   op,   np  )) ; }
-	int renameat (int od,CC* op,int nd,CC* np       ) NE { HEADER2(renameat ,op,np,(od,op,nd,np  )) ; Rename r{{od,op},{nd,np},false  ,false    ,"renameat" } ; return r(orig(od,op,nd,np  )) ; }
-	int renameat2(int od,CC* op,int nd,CC* np,uint f) NE { HEADER2(renameat2,op,np,(od,op,nd,np,f)) ; Rename r{{od,op},{nd,np},REXC(f),RNR(f)   ,"renameat2"} ; return r(orig(od,op,nd,np,f)) ; }
-=======
-	#endif
-	#define RN Rename //!                                                   is_stat                                             exchange no_repl
-	int rename   (       CC* op,       CC* np       ) NE { HEADER2(rename   ,false,op,np,(   op,   np  )) ; RN r{    op ,    np ,false  ,false  ,"rename"   } ; return r(orig(F(r.src),F(r.dst)  )) ; }
-	int renameat (int od,CC* op,int nd,CC* np       ) NE { HEADER2(renameat ,false,op,np,(od,op,nd,np  )) ; RN r{{od,op},{nd,np},false  ,false  ,"renameat" } ; return r(orig(P(r.src),P(r.dst)  )) ; }
-	int renameat2(int od,CC* op,int nd,CC* np,uint f) NE { HEADER2(renameat2,false,op,np,(od,op,nd,np,f)) ; RN r{{od,op},{nd,np},REXC(f),RNR(f) ,"renameat2"} ; return r(orig(P(r.src),P(r.dst),f)) ; }
-	#undef RN
->>>>>>> 26682ad3
+	#endif //!                                                              is_stat                                                 exchange no_replace
+	int rename   (       CC* op,       CC* np       ) NE { HEADER2(rename   ,false,op,np,(   op,   np  )) ; Rename r{    op ,    np ,false  ,false    ,"rename"   } ; return r(orig(   op,   np  )) ; }
+	int renameat (int od,CC* op,int nd,CC* np       ) NE { HEADER2(renameat ,false,op,np,(od,op,nd,np  )) ; Rename r{{od,op},{nd,np},false  ,false    ,"renameat" } ; return r(orig(od,op,nd,np  )) ; }
+	int renameat2(int od,CC* op,int nd,CC* np,uint f) NE { HEADER2(renameat2,false,op,np,(od,op,nd,np,f)) ; Rename r{{od,op},{nd,np},REXC(f),RNR(f)   ,"renameat2"} ; return r(orig(od,op,nd,np,f)) ; }
 	#undef RNR
 	#undef REXC
 
 	// rmdir
-<<<<<<< HEAD
-	int rmdir(CC* p) NE { HEADER1(rmdir,p,(p)) ; Unlnk r{p,true/*rmdir*/,"rmdir"} ; return r(orig(p)) ; }
-
-	// symlink
-	int symlink  (CC* t,      CC* p) NE { HEADER1(symlink  ,p,(t,  p)) ; Symlink r{   p ,"symlink"  } ; return r(orig(t,  p)) ; }
-	int symlinkat(CC* t,int d,CC* p) NE { HEADER1(symlinkat,p,(t,d,p)) ; Symlink r{{d,p},"symlinkat"} ; return r(orig(t,d,p)) ; }
-
-	// truncate
-	int truncate  (CC* p,off_t l) NE { HEADER1(truncate  ,p,(p,l)) ; Open r{p,l?O_RDWR:O_WRONLY,"truncate"  } ; return r(orig(p,l)) ; }
-	int truncate64(CC* p,off_t l) NE { HEADER1(truncate64,p,(p,l)) ; Open r{p,l?O_RDWR:O_WRONLY,"truncate64"} ; return r(orig(p,l)) ; }
-
-	// unlink
-	int unlink  (      CC* p      ) NE { HEADER1(unlink  ,p,(  p  )) ; Unlnk r{   p ,false/*rmdir*/      ,"unlink"  } ; return r(orig(  p  )) ; }
-	int unlinkat(int d,CC* p,int f) NE { HEADER1(unlinkat,p,(d,p,f)) ; Unlnk r{{d,p},bool(f&AT_REMOVEDIR),"unlinkat"} ; return r(orig(d,p,f)) ; }
-
-	// utime                                                                                                    no_follow read create
-	int utime    (      CC* p,const struct utimbuf* t         ) { HEADER1(utime    ,p,(  p,t  )) ; Solve r{   p ,false   ,false,false,"utime"    } ; return r(orig(  p,t  )) ; }
-	int utimes   (      CC* p,const struct timeval  t[2]      ) { HEADER1(utimes   ,p,(  p,t  )) ; Solve r{   p ,false   ,false,false,"utimes"   } ; return r(orig(  p,t  )) ; }
-	int futimesat(int d,CC* p,const struct timeval  t[2]      ) { HEADER1(futimesat,p,(d,p,t  )) ; Solve r{{d,p},false   ,false,false,"futimesat"} ; return r(orig(d,p,t  )) ; }
-	int lutimes  (      CC* p,const struct timeval  t[2]      ) { HEADER1(lutimes  ,p,(  p,t  )) ; Solve r{   p ,true    ,false,false,"lutimes"  } ; return r(orig(  p,t  )) ; }
-	int utimensat(int d,CC* p,const struct timespec t[2],int f) { HEADER1(utimensat,p,(d,p,t,f)) ; Solve r{{d,p},ASLNF(f),false,false,"utimensat"} ; return r(orig(d,p,t,f)) ; }
+	int rmdir(CC* p) NE { HEADER1(rmdir,false,p,(p)) ; Unlnk r{p,true/*rmdir*/,"rmdir"} ; return r(orig(p)) ; }
+
+	// symlink                                             is_stat
+	int symlink  (CC* t,      CC* p) NE { HEADER1(symlink  ,false,p,(t,  p)) ; Symlink r{   p ,"symlink"  } ; return r(orig(t,  p)) ; }
+	int symlinkat(CC* t,int d,CC* p) NE { HEADER1(symlinkat,false,p,(t,d,p)) ; Symlink r{{d,p},"symlinkat"} ; return r(orig(t,d,p)) ; }
+
+	// truncate                                          is_stat
+	int truncate  (CC* p,off_t l) NE { HEADER1(truncate  ,false,p,(p,l)) ; Open r{p,l?O_RDWR:O_WRONLY,"truncate"  } ; return r(orig(p,l)) ; }
+	int truncate64(CC* p,off_t l) NE { HEADER1(truncate64,false,p,(p,l)) ; Open r{p,l?O_RDWR:O_WRONLY,"truncate64"} ; return r(orig(p,l)) ; }
+
+	// unlink                                            is_stat
+	int unlink  (      CC* p      ) NE { HEADER1(unlink  ,false,p,(  p  )) ; Unlnk r{   p ,false/*rmdir*/      ,"unlink"  } ; return r(orig(  p  )) ; }
+	int unlinkat(int d,CC* p,int f) NE { HEADER1(unlinkat,false,p,(d,p,f)) ; Unlnk r{{d,p},bool(f&AT_REMOVEDIR),"unlinkat"} ; return r(orig(d,p,f)) ; }
+
+	// utime                                                                       is_stat                            no_follow read  create
+	int utime    (      CC* p,const struct utimbuf* t         ) { HEADER1(utime    ,false,p,(  p,t  )) ; Solve r{   p ,false   ,false,false,"utime"    } ; return r(orig(  p,t  )) ; }
+	int utimes   (      CC* p,const struct timeval  t[2]      ) { HEADER1(utimes   ,false,p,(  p,t  )) ; Solve r{   p ,false   ,false,false,"utimes"   } ; return r(orig(  p,t  )) ; }
+	int futimesat(int d,CC* p,const struct timeval  t[2]      ) { HEADER1(futimesat,false,p,(d,p,t  )) ; Solve r{{d,p},false   ,false,false,"futimesat"} ; return r(orig(d,p,t  )) ; }
+	int lutimes  (      CC* p,const struct timeval  t[2]      ) { HEADER1(lutimes  ,false,p,(  p,t  )) ; Solve r{   p ,true    ,false,false,"lutimes"  } ; return r(orig(  p,t  )) ; }
+	int utimensat(int d,CC* p,const struct timespec t[2],int f) { HEADER1(utimensat,false,p,(d,p,t,f)) ; Solve r{{d,p},ASLNF(f),false,false,"utimensat"} ; return r(orig(d,p,t,f)) ; }
 
 	// mere path accesses (neeed to solve path, but no actual access to file data)
-	//                                                                                         no_follow read create
-	int  access   (      CC* p,int m      ) NE { HEADER1(access   ,p,(  p,m  )) ; Stat  r{   p ,false   ,            "access"   } ; return r(orig(  p,m  )) ; }
-	int  faccessat(int d,CC* p,int m,int f) NE { HEADER1(faccessat,p,(d,p,m,f)) ; Stat  r{{d,p},ASLNF(f),            "faccessat"} ; return r(orig(d,p,m,f)) ; }
-	DIR* opendir  (      CC* p            )    { HEADER1(opendir  ,p,(  p    )) ; Solve r{   p ,true    ,false,false,"opendir"  } ; return r(orig(  p    )) ; }
-	//                                                                                                                no_follow
-	int __xstat     (int v,      CC* p,struct stat  * b      ) NE { HEADER1(__xstat     ,p,(v,  p,b  )) ; Stat r{   p ,false   ,"__xstat"     } ; return r(orig(v,  p,b  )) ; }
-	int __xstat64   (int v,      CC* p,struct stat64* b      ) NE { HEADER1(__xstat64   ,p,(v,  p,b  )) ; Stat r{   p ,false   ,"__xstat64"   } ; return r(orig(v,  p,b  )) ; }
-	int __lxstat    (int v,      CC* p,struct stat  * b      ) NE { HEADER1(__lxstat    ,p,(v,  p,b  )) ; Stat r{   p ,true    ,"__lxstat"    } ; return r(orig(v,  p,b  )) ; }
-	int __lxstat64  (int v,      CC* p,struct stat64* b      ) NE { HEADER1(__lxstat64  ,p,(v,  p,b  )) ; Stat r{   p ,true    ,"__lxstat64"  } ; return r(orig(v,  p,b  )) ; }
-	int __fxstatat  (int v,int d,CC* p,struct stat  * b,int f) NE { HEADER1(__fxstatat  ,p,(v,d,p,b,f)) ; Stat r{{d,p},ASLNF(f),"__fxstatat"  } ; return r(orig(v,d,p,b,f)) ; }
-	int __fxstatat64(int v,int d,CC* p,struct stat64* b,int f) NE { HEADER1(__fxstatat64,p,(v,d,p,b,f)) ; Stat r{{d,p},ASLNF(f),"__fxstatat64"} ; return r(orig(v,d,p,b,f)) ; }
-	#if !NEED_STAT_WRAPPERS
-		//                                                                                                  no_follow
-		int stat     (      CC* p,struct stat  * b      ) NE { HEADER1(stat     ,p,(  p,b  )) ; Stat r{   p ,false   ,"stat"     } ; return r(orig(  p,b  )) ; }
-		int stat64   (      CC* p,struct stat64* b      ) NE { HEADER1(stat64   ,p,(  p,b  )) ; Stat r{   p ,false   ,"stat64"   } ; return r(orig(  p,b  )) ; }
-		int lstat    (      CC* p,struct stat  * b      ) NE { HEADER1(lstat    ,p,(  p,b  )) ; Stat r{   p ,true    ,"lstat"    } ; return r(orig(  p,b  )) ; }
-		int lstat64  (      CC* p,struct stat64* b      ) NE { HEADER1(lstat64  ,p,(  p,b  )) ; Stat r{   p ,true    ,"lstat64"  } ; return r(orig(  p,b  )) ; }
-		int fstatat  (int d,CC* p,struct stat  * b,int f) NE { HEADER1(fstatat  ,p,(d,p,b,f)) ; Stat r{{d,p},ASLNF(f),"fstatat"  } ; return r(orig(d,p,b,f)) ; }
-		int fstatat64(int d,CC* p,struct stat64* b,int f) NE { HEADER1(fstatat64,p,(d,p,b,f)) ; Stat r{{d,p},ASLNF(f),"fstatat64"} ; return r(orig(d,p,b,f)) ; }
+	//                                                            is_stat                           no_follow
+	int  access   (      CC* p,int m      ) NE { HEADER1(access   ,true ,p,(  p,m  )) ; Stat r{   p ,false   ,"access"   } ; return r(orig(  p,m  )) ; }
+	int  faccessat(int d,CC* p,int m,int f) NE { HEADER1(faccessat,true ,p,(d,p,m,f)) ; Stat r{{d,p},ASLNF(f),"faccessat"} ; return r(orig(d,p,m,f)) ; }
+	//                                                                                  is_stat                             no_follow
+	int __xstat     (int v,      CC* p,struct stat  * b      ) NE { HEADER1(__xstat     ,true ,p,(v,  p,b  )) ; Stat r{   p ,false   ,"__xstat"     } ; return r(orig(v,  p,b  )) ; }
+	int __xstat64   (int v,      CC* p,struct stat64* b      ) NE { HEADER1(__xstat64   ,true ,p,(v,  p,b  )) ; Stat r{   p ,false   ,"__xstat64"   } ; return r(orig(v,  p,b  )) ; }
+	int __lxstat    (int v,      CC* p,struct stat  * b      ) NE { HEADER1(__lxstat    ,true ,p,(v,  p,b  )) ; Stat r{   p ,true    ,"__lxstat"    } ; return r(orig(v,  p,b  )) ; }
+	int __lxstat64  (int v,      CC* p,struct stat64* b      ) NE { HEADER1(__lxstat64  ,true ,p,(v,  p,b  )) ; Stat r{   p ,true    ,"__lxstat64"  } ; return r(orig(v,  p,b  )) ; }
+	int __fxstatat  (int v,int d,CC* p,struct stat  * b,int f) NE { HEADER1(__fxstatat  ,true ,p,(v,d,p,b,f)) ; Stat r{{d,p},ASLNF(f),"__fxstatat"  } ; return r(orig(v,d,p,b,f)) ; }
+	int __fxstatat64(int v,int d,CC* p,struct stat64* b,int f) NE { HEADER1(__fxstatat64,true ,p,(v,d,p,b,f)) ; Stat r{{d,p},ASLNF(f),"__fxstatat64"} ; return r(orig(v,d,p,b,f)) ; }
+	#if !NEED_STAT_WRAPPERS //!                                                 is_stat                           no_follow
+		int stat     (      CC* p,struct stat  * b      ) NE { HEADER1(stat     ,true ,p,(  p,b  )) ; Stat r{   p ,false   ,"stat"     } ; return r(orig(  p,b  )) ; }
+		int stat64   (      CC* p,struct stat64* b      ) NE { HEADER1(stat64   ,true ,p,(  p,b  )) ; Stat r{   p ,false   ,"stat64"   } ; return r(orig(  p,b  )) ; }
+		int lstat    (      CC* p,struct stat  * b      ) NE { HEADER1(lstat    ,true ,p,(  p,b  )) ; Stat r{   p ,true    ,"lstat"    } ; return r(orig(  p,b  )) ; }
+		int lstat64  (      CC* p,struct stat64* b      ) NE { HEADER1(lstat64  ,true ,p,(  p,b  )) ; Stat r{   p ,true    ,"lstat64"  } ; return r(orig(  p,b  )) ; }
+		int fstatat  (int d,CC* p,struct stat  * b,int f) NE { HEADER1(fstatat  ,true ,p,(d,p,b,f)) ; Stat r{{d,p},ASLNF(f),"fstatat"  } ; return r(orig(d,p,b,f)) ; }
+		int fstatat64(int d,CC* p,struct stat64* b,int f) NE { HEADER1(fstatat64,true ,p,(d,p,b,f)) ; Stat r{{d,p},ASLNF(f),"fstatat64"} ; return r(orig(d,p,b,f)) ; }
 	#endif
-	int statx(int d,CC* p,int f,uint msk,struct statx* b) NE { HEADER1(statx,p,(d,p,f,msk,b)) ; Stat r{{d,p},true/*no_follow*/,"statx"} ; return r(orig(d,p,f,msk,b)) ; }
-
-	// realpath
-	//                                                                                                                no_follow
-	char* realpath              (CC* p,char* rp          ) NE { HEADER1(realpath              ,p,(p,rp   )) ; Stat r{p,false  ,"realpath"              } ; return r(orig(p,rp   )) ; }
-	char* __realpath_chk        (CC* p,char* rp,size_t rl) NE { HEADER1(__realpath_chk        ,p,(p,rp,rl)) ; Stat r{p,false  ,"__realpath_chk"        } ; return r(orig(p,rp,rl)) ; }
-	char* canonicalize_file_name(CC* p                   ) NE { HEADER1(canonicalize_file_name,p,(p      )) ; Stat r{p,false  ,"canonicalize_file_name"} ; return r(orig(p      )) ; }
-=======
-	int rmdir(CC* p) NE { HEADER1(rmdir,false/*is_stat*/,p,(p)) ; Unlnk r{p,true/*rmdir*/,"rmdir"} ; return r(orig(F(r))) ; }
-
-	// symlink                                             is_stat
-	int symlink  (CC* t,      CC* p) NE { HEADER1(symlink  ,false,p,(t,  p)) ; Symlnk r{   p ,"symlink"  } ; return r(orig(t,F(r))) ; }
-	int symlinkat(CC* t,int d,CC* p) NE { HEADER1(symlinkat,false,p,(t,d,p)) ; Symlnk r{{d,p},"symlinkat"} ; return r(orig(t,P(r))) ; }
-
-	// truncate                                          is_stat
-	int truncate  (CC* p,off_t l) NE { HEADER1(truncate  ,false,p,(p,l)) ; Open r{p,l?O_RDWR:O_WRONLY,"truncate"  } ; return r(orig(F(r),l)) ; }
-	int truncate64(CC* p,off_t l) NE { HEADER1(truncate64,false,p,(p,l)) ; Open r{p,l?O_RDWR:O_WRONLY,"truncate64"} ; return r(orig(F(r),l)) ; }
-
-	// unlink                                             is_stat
-	int unlink  (      CC* p      ) NE { HEADER1(unlink  ,false,p,(  p  )) ; Unlnk r{   p ,false/*rmdir*/      ,"unlink"  } ; return r(orig(F(r)  )) ; }
-	int unlinkat(int d,CC* p,int f) NE { HEADER1(unlinkat,false,p,(d,p,f)) ; Unlnk r{{d,p},bool(f&AT_REMOVEDIR),"unlinkat"} ; return r(orig(P(r),f)) ; }
-
-	// utime                                                                       is_stat                            no_follow read allow_tmp_map
-	int utime    (      CC* p,const struct utimbuf* t         ) { HEADER1(utime    ,false,p,(  p,t  )) ; Solve r{   p ,false   ,false,true       ,"utime"    } ; return r(orig(F(r),t  )) ; }
-	int utimes   (      CC* p,const struct timeval  t[2]      ) { HEADER1(utimes   ,false,p,(  p,t  )) ; Solve r{   p ,false   ,false,true       ,"utimes"   } ; return r(orig(F(r),t  )) ; }
-	int futimesat(int d,CC* p,const struct timeval  t[2]      ) { HEADER1(futimesat,false,p,(d,p,t  )) ; Solve r{{d,p},false   ,false,true       ,"futimesat"} ; return r(orig(P(r),t  )) ; }
-	int lutimes  (      CC* p,const struct timeval  t[2]      ) { HEADER1(lutimes  ,false,p,(  p,t  )) ; Solve r{   p ,true    ,false,true       ,"lutimes"  } ; return r(orig(F(r),t  )) ; }
-	int utimensat(int d,CC* p,const struct timespec t[2],int f) { HEADER1(utimensat,false,p,(d,p,t,f)) ; Solve r{{d,p},ASLNF(f),false,true       ,"utimensat"} ; return r(orig(P(r),t,f)) ; }
-
-	// mere path accesses (neeed to solve path, but no actual access to file data)
-	//                                                            is_stat                            no_follow read allow_tmp_map
-	int  access   (      CC* p,int m      ) NE { HEADER1(access   ,true ,p,(  p,m  )) ; Stat  r{   p ,false   ,                  "access"   } ; return r(orig(F(r),m  )) ; }
-	int  faccessat(int d,CC* p,int m,int f) NE { HEADER1(faccessat,true ,p,(d,p,m,f)) ; Stat  r{{d,p},ASLNF(f),                  "faccessat"} ; return r(orig(P(r),m,f)) ; }
-	//                                                                                  is_stat                             no_follow
-	int __xstat     (int v,      CC* p,struct stat  * b      ) NE { HEADER1(__xstat     ,true ,p,(v,  p,b  )) ; Stat r{   p ,false   ,"__xstat"     } ; return r(orig(v,F(r),b  )) ; }
-	int __xstat64   (int v,      CC* p,struct stat64* b      ) NE { HEADER1(__xstat64   ,true ,p,(v,  p,b  )) ; Stat r{   p ,false   ,"__xstat64"   } ; return r(orig(v,F(r),b  )) ; }
-	int __lxstat    (int v,      CC* p,struct stat  * b      ) NE { HEADER1(__lxstat    ,true ,p,(v,  p,b  )) ; Stat r{   p ,true    ,"__lxstat"    } ; return r(orig(v,F(r),b  )) ; }
-	int __lxstat64  (int v,      CC* p,struct stat64* b      ) NE { HEADER1(__lxstat64  ,true ,p,(v,  p,b  )) ; Stat r{   p ,true    ,"__lxstat64"  } ; return r(orig(v,F(r),b  )) ; }
-	int __fxstatat  (int v,int d,CC* p,struct stat  * b,int f) NE { HEADER1(__fxstatat  ,true ,p,(v,d,p,b,f)) ; Stat r{{d,p},ASLNF(f),"__fxstatat"  } ; return r(orig(v,P(r),b,f)) ; }
-	int __fxstatat64(int v,int d,CC* p,struct stat64* b,int f) NE { HEADER1(__fxstatat64,true ,p,(v,d,p,b,f)) ; Stat r{{d,p},ASLNF(f),"__fxstatat64"} ; return r(orig(v,P(r),b,f)) ; }
-	#if !NEED_STAT_WRAPPERS
-		//                                                                      is_stat                           no_follow
-		int stat     (      CC* p,struct stat  * b      ) NE { HEADER1(stat     ,true ,p,(  p,b  )) ; Stat r{   p ,false   ,"stat"     } ; return r(orig(F(r),b  )) ; }
-		int stat64   (      CC* p,struct stat64* b      ) NE { HEADER1(stat64   ,true ,p,(  p,b  )) ; Stat r{   p ,false   ,"stat64"   } ; return r(orig(F(r),b  )) ; }
-		int lstat    (      CC* p,struct stat  * b      ) NE { HEADER1(lstat    ,true ,p,(  p,b  )) ; Stat r{   p ,true    ,"lstat"    } ; return r(orig(F(r),b  )) ; }
-		int lstat64  (      CC* p,struct stat64* b      ) NE { HEADER1(lstat64  ,true ,p,(  p,b  )) ; Stat r{   p ,true    ,"lstat64"  } ; return r(orig(F(r),b  )) ; }
-		int fstatat  (int d,CC* p,struct stat  * b,int f) NE { HEADER1(fstatat  ,true ,p,(d,p,b,f)) ; Stat r{{d,p},ASLNF(f),"fstatat"  } ; return r(orig(P(r),b,f)) ; }
-		int fstatat64(int d,CC* p,struct stat64* b,int f) NE { HEADER1(fstatat64,true ,p,(d,p,b,f)) ; Stat r{{d,p},ASLNF(f),"fstatat64"} ; return r(orig(P(r),b,f)) ; }
-	#endif
-	int statx(int d,CC* p,int f,uint msk,struct statx* b) NE { HEADER1(statx,true/*is_stat*/,p,(d,p,f,msk,b)) ; Stat r{{d,p},true/*no_follow*/,"statx"} ; return r(orig(P(r),f,msk,b)) ; }
-
-	// realpath
-	//                                                                                        is_stat                       no_follow
-	char* realpath              (CC* p,char* rp          ) NE { HEADER1(realpath              ,false,p,(p,rp   )) ; Stat r{p,false  ,"realpath"              } ; return r(orig(F(r),rp   )) ; }
-	char* __realpath_chk        (CC* p,char* rp,size_t rl) NE { HEADER1(__realpath_chk        ,false,p,(p,rp,rl)) ; Stat r{p,false  ,"__realpath_chk"        } ; return r(orig(F(r),rp,rl)) ; }
-	char* canonicalize_file_name(CC* p                   ) NE { HEADER1(canonicalize_file_name,false,p,(p      )) ; Stat r{p,false  ,"canonicalize_file_name"} ; return r(orig(F(r)      )) ; }
->>>>>>> 26682ad3
+	int statx(int d,CC* p,int f,uint msk,struct statx* b) NE { HEADER1(statx,true/*is_stat*/,p,(d,p,f,msk,b)) ; Stat r{{d,p},true/*no_follow*/,"statx"} ; return r(orig(d,p,f,msk,b)) ; }
+
+	// realpath                                                                               is_stat                       no_follow
+	char* realpath              (CC* p,char* rp          ) NE { HEADER1(realpath              ,false,p,(p,rp   )) ; Stat r{p,false  ,"realpath"              } ; return r(orig(p,rp   )) ; }
+	char* __realpath_chk        (CC* p,char* rp,size_t rl) NE { HEADER1(__realpath_chk        ,false,p,(p,rp,rl)) ; Stat r{p,false  ,"__realpath_chk"        } ; return r(orig(p,rp,rl)) ; }
+	char* canonicalize_file_name(CC* p                   ) NE { HEADER1(canonicalize_file_name,false,p,(p      )) ; Stat r{p,false  ,"canonicalize_file_name"} ; return r(orig(p      )) ; }
 
 	// scandir
 	using NmLst   = struct dirent  ***                                       ;
@@ -778,19 +586,11 @@
 	using Fltr64  = int (*)(const struct dirent64*                         ) ;
 	using Cmp     = int (*)(const struct dirent**  ,const struct dirent  **) ;
 	using Cmp64   = int (*)(const struct dirent64**,const struct dirent64**) ;
-<<<<<<< HEAD
-	//                                                                                                            no_follow read create
-	int scandir    (      CC* p,NmLst   nl,Fltr   f,Cmp   c) { HEADER1(scandir    ,p,(  p,nl,f,c)) ; Solve r{   p ,true    ,false,false,"scandir"    } ; return r(orig(  p,nl,f,c)) ; }
-	int scandir64  (      CC* p,NmLst64 nl,Fltr64 f,Cmp64 c) { HEADER1(scandir64  ,p,(  p,nl,f,c)) ; Solve r{   p ,true    ,false,false,"scandir64"  } ; return r(orig(  p,nl,f,c)) ; }
-	int scandirat  (int d,CC* p,NmLst   nl,Fltr   f,Cmp   c) { HEADER1(scandirat  ,p,(d,p,nl,f,c)) ; Solve r{{d,p},true    ,false,false,"scandirat"  } ; return r(orig(d,p,nl,f,c)) ; }
-	int scandirat64(int d,CC* p,NmLst64 nl,Fltr64 f,Cmp64 c) { HEADER1(scandirat64,p,(d,p,nl,f,c)) ; Solve r{{d,p},true    ,false,false,"scandirat64"} ; return r(orig(d,p,nl,f,c)) ; }
-=======
-	//                                                                            is_stat                               no_follow read  allow_tmp_map
-	int scandir    (      CC* p,NmLst   nl,Fltr   f,Cmp   c) { HEADER1(scandir    ,false,p,(  p,nl,f,c)) ; Solve r{   p ,true    ,false,true        ,"scandir"    } ; return r(orig(F(r),nl,f,c)) ; }
-	int scandir64  (      CC* p,NmLst64 nl,Fltr64 f,Cmp64 c) { HEADER1(scandir64  ,false,p,(  p,nl,f,c)) ; Solve r{   p ,true    ,false,true        ,"scandir64"  } ; return r(orig(F(r),nl,f,c)) ; }
-	int scandirat  (int d,CC* p,NmLst   nl,Fltr   f,Cmp   c) { HEADER1(scandirat  ,false,p,(d,p,nl,f,c)) ; Solve r{{d,p},true    ,false,true        ,"scandirat"  } ; return r(orig(P(r),nl,f,c)) ; }
-	int scandirat64(int d,CC* p,NmLst64 nl,Fltr64 f,Cmp64 c) { HEADER1(scandirat64,false,p,(d,p,nl,f,c)) ; Solve r{{d,p},true    ,false,true        ,"scandirat64"} ; return r(orig(P(r),nl,f,c)) ; }
->>>>>>> 26682ad3
+	//                                                                            is_stat                               no_follow read create
+	int scandir    (      CC* p,NmLst   nl,Fltr   f,Cmp   c) { HEADER1(scandir    ,false,p,(  p,nl,f,c)) ; Solve r{   p ,true    ,false,false,"scandir"    } ; return r(orig(  p,nl,f,c)) ; }
+	int scandir64  (      CC* p,NmLst64 nl,Fltr64 f,Cmp64 c) { HEADER1(scandir64  ,false,p,(  p,nl,f,c)) ; Solve r{   p ,true    ,false,false,"scandir64"  } ; return r(orig(  p,nl,f,c)) ; }
+	int scandirat  (int d,CC* p,NmLst   nl,Fltr   f,Cmp   c) { HEADER1(scandirat  ,false,p,(d,p,nl,f,c)) ; Solve r{{d,p},true    ,false,false,"scandirat"  } ; return r(orig(d,p,nl,f,c)) ; }
+	int scandirat64(int d,CC* p,NmLst64 nl,Fltr64 f,Cmp64 c) { HEADER1(scandirat64,false,p,(d,p,nl,f,c)) ; Solve r{{d,p},true    ,false,false,"scandirat64"} ; return r(orig(d,p,nl,f,c)) ; }
 
 	#undef CC
 
@@ -820,32 +620,19 @@
 		,	(n,args[0],args[1],args[2],args[3],args[4],args[5])
 		) ;
 		void* descr_ctx = nullptr ;
-<<<<<<< HEAD
 		Ctx audit_ctx ;             // save user errno when required
 		//               vvvvvvvvvvvvvvvvvvvvvvvvvvvvvvvvvvvvvvvvvvvvvvvvvvvvvvvvvvvvvvvvvvvvvv
-		if (descr.entry) descr.entry( descr_ctx , auditer() , 0/*pid*/ , args , descr.comment ) ;
+		if (descr.entry) descr.entry( descr_ctx , auditor() , 0/*pid*/ , args , descr.comment ) ;
 		//               ^^^^^^^^^^^^^^^^^^^^^^^^^^^^^^^^^^^^^^^^^^^^^^^^^^^^^^^^^^^^^^^^^^^^^^
-=======
-		Ctx audit_ctx ;                                                          // save user errno when required
-		//vvvvvvvvvvvvvvvvvvvvvvvvvvvvvvvvvvvvvvvvvvvvvvvvvvvvvvvvvvvvvvvvvvvv
-		descr.entry( descr_ctx , auditor() , 0/*pid*/ , args , descr.comment ) ; // may modify args if tmp is mapped
-		//^^^^^^^^^^^^^^^^^^^^^^^^^^^^^^^^^^^^^^^^^^^^^^^^^^^^^^^^^^^^^^^^^^^^
->>>>>>> 26682ad3
 		audit_ctx.restore_errno() ;
 		//         vvvvvvvvvvvvvvvvvvvvvvvvvvvvvvvvvvvvvvvvvvvvvvvvvvvvvvv
 		long res = orig(n,args[0],args[1],args[2],args[3],args[4],args[5]) ;
 		//         ^^^^^^^^^^^^^^^^^^^^^^^^^^^^^^^^^^^^^^^^^^^^^^^^^^^^^^^
 		audit_ctx.save_errno() ;
-<<<<<<< HEAD
 		//                     vvvvvvvvvvvvvvvvvvvvvvvvvvvvvvvvvvvvvvvvvvvvvvvvvvvv
-		if (descr.exit) return descr.exit( descr_ctx , auditer() , 0/*pid*/ , res ) ;
+		if (descr.exit) return descr.exit( descr_ctx , auditor() , 0/*pid*/ , res ) ;
 		else            return res                                                  ;
 		//                     ^^^
-=======
-		//     vvvvvvvvvvvvvvvvvvvvvvvvvvvvvvvvvvvvvvvvvvvvvvvvvvvv
-		return descr.exit( descr_ctx , auditor() , 0/*pid*/ , res ) ;
-		//     ^^^^^^^^^^^^^^^^^^^^^^^^^^^^^^^^^^^^^^^^^^^^^^^^^^^^
->>>>>>> 26682ad3
 	}
 
 	#undef NO_SERVER
