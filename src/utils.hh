--- conflicted
+++ resolved
@@ -65,10 +65,7 @@
 #include <vector>
 
 #include "sys_config.h"
-<<<<<<< HEAD
-=======
 #include "non_portable.hh"
->>>>>>> c4b148af
 
 using namespace std ; // use std at top level so one write ::stuff instead of std::stuff
 
