// This file is part of the open-lmake distribution (git@github.com:cesar-douady/open-lmake.git)
// Copyright (c) 2023 Doliam
// This program is free software: you can redistribute/modify under the terms of the GPL-v3 (https://www.gnu.org/licenses/gpl-3.0.html).
// This program is distributed WITHOUT ANY WARRANTY, without even the implied warranty of MERCHANTABILITY or FITNESS FOR A PARTICULAR PURPOSE.

#pragma once

#include <netinet/ip.h> // in_addr_t, in_port_t
#include <signal.h>     // SIG*, kill
#include <sys/file.h>   // AT_*, F_*, FD_*, LOCK_*, O_*, fcntl, flock, openat

#include <cstring> // memcpy, strchr, strerror, strlen, strncmp, strnlen, strsignal

#include <algorithm>
#include <atomic>
#include <array>
#include <charconv> // from_chars_result
#include <concepts>
#include <fstream>
#include <functional>
#include <iomanip>
#include <ios>
#include <iostream>
#include <limits>
#include <map>
#include <mutex>
#include <set>
#include <shared_mutex>
#include <sstream>
#include <string>
#include <string_view>
#include <unordered_map>
#include <unordered_set>
#include <utility>
#include <vector>

#include "sys_config.h"
#include "non_portable.hh"

using namespace std ; // use std at top level so one write ::stuff instead of std::stuff
using std::getline ;  // special case getline which also has a C version that hides std::getline

//
// meta programming
//

template<class T,class... Ts> struct LargestHelper ;
template<class T1,class T2,class... Ts> struct LargestHelper<T1,T2,Ts...> {
	private : using _rest_type = typename LargestHelper<T2,Ts...>::type ;
	public  : using type       = ::conditional_t<sizeof(T1)>=sizeof(_rest_type),T1,_rest_type> ;
} ;
template<class T1> struct LargestHelper<T1> { using type = T1 ; } ;
template<class T,class... Ts> using Largest = typename LargestHelper<T,Ts...>::type ;

template<bool C,class T> using Const = ::conditional_t<C,const T,T> ;
// place holder when you need a type which is semantically void but syntactically needed
struct Void {} ;
template<class T,class D=Void> using NoVoid = ::conditional_t<is_void_v<T>,D,T> ;
template<class T,T... X> requires(false) struct Err {} ;                          // for debug purpose, to be used as a tracing point through the diagnostic message

template<size_t NB> using Uint = ::conditional_t< NB<=8 , uint8_t , ::conditional_t< NB<=16 , uint16_t , ::conditional_t< NB<=32 , uint32_t , ::conditional_t< NB<=64 , uint64_t , void > > > > ;

template<class T,class... Ts> struct IsOneOfHelper ;
template<class T,class... Ts> concept IsOneOf = IsOneOfHelper<T,Ts...>::yes ;
template<class T                     > struct IsOneOfHelper<T         > { static constexpr bool yes = false                                 ; } ;
template<class T,class T0,class... Ts> struct IsOneOfHelper<T,T0,Ts...> { static constexpr bool yes = ::is_same_v<T,T0> || IsOneOf<T,Ts...> ; } ;

template<class T> concept IsChar = ::is_trivial_v<T> && ::is_standard_layout_v<T> ; // necessary property to make a ::basic_string
template<class T> using AsChar = ::conditional_t<IsChar<T>,T,char> ;                // provide default value if not a Char so as to make ::basic_string before knowing if it is possible

template<class D,class B> concept IsA       = ::is_same_v<remove_const_t<B>,remove_const_t<D>> || ::is_base_of_v<remove_const_t<B>,remove_const_t<D>> ;
template<class T        > concept IsNotVoid = !::is_void_v<T>                                                                                         ;

template<class T> constexpr T        copy    (T const& x) { return x ; }
template<class T> constexpr T      & ref     (T     && x) { return x ; }
template<class T> constexpr T const& constify(T const& x) { return x ; }

//
// std lib name simplification
//

// array
template<                size_t N> using array_s  = ::array        <       string,N> ;
template<class K,class V,size_t N> using amap     = ::array<pair   <K     ,V>    ,N> ;
template<        class V,size_t N> using amap_s   = ::amap         <string,V     ,N> ;
template<                size_t N> using amap_ss  = ::amap_s       <       string,N> ;

// pair
template<class V                 > using pair_s   = ::pair         <string,V       > ;
/**/                               using pair_ss  = ::pair_s       <       string  > ;

// map
template<        class V         > using map_s    = ::map          <string,V       > ;
/**/                               using map_ss   = ::map_s        <       string  > ;

// set
/**/                               using set_s    = ::set          <       string  > ;

// umap
template<class K,class  V         > using umap    = ::unordered_map<K     ,V       > ;
template<        class  V         > using umap_s  = ::umap         <string,V       > ;
/**/                               using umap_ss  = ::umap_s       <       string  > ;

// uset
template<class K                 > using uset     = ::unordered_set<K              > ;
/**/                               using uset_s   = ::uset         <string         > ;

// vector
/**/                               using vector_s = ::vector       <       string  > ;
template<class K,class V         > using vmap     = ::vector<pair  <K     ,V>      > ;
template<        class V         > using vmap_s   = ::vmap         <string,V       > ;
/**/                               using vmap_ss  = ::vmap_s       <       string  > ;

template<class T,size_t N> constexpr bool operator+(::array <T,N> const&  ) { return  N                   ; }
template<class T,size_t N> constexpr bool operator!(::array <T,N> const& a) { return !+a                  ; }
template<class T,class  U> constexpr bool operator+(::pair  <T,U> const& p) { return  +p.first||+p.second ; }
template<class T,class  U> constexpr bool operator!(::pair  <T,U> const& p) { return !+p                  ; }
template<class K,class  V> constexpr bool operator+(::map   <K,V> const& m) { return !m.empty()           ; }
template<class K,class  V> constexpr bool operator!(::map   <K,V> const& m) { return !+m                  ; }
template<class K,class  V> constexpr bool operator+(::umap  <K,V> const& m) { return !m.empty()           ; }
template<class K,class  V> constexpr bool operator!(::umap  <K,V> const& m) { return !+m                  ; }
template<class K         > constexpr bool operator+(::set   <K  > const& s) { return !s.empty()           ; }
template<class K         > constexpr bool operator!(::set   <K  > const& s) { return !+s                  ; }
template<class K         > constexpr bool operator+(::uset  <K  > const& s) { return !s.empty()           ; }
template<class K         > constexpr bool operator!(::uset  <K  > const& s) { return !+s                  ; }
template<class T         > constexpr bool operator+(::vector<T  > const& v) { return !v.empty()           ; }
template<class T         > constexpr bool operator!(::vector<T  > const& v) { return !+v                  ; }

#define VT(T) typename T::value_type

// easy transformation of a container into another
template<class K,        class V> ::set   <K                                                   > mk_set   (V const& v) { return { v.cbegin() , v.cend() } ; }
template<class K,        class V> ::uset  <K                                                   > mk_uset  (V const& v) { return { v.cbegin() , v.cend() } ; }
template<        class T,class V> ::vector<                                  T                 > mk_vector(V const& v) { return ::vector<T>( v.cbegin() , v.cend() ) ; }
template<class K,class T,class V> ::map   <K                                ,T                 > mk_map   (V const& v) { return { v.cbegin() , v.cend() } ; }
template<class K,class T,class V> ::umap  <K                                ,T                 > mk_umap  (V const& v) { return { v.cbegin() , v.cend() } ; }
template<class K,class T,class V> ::vmap  <K                                ,T                 > mk_vmap  (V const& v) { return { v.cbegin() , v.cend() } ; }
// with implicit key type
template<        class T,class V> ::map   <remove_const_t<VT(V)::first_type>,T                 > mk_map   (V const& v) { return { v.cbegin() , v.cend() } ; }
template<        class T,class V> ::umap  <remove_const_t<VT(V)::first_type>,T                 > mk_umap  (V const& v) { return { v.cbegin() , v.cend() } ; }
template<        class T,class V> ::vmap  <remove_const_t<VT(V)::first_type>,T                 > mk_vmap  (V const& v) { return { v.cbegin() , v.cend() } ; }
// with implicit item type
template<                class V> ::set   <remove_const_t<VT(V)            >                   > mk_set   (V const& v) { return { v.cbegin() , v.cend() } ; }
template<                class V> ::uset  <remove_const_t<VT(V)            >                   > mk_uset  (V const& v) { return { v.cbegin() , v.cend() } ; }
template<                class V> ::vector<                                  VT(V)             > mk_vector(V const& v) { return { v.cbegin() , v.cend() } ; }
template<                class V> ::map   <remove_const_t<VT(V)::first_type>,VT(V)::second_type> mk_map   (V const& v) { return { v.cbegin() , v.cend() } ; }
template<                class V> ::umap  <remove_const_t<VT(V)::first_type>,VT(V)::second_type> mk_umap  (V const& v) { return { v.cbegin() , v.cend() } ; }
template<                class V> ::vmap  <remove_const_t<VT(V)::first_type>,VT(V)::second_type> mk_vmap  (V const& v) { return { v.cbegin() , v.cend() } ; }

// keys & vals
template<class K,class M> ::set   <K> const mk_key_set   (M const& m) { ::set   <K> res ;                         for( auto const& [k,v] : m) res.insert   (k) ; return res ; }
template<class K,class M> ::uset  <K> const mk_key_uset  (M const& m) { ::uset  <K> res ;                         for( auto const& [k,v] : m) res.insert   (k) ; return res ; }
template<class K,class M> ::vector<K> const mk_key_vector(M const& m) { ::vector<K> res ; res.reserve(m.size()) ; for( auto const& [k,v] : m) res.push_back(k) ; return res ; }
template<class T,class M> ::set   <T>       mk_val_set   (M const& m) { ::set   <T> res ;                         for( auto const& [k,v] : m) res.insert   (v) ; return res ; }
template<class T,class M> ::uset  <T>       mk_val_uset  (M const& m) { ::uset  <T> res ;                         for( auto const& [k,v] : m) res.insert   (v) ; return res ; }
template<class T,class M> ::vector<T>       mk_val_vector(M const& m) { ::vector<T> res ; res.reserve(m.size()) ; for( auto const& [k,v] : m) res.push_back(v) ; return res ; }
// with implicit item type
template<class M> ::set   <remove_const_t<VT(M)::first_type >> const mk_key_set   (M const& m) { return mk_key_set   <remove_const_t<VT(M)::first_type >>(m) ; }
template<class M> ::uset  <remove_const_t<VT(M)::first_type >> const mk_key_uset  (M const& m) { return mk_key_uset  <remove_const_t<VT(M)::first_type >>(m) ; }
template<class M> ::vector<remove_const_t<VT(M)::first_type >> const mk_key_vector(M const& m) { return mk_key_vector<remove_const_t<VT(M)::first_type >>(m) ; }
template<class M> ::set   <               VT(M)::second_type >       mk_val_set   (M const& m) { return mk_val_set   <               VT(M)::second_type >(m) ; }
template<class M> ::uset  <               VT(M)::second_type >       mk_val_uset  (M const& m) { return mk_val_uset  <               VT(M)::second_type >(m) ; }
template<class M> ::vector<               VT(M)::second_type >       mk_val_vector(M const& m) { return mk_val_vector<               VT(M)::second_type >(m) ; }

// support container arg to standard utility functions
using std::sort          ;                              // keep std definitions
using std::stable_sort   ;                              // .
using std::binary_search ;                              // .
using std::lower_bound   ;                              // .
using std::min           ;                              // .
using std::max           ;                              // .
#define CMP ::function<bool(VT(T) const&,VT(T) const&)>
template<class T>          void              sort         ( T      & x ,                  CMP cmp ) {                                             ::sort         ( x.begin() , x.end() ,     cmp ) ; }
template<class T>          void              stable_sort  ( T      & x ,                  CMP cmp ) {                                             ::stable_sort  ( x.begin() , x.end() ,     cmp ) ; }
template<class T>          bool              binary_search( T const& x , VT(T) const& v , CMP cmp ) {                                     return  ::binary_search( x.begin() , x.end() , v , cmp ) ; }
template<class T> typename T::const_iterator lower_bound  ( T const& x , VT(T) const& v , CMP cmp ) {                                     return  ::lower_bound  ( x.begin() , x.end() , v , cmp ) ; }
template<class T>          VT(T)             min          ( T const& x ,                  CMP cmp ) { if (x.begin()==x.end()) return {} ; return *::min_element  ( x.begin() , x.end() ,     cmp ) ; }
template<class T>          VT(T)             max          ( T const& x ,                  CMP cmp ) { if (x.begin()==x.end()) return {} ; return *::max_element  ( x.begin() , x.end() ,     cmp ) ; }
template<class T>          void              sort         ( T      & x                            ) {                                             ::sort         ( x.begin() , x.end()           ) ; }
template<class T>          void              stable_sort  ( T      & x                            ) {                                             ::stable_sort  ( x.begin() , x.end()           ) ; }
template<class T>          bool              binary_search( T const& x , VT(T) const& v           ) {                                     return  ::binary_search( x.begin() , x.end() , v       ) ; }
template<class T> typename T::const_iterator lower_bound  ( T const& x , VT(T) const& v           ) {                                     return  ::lower_bound  ( x.begin() , x.end() , v       ) ; }
template<class T>          VT(T)             min          ( T const& x                            ) { if (x.begin()==x.end()) return {} ; return *::min_element  ( x.begin() , x.end()           ) ; }
template<class T>          VT(T)             max          ( T const& x                            ) { if (x.begin()==x.end()) return {} ; return *::max_element  ( x.begin() , x.end()           ) ; }
#undef CMP

#undef TVT

template<class T> T& grow( ::vector<T>& v , uint32_t i ) {
	if(i>=v.size()) v.resize(i+1) ;
	return v[i] ;
}

//
// streams
//

template<class Stream> struct FakeStream : Stream {
	struct Buf : ::streambuf {
		int underflow(   ) { return EOF ; }
		int overflow (int) { return EOF ; }
		int sync     (   ) { return 0   ; }
	} ;
	// cxtors & casts
	FakeStream() : Stream{&_buf} {}
	// data
protected :
	Buf _buf ;
} ;
using OFakeStream = FakeStream<::ostream> ;
using IFakeStream = FakeStream<::istream> ;

inline void _set_cloexec(::filebuf* fb) {
	int fd = np_get_fd(*fb) ;
	if (fd>=0) ::fcntl(fd,F_SETFD,FD_CLOEXEC) ;
}
inline void sanitize(::ostream& os) {
	os.exceptions(~os.goodbit) ;
	os<<::left<<::boolalpha ;
}
struct OFStream : ::ofstream {
	using Base = ::ofstream ;
	// cxtors & casts
	OFStream(                                                                     ) : Base{           } { sanitize(*this) ;                         }
	OFStream( ::string const& f , ::ios_base::openmode om=::ios::out|::ios::trunc ) : Base{f,om       } { sanitize(*this) ; _set_cloexec(rdbuf()) ; }
	OFStream( OFStream&& ofs                                                      ) : Base{::move(ofs)} {                                           }
	//
	OFStream& operator=(OFStream&& ofs) { Base::operator=(::move(ofs)) ; return *this ; }
	// services
	template<class... A> void open(A&&... args) { Base::open(::forward<A>(args)...) ; _set_cloexec(rdbuf()) ; }
} ;
struct IFStream : ::ifstream {
	using Base = ::ifstream ;
	// cxtors & casts
	IFStream(                                 ) : Base{    } { exceptions(~goodbit) ; _set_cloexec(rdbuf()) ; }
	IFStream( ::string const& f               ) : Base{f   } { exceptions(~goodbit) ; _set_cloexec(rdbuf()) ; }
	IFStream( ::string const& f , openmode om ) : Base{f,om} { exceptions(~goodbit) ; _set_cloexec(rdbuf()) ; }
	//
	IFStream& operator=(IFStream&& ifs) { Base::operator=(::move(ifs)) ; return *this ; }
	// services
	template<class... A> void open(A&&... args) { Base::open(::forward<A>(args)...) ; _set_cloexec(rdbuf()) ; }
} ;

struct OStringStream : ::ostringstream {
	OStringStream() : ::ostringstream{} { sanitize(*this) ; }
} ;
struct IStringStream : ::istringstream {
	IStringStream(::string const& s) : ::istringstream{s} { exceptions(~goodbit) ; }
} ;

//
// string
//

inline bool operator+(::string      const& s) { return !s.empty() ; }
inline bool operator!(::string      const& s) { return !+s        ; }
inline bool operator+(::string_view const& s) { return !s.empty() ; }
inline bool operator!(::string_view const& s) { return !+s        ; }

static constexpr size_t Npos = ::string::npos ;

template<class... A> ::string to_string(A const&... args) {
	OStringStream res ;
	[[maybe_unused]] bool _[] = { false , (res<<args,false)... } ;
	return res.str() ;
}
//
inline ::string to_string(::string const& s) { return  s  ; } // fast path
inline ::string to_string(const char*     s) { return  s  ; } // .
inline ::string to_string(char            c) { return {c} ; } // .
inline ::string to_string(                 ) { return {}  ; } // .

template<::integral I,IsOneOf<::string,::string_view> S> I from_string( S const& txt , bool empty_ok=false , bool hex=false ) {
	static constexpr bool IsBool = is_same_v<I,bool> ;
	if ( empty_ok && !txt ) return 0 ;
	::conditional_t<IsBool,size_t,I> res = 0/*garbage*/ ;
	//                       vvvvvvvvvvvvvvvvvvvvvvvvvvvvvvvvvvvvvvvvvvvvvvvvvvvvvvvvvvvvvvvvvvvv
	::from_chars_result rc = ::from_chars( txt.data() , txt.data()+txt.size() , res , hex?16:10 ) ;
	//                       ^^^^^^^^^^^^^^^^^^^^^^^^^^^^^^^^^^^^^^^^^^^^^^^^^^^^^^^^^^^^^^^^^^^^
	if ( IsBool && res>1 ) throw "bool value must be 0 or 1"s       ;
	if ( rc.ec!=::errc{} ) throw ::make_error_code(rc.ec).message() ;
	else                   return res ;
}
template<::integral I> I from_string( const char* txt , bool empty_ok=false , bool hex=false ) { return from_string<I>( ::string_view(txt,strlen(txt)) , empty_ok , hex ) ; }
//
template<::floating_point F,IsOneOf<::string,::string_view> S> F from_string( S const& txt , bool empty_ok=false ) {
	if ( empty_ok && !txt ) return 0 ;
	F res = 0/*garbage*/ ;
	//                       vvvvvvvvvvvvvvvvvvvvvvvvvvvvvvvvvvvvvvvvvvvvvvvvvvvvvvvv
	::from_chars_result rc = ::from_chars( txt.data() , txt.data()+txt.size() , res ) ;
	//                       ^^^^^^^^^^^^^^^^^^^^^^^^^^^^^^^^^^^^^^^^^^^^^^^^^^^^^^^^
	if (rc.ec!=::errc{}) throw ::make_error_code(rc.ec).message() ;
	else                 return res ;
}
template<::floating_point F> F from_string( const char* txt , bool empty_ok=false ) { return from_string<F>( ::string_view(txt,strlen(txt)) , empty_ok ) ; }

::string mk_py_str   (::string const&) ;
::string mk_json_str (::string const&) ;
::string mk_shell_str(::string const&) ;

// ::isspace is too high level as it accesses environment, which may not be available during static initialization
inline constexpr bool is_space(char c) {
	switch (c) {
		case '\f' :
		case '\n' :
		case '\r' :
		case '\t' :
		case '\v' :
		case ' '  : return true  ;
		default   : return false ;
	}
}

// ::isprint is too high level as it accesses environment, which may not be available during static initialization
inline constexpr bool is_printable(char c) {
	return uint8_t(c)>=0x20 && uint8_t(c)<=0x7e ;
}
inline bool is_printable(::string const& s) {
	for( char c : s ) if (!is_printable(c)) return false ;
	/**/                                    return true  ;
}

template<char Delimiter=0> ::string mk_printable(::string const&    ) ;
template<char Delimiter=0> ::string mk_printable(::string     && txt) {
	for( char c : txt ) if ( !is_printable(c) || (Delimiter&&c==Delimiter) ) return mk_printable(txt) ;
	return ::move(txt) ;                                                                                // fast path : avoid analysis & copy
}
template<char Delimiter=0> ::pair_s<size_t> parse_printable( ::string const& , size_t pos=0 ) ;

inline void     set_nl      (::string      & txt) { if ( +txt && txt.back()!='\n' ) txt += '\n'    ; }
inline void     set_no_nl   (::string      & txt) { if ( +txt && txt.back()=='\n' ) txt.pop_back() ; }
inline ::string ensure_nl   (::string     && txt) { set_nl   (txt) ; return txt ;                    }
inline ::string ensure_no_nl(::string     && txt) { set_no_nl(txt) ; return txt ;                    }
inline ::string ensure_nl   (::string const& txt) { return ensure_nl   (::copy(txt)) ;               }
inline ::string ensure_no_nl(::string const& txt) { return ensure_no_nl(::copy(txt)) ;               }

template<class T> void _append_to_string( ::string& dst , T&&             x ) { dst += to_string(::forward<T>(x)) ; }
inline            void _append_to_string( ::string& dst , ::string const& s ) { dst +=                        s   ; } // fast path
inline            void _append_to_string( ::string& dst , const char*     s ) { dst +=                        s   ; } // .
inline            void _append_to_string( ::string& dst , char            c ) { dst +=                        c   ; } // .
template<class... A> void append_to_string( ::string& dst , A&&... args ) {
	[[maybe_unused]] bool _[] = { false , (_append_to_string(dst,::forward<A>(args)),false)... } ;
}
template<class... A> void append_line_to_string( ::string& dst , A&&... args ) {
	set_nl(dst) ;
	append_to_string(dst,::forward<A>(args)...) ;
}

template<char C='\t',size_t N=1> ::string indent( ::string const& s , size_t i=1 ) {
	::string res ; res.reserve(s.size()+N*(s.size()>>4)) ;                           // anticipate lines of size 16, this is a reasonable pessimistic guess (as overflow is expensive)
	bool     sol = true ;
	for( char c : s ) {
		if (sol) for( size_t k=0 ; k<i*N ; k++ ) res += C ;
		res += c       ;
		sol  = c=='\n' ;
	}
	return res ;
}

inline bool is_identifier(::string const& s) {
	/**/              if (!s                               ) return false ;
	/**/              if (!( ::isalpha(s[0]) || s[0]=='_' )) return false ;
	for( char c : s ) if (!( ::isalnum(c   ) || c   =='_' )) return false ;
	/**/                                                     return true  ;
}

inline ::string strip(::string const& txt) {
	size_t start = 0          ;
	size_t end   = txt.size() ;
	while ( start<end && ::is_space(txt[start])) start++ ;
	while ( start<end && ::is_space(txt[end-1])) end  -- ;
	return txt.substr(start,end-start) ;
}

// split into space separated words
inline ::vector_s split(::string_view const& txt) {
	::vector_s res ;
	for( size_t pos=0 ;;) {
		for( ; pos<txt.size() && is_space(txt[pos]) ; pos++ ) ;
		if (pos==txt.size()) return res ;
		size_t start = pos ;
		for( ; pos<txt.size() && !is_space(txt[pos]) ; pos++ ) ;
		res.emplace_back( txt.substr(start,pos-start) ) ;
	}
	return res ;
}

// split on sep
inline ::vector_s split( ::string_view const& txt , char sep , size_t n_sep=Npos ) {
	::vector_s res ;
	size_t     pos = 0 ;
	for( size_t i=0 ; i<n_sep ; i++ ) {
		size_t   end    = txt.find(sep,pos) ;
		res.emplace_back( txt.substr(pos,end-pos) ) ;
		if (end==Npos) return res ;                   // we have exhausted all sep's
		pos = end+1 ;                                 // after the sep
	}
	res.emplace_back(txt.substr(pos)) ;               // all the remaining as last component after n_sep sep's
	return res ;
}

inline ::string_view first_lines( ::string_view const& txt , size_t n_sep , char sep='\n' ) {
	size_t pos = -1 ;
	for( size_t i=0 ; i<n_sep ; i++ ) {
		pos = txt.find(sep,pos+1) ;
		if (pos==Npos) return txt ;
	}
	return txt.substr(0,pos+1) ;
}

template<::integral I> I decode_int(const char* p) {
	I r = 0 ;
	for( uint8_t i=0 ; i<sizeof(I) ; i++ ) r |= I(uint8_t(p[i]))<<(i*8) ; // little endian, /!\ : beware of signs, casts & integer promotion
	return r ;
}

template<::integral I> void encode_int( char* p , I x ) {
	for( uint8_t i=0 ; i<sizeof(I) ; i++ ) p[i] = char(x>>(i*8)) ; // little endian
}

::string glb_subst( ::string&& txt , ::string const& sub , ::string const& repl ) ;

template<char U,::integral I=size_t> I        from_string_with_units(::string const& s) ;                                           // provide default unit in U. ...
template<char U,::integral I=size_t> ::string to_string_with_units  (I               x) ;                                           // ... If provided, return value is expressed in this unit
template<       ::integral I=size_t> I        from_string_with_units(::string const& s) { return from_string_with_units<0,I>(s) ; }
template<       ::integral I=size_t> ::string to_string_with_units  (I               x) { return to_string_with_units  <0,I>(x) ; }

//
// assert
//

extern thread_local char t_thread_key ;

bool/*done*/ kill_self      ( int sig                        ) ;
void         set_sig_handler( int sig , void (*handler)(int) ) ;
void         write_backtrace( ::ostream& os , int hide_cnt   ) ;

template<class... A> [[noreturn]] void crash( int hide_cnt , int sig , A const&... args ) {
	static bool busy = false ;
	if (!busy) {                             // avoid recursive call in case syscalls are highjacked (hoping sig handler management are not)
		busy = true ;
		char    buf[PATH_MAX] ;
		ssize_t cnt           = ::readlink("/proc/self/exe",buf,PATH_MAX) ;
		if ( cnt>=0 || cnt<=PATH_MAX ) {
			/**/                   ::cerr << ::string_view(buf,cnt) ;
			if (t_thread_key!='?') ::cerr <<':'<< t_thread_key      ;
			/**/                   ::cerr <<" :"                    ;
		}
		[[maybe_unused]] bool _[] ={false,(::cerr<<' '<<args,false)...} ;
		::cerr << '\n' ;
		set_sig_handler(sig,SIG_DFL) ;
		write_backtrace(::cerr,hide_cnt+1) ; // rather than merely calling abort, this works even if crash_handler is not installed
		kill_self(sig) ;
	}
	set_sig_handler(SIGABRT,SIG_DFL) ;
	::abort() ;
}

[[noreturn]] inline void unreachable() {
	#ifdef __has_builtin
		#if __has_builtin(__builtin_unreachable)
			__builtin_unreachable() ;
		#else
			::abort() ;
		#endif
	#else
		::abort() ;
	#endif
}

template<class... A> [[noreturn]] void fail( A const&... args [[maybe_unused]] ) {
	#ifndef NDEBUG
		crash( 1 , SIGABRT , "fail @" , args... ) ;
	#else
		unreachable() ;
	#endif
}

template<class... A> constexpr void throw_if    ( bool cond , A const&... args ) { if ( cond) throw to_string(args...) ; }
template<class... A> constexpr void throw_unless( bool cond , A const&... args ) { if (!cond) throw to_string(args...) ; }

template<class... A> constexpr void swear( bool cond , A const&... args [[maybe_unused]] ) {
	#ifndef NDEBUG
		if (!cond) crash( 1 , SIGABRT , "assertion violation @" , args... ) ;
	#else
		if (!cond) unreachable() ;
	#endif
}

template<class... A> [[noreturn]] void fail_prod( A const&... args ) {
	crash( 1 , SIGABRT , "fail @ " , args... ) ;
}

template<class... A> constexpr void swear_prod( bool cond , A const&... args ) {
	if (!cond) crash( 1 , SIGABRT , "assertion violation @" , args... ) ;
}

#define _FAIL_STR2(x) #x
#define _FAIL_STR(x) _FAIL_STR2(x)
#define FAIL(           ...) fail      (       __FILE__ ":" _FAIL_STR(__LINE__) " in",__PRETTY_FUNCTION__            __VA_OPT__(,": " #__VA_ARGS__ " =",)__VA_ARGS__)
#define FAIL_PROD(      ...) fail_prod (       __FILE__ ":" _FAIL_STR(__LINE__) " in",__PRETTY_FUNCTION__            __VA_OPT__(,": " #__VA_ARGS__ " =",)__VA_ARGS__)
#define SWEAR(     cond,...) swear     ((cond),__FILE__ ":" _FAIL_STR(__LINE__) " in",__PRETTY_FUNCTION__,": " #cond __VA_OPT__(" : " #__VA_ARGS__ " =",)__VA_ARGS__)
#define SWEAR_PROD(cond,...) swear_prod((cond),__FILE__ ":" _FAIL_STR(__LINE__) " in",__PRETTY_FUNCTION__,": " #cond __VA_OPT__(" : " #__VA_ARGS__ " =",)__VA_ARGS__)

#define DF default : FAIL() ; // for use at end of switch statements

inline bool/*done*/ kill_process( pid_t pid , int sig , bool as_group=false ) {
	swear_prod(pid>1,"killing process ",pid) ;                                  // /!\ ::kill(-1) sends signal to all possible processes, ensure no system wide catastrophe
	//
	if (!as_group          ) return ::kill(pid,sig)==0 ;
	if (::kill(-pid,sig)==0) return true               ;                        // fast path : group exists, nothing else to do
	bool proc_killed  = ::kill( pid,sig)==0 ;                                   // else, there may be another possibility : the process to kill might not have had enough time to call setpgid(0,0) ...
	bool group_killed = ::kill(-pid,sig)==0 ;                                   // ... that makes it be a group, so kill it as a process, and kill the group again in case it was created inbetween
	return proc_killed || group_killed ;
}

inline bool/*done*/ kill_self(int sig) {  // raise kills the thread, not the process
	return kill_process(::getpid(),sig) ;
}

//
// vector_view
// mimic string_view with ::vector's instead of ::string's
//

template<class T> struct vector_view {
	static constexpr bool IsConst = ::is_const_v<T> ;
	using TNC        = ::remove_const_t<T>              ;
	using View       = vector_view                      ;
	using ViewC      = vector_view<const T>             ;
	using Vector     = ::vector<TNC>                    ;
	using String     = ::basic_string_view<AsChar<TNC>> ;
	using value_type = TNC                              ;
	using Iter       = ::conditional_t<IsConst,typename Vector::const_iterator,typename Vector::iterator> ;
	// cxtors & casts
	vector_view(                         ) = default ;
	vector_view( T*   begin , size_t sz  ) : _data{             begin } , _sz{sz       } {}
	vector_view( Iter begin , size_t sz  ) : _data{::to_address(begin)} , _sz{sz       } {}
	vector_view( T*   begin , T*     end ) : _data{             begin } , _sz{end-begin} {}
	vector_view( Iter begin , Iter   end ) : _data{::to_address(begin)} , _sz{end-begin} {}
	//
	vector_view& operator=(vector_view const&) = default ;
	//
	vector_view( vector_view const& v , size_t start=0 , size_t sz=-1 )                                   : _data(v.data()+start) , _sz(::min(sz,v.size()-start)) { SWEAR(start<=v.size()) ; }
	vector_view( Vector      const& v , size_t start=0 , size_t sz=-1 ) requires(  IsConst              ) : _data(v.data()+start) , _sz(::min(sz,v.size()-start)) { SWEAR(start<=v.size()) ; }
	vector_view( Vector           & v , size_t start=0 , size_t sz=-1 ) requires( !IsConst              ) : _data(v.data()+start) , _sz(::min(sz,v.size()-start)) { SWEAR(start<=v.size()) ; }
	vector_view( String      const& s                                 ) requires(  IsConst && IsChar<T> ) : _data(s.data()      ) , _sz(         s.size()       ) {                          }
	vector_view( String           & s                                 ) requires( !IsConst && IsChar<T> ) : _data(s.data()      ) , _sz(         s.size()       ) {                          }
	//
	explicit operator Vector() const {
		Vector res ;
		res.reserve(size()) ;
		for( T const& x : *this ) res.push_back(x) ;
		return res ;
	}
	// accesses
	bool operator+() const { return _sz     ; }
	bool operator!() const { return !+*this ; }
	//
	T      * data      (        ) const { return _data        ; }
	T      * begin     (        ) const { return _data        ; }
	T const* cbegin    (        ) const { return _data        ; }
	T      * end       (        ) const { return _data+_sz    ; }
	T const* cend      (        ) const { return _data+_sz    ; }
	T      & front     (        ) const { return _data[0    ] ; }
	T      & back      (        ) const { return _data[_sz-1] ; }
	T      & operator[](size_t i) const { return _data[i    ] ; }
	size_t   size      (        ) const { return  _sz         ; }
	// services
	View  subvec( size_t start , size_t sz=Npos ) const requires( IsConst) { return View ( begin()+start , ::min(sz,_sz-start) ) ; }
	ViewC subvec( size_t start , size_t sz=Npos ) const requires(!IsConst) { return ViewC( begin()+start , ::min(sz,_sz-start) ) ; }
	View  subvec( size_t start , size_t sz=Npos )       requires(!IsConst) { return View ( begin()+start , ::min(sz,_sz-start) ) ; }
	//
	void clear() { *this = {} ; }
	// data
protected :
	T*     _data = nullptr ;
	size_t _sz   = 0       ;
} ;
template<class T> struct c_vector_view : vector_view<T const> {
	using Base = vector_view<T const> ;
	using Base::begin ;
	using Base::_sz   ;
	// cxtors & casts
	using Base::Base ;
	c_vector_view( T const* begin                        , size_t sz    ) : Base{begin  ,sz} {}
	c_vector_view( ::vector<T> const& v , size_t start=0 , size_t sz=-1 ) : Base{v,start,sz} {}
	// services
	c_vector_view subvec( size_t start , size_t sz=Npos ) const { return c_vector_view( begin()+start , ::min(sz,_sz-start) ) ; }
} ;

using vector_view_s = vector_view<::string> ;
template<class K,class V> using vmap_view    = vector_view<::pair<K,V>> ;
template<        class V> using vmap_view_s  = vmap_view  <::string,V > ;
/**/                      using vmap_view_ss = vmap_view_s<::string   > ;
using c_vector_view_s = c_vector_view<::string> ;
template<class K,class V> using vmap_view_c    = c_vector_view<::pair<K,V>> ;
template<        class V> using vmap_view_c_s  = vmap_view_c  <::string,V > ;
/**/                      using vmap_view_c_ss = vmap_view_c_s<::string   > ;

//
// math
//

constexpr inline uint8_t n_bits(size_t n) { return sizeof(size_t)*8-::countl_zero(n-1) ; } // number of bits to store n states

#define SCI static constexpr inline
template<::integral T=size_t> SCI T    bit_msk ( bool x ,             uint8_t b            ) {                           return T(x)<<b                                     ; }
template<::integral T=size_t> SCI T    bit_msk (                      uint8_t b            ) {                           return bit_msk<T>(true,b)                          ; }
template<::integral T=size_t> SCI T    lsb_msk ( bool x ,             uint8_t b            ) {                           return (bit_msk<T>(b)-1) & -T(x)                   ; }
template<::integral T=size_t> SCI T    lsb_msk (                      uint8_t b            ) {                           return lsb_msk<T>(true,b)                          ; }
template<::integral T=size_t> SCI T    msb_msk ( bool x ,             uint8_t b            ) {                           return (-bit_msk<T>(b)) & -T(x)                    ; }
template<::integral T=size_t> SCI T    msb_msk (                      uint8_t b            ) {                           return msb_msk<T>(true,b)                          ; }
template<::integral T       > SCI bool bit     ( T    x ,             uint8_t b            ) {                           return x&(1<<b)                                    ; } // get bit
template<::integral T       > SCI T    bit     ( T    x ,             uint8_t b   , bool v ) {                           return (x&~bit_msk<T>(b)) | bit_msk(v,b)           ; } // set bit
template<::integral T       > SCI T    bits_msk( T    x , uint8_t w , uint8_t lsb          ) { SWEAR(!(x&~lsb_msk(w))) ; return x<<lsb                                      ; }
template<::integral T=size_t> SCI T    bits_msk(          uint8_t w , uint8_t lsb          ) {                           return bits_msk<T>(lsb_msk(w),w,lsb)               ; }
template<::integral T       > SCI T    bits    ( T    x , uint8_t w , uint8_t lsb          ) {                           return (x>>lsb)&lsb_msk<T>(w)                      ; } // get bits
template<::integral T       > SCI T    bits    ( T    x , uint8_t w , uint8_t lsb , T    v ) {                           return (x&~bits_msk<T>(w,lsb)) | bits_msk(v,w,lsb) ; } // set bits
#undef SCI

template<class N,class D> constexpr N round_down(N n,D d) { return n - n%d             ; }
template<class N,class D> constexpr N div_down  (N n,D d) { return n/d                 ; }
template<class N,class D> constexpr N round_up  (N n,D d) { return round_down(n+d-1,d) ; }
template<class N,class D> constexpr N div_up    (N n,D d) { return div_down  (n+d-1,d) ; }

static constexpr double Infinity = ::numeric_limits<double>::infinity () ;
static constexpr double Nan      = ::numeric_limits<double>::quiet_NaN() ;

//
// stream formatting
//

namespace std {

	#define OP(...) inline ::ostream& operator<<( ::ostream& os , __VA_ARGS__ )
	template<class T,size_t N> OP(             T    const  a[N] ) { os <<'[' ; const char* sep="" ; for( T    const&  x    : a ) { os<<sep<<x         ; sep="," ; } return os <<']' ; }
	template<class T,size_t N> OP( array      <T,N> const& a    ) { os <<'[' ; const char* sep="" ; for( T    const&  x    : a ) { os<<sep<<x         ; sep="," ; } return os <<']' ; }
	template<class T         > OP( vector     <T  > const& v    ) { os <<'[' ; const char* sep="" ; for( T    const&  x    : v ) { os<<sep<<x         ; sep="," ; } return os <<']' ; }
	template<class T         > OP( vector_view<T  > const& v    ) { os <<'[' ; const char* sep="" ; for( T    const&  x    : v ) { os<<sep<<x         ; sep="," ; } return os <<']' ; }
	template<class K         > OP( uset       <K  > const& s    ) { os <<'{' ; const char* sep="" ; for( K    const&  k    : s ) { os<<sep<<k         ; sep="," ; } return os <<'}' ; }
	template<class K         > OP( set        <K  > const& s    ) { os <<'{' ; const char* sep="" ; for( K    const&  k    : s ) { os<<sep<<k         ; sep="," ; } return os <<'}' ; }
	template<class K,class V > OP( umap       <K,V> const& m    ) { os <<'{' ; const char* sep="" ; for( auto const& [k,v] : m ) { os<<sep<<k<<':'<<v ; sep="," ; } return os <<'}' ; }
	template<class K,class V > OP( map        <K,V> const& m    ) { os <<'{' ; const char* sep="" ; for( auto const& [k,v] : m ) { os<<sep<<k<<':'<<v ; sep="," ; } return os <<'}' ; }
	template<class A,class B > OP( pair       <A,B> const& p    ) { return os <<'('<< p.first <<','<< p.second <<')' ;                                                                }
	#undef OP

	inline ::ostream& operator<<( ::ostream& os , uint8_t const i ) { return os<<uint32_t(i) ; } // avoid output a char when actually a int
	inline ::ostream& operator<<( ::ostream& os , int8_t  const i ) { return os<<int32_t (i) ; } // .

}

//
// enum management
//

// fine trick to count arguments with cpp
#define _ENUM_N(...) _ENUM_N_(__VA_ARGS__, 30, 29, 28, 27, 26, 25, 24, 23, 22, 21, 20, 19, 18, 17, 16, 15, 14, 13, 12, 11, 10, 9, 8, 7, 6, 5, 4, 3, 2, 1, 0)
#define _ENUM_N_(                         _30,_29,_28,_27,_26,_25,_24,_23,_22,_21,_20,_19,_18,_17,_16,_15,_14,_13,_12,_11,_10,_9,_8,_7,_6,_5,_4,_3,_2,_1, n,...) n

template<size_t Sz> constexpr ::array<char,Sz> _enum_split0(const char* comma_sep) {
	::array<char,Sz> res {} ;
	char* q   = res.data() ;
	bool  sep = true       ;
	for( const char* p=comma_sep ; *p ; p++ )
		switch (*p) {
			case ',' :
			case ' ' : if (!sep) { *q++ = 0  ; sep = true  ; } break ; // one separator is enough
			default  :             *q++ = *p ; sep = false ;
		}
	*q = 0 ;
	return res ;
}

template<size_t Sz> constexpr ::array<char,Sz*2> _enum_snake0(::array<char,Sz> const& camel0) { // at worst, snake inserts a _ before all chars, doubling the size
	::array<char,Sz*2> res   {}/*constexpr*/ ;
	char*              q     = res.data()    ;
	bool               first = true          ;
	for( char c : camel0 ) {
		if ( 'A'<=c && c<='Z' ) { { if (!first) *q++ = '_' ; } *q++ = 'a'+(c-'A') ; }
		else                                                   *q++ =      c      ;
		first = !c ;
	}
	return res ;
}

template<size_t Sz,size_t VSz> constexpr ::array<string_view,Sz> _enum_mk_tab(::array<char,VSz> const& vals) {
	::array<string_view,Sz> res  {}/*constexpr*/ ;
	const char*             item = vals.data()   ;
	for( size_t i=0 ; i<Sz ; i++ ) {
		size_t len = 0 ; while (item[len]) len++ ;
		res[i]  = {item,len} ;
		item   += len+1      ; // point to the start of the next one (it will not be dereferenced at the end)
	}
	return res ;
}

// IsStdEnum, N, EnumName and _EnumCamelsComma templates could be defined static instead of within an anonymous namespace
// but then, clang requires the specialization to be static as well while gcc forbids it
// using an anonymous namespace is ok with both and provides the same functionality
namespace {
	template<class T> constexpr bool IsStdEnum = false ;                          // unless specialized
}
template<class T> concept StdEnum = IsStdEnum<T> ;
namespace {
	template<StdEnum E> constexpr uint8_t    N                  = 0 /*garbage*/ ; // specialized for each enum
	template<StdEnum E> constexpr const char EnumName        [] = ""/*garbage*/ ; // .
	template<StdEnum E> constexpr const char _EnumCamelsComma[] = ""/*garbage*/ ; // .
}

template<StdEnum E> static constexpr E                                           All          = E(N<E>)                                                             ;
template<StdEnum E> static constexpr ::array<char,sizeof(_EnumCamelsComma<E>)  > _EnumCamels0 = _enum_split0<     sizeof(_EnumCamelsComma<E>)>(_EnumCamelsComma<E>) ;
template<StdEnum E> static constexpr ::array<char,sizeof(_EnumCamelsComma<E>)*2> _EnumSnakes0 = _enum_snake0                                  (_EnumCamels0    <E>) ;
template<StdEnum E> static constexpr ::array<::string_view,N<E>                > EnumCamels   = _enum_mk_tab<N<E>,sizeof(_EnumCamels0    <E>)>(_EnumCamels0    <E>) ;
template<StdEnum E> static constexpr ::array<::string_view,N<E>                > EnumSnakes   = _enum_mk_tab<N<E>,sizeof(_EnumSnakes0    <E>)>(_EnumSnakes0    <E>) ;

template<class   T> static constexpr size_t NBits    = sizeof(T)*8  ;
template<StdEnum E> static constexpr size_t NBits<E> = n_bits(N<E>) ;

template<StdEnum E> ::ostream& operator<<( ::ostream& os , E e ) {
	if (e<All<E>) return os << camel(e)        ;
	else          return os << "N+"<<(+e-N<E>) ;
}

template<StdEnum E> ::string_view camel     (E e) { return          EnumCamels<E>[+e]        ; }
template<StdEnum E> ::string_view snake     (E e) { return          EnumSnakes<E>[+e]        ; }
template<StdEnum E> ::string      camel_str (E e) { return ::string(EnumCamels<E>[+e])       ; }
template<StdEnum E> ::string      snake_str (E e) { return ::string(EnumSnakes<E>[+e])       ; }
template<StdEnum E> const char*   camel_cstr(E e) { return          EnumCamels<E>[+e].data() ; } // string_view's in this table have a terminating null
template<StdEnum E> const char*   snake_cstr(E e) { return          EnumSnakes<E>[+e].data() ; } // .

template<StdEnum E> ::umap_s<E> _mk_enum_tab() {
	::umap_s<E> res ;
	for( E e : All<E> ) {
		res[camel_str(e)] = e ;
		res[snake_str(e)] = e ;
	}
	return res ;
}
template<StdEnum E> ::pair<E,bool/*ok*/> _mk_enum(::string const& x) {
	static ::umap_s<E> const s_tab = _mk_enum_tab<E>() ;
	auto it = s_tab.find(x) ;
	if (it==s_tab.end()) return {{}        ,false/*ok*/} ;
	else                 return {it->second,true /*ok*/} ;
}

template<StdEnum E> bool can_mk_enum(::string const& x) {
	return _mk_enum<E>(x).second ;
}

template<StdEnum E> E mk_enum(::string const& x) {
	::pair<E,bool/*ok*/> res = _mk_enum<E>(x) ;
	if (!res.second) throw to_string("cannot make enum ",EnumName<E>," from ",x) ;
	return res.first ;
}

// usage of iterator over E : for( E e : All<E> ) {...}
#define ENUM(   E ,                               ... ) enum class E : uint8_t {__VA_ARGS__                    } ; _ENUM(E,__VA_ARGS__)
#define ENUM_1( E , eq1 ,                         ... ) enum class E : uint8_t {__VA_ARGS__,eq1                } ; _ENUM(E,__VA_ARGS__)
#define ENUM_2( E , eq1 , eq2 ,                   ... ) enum class E : uint8_t {__VA_ARGS__,eq1,eq2            } ; _ENUM(E,__VA_ARGS__)
#define ENUM_3( E , eq1 , eq2 , eq3 ,             ... ) enum class E : uint8_t {__VA_ARGS__,eq1,eq2,eq3        } ; _ENUM(E,__VA_ARGS__)
#define ENUM_4( E , eq1 , eq2 , eq3 , eq4 ,       ... ) enum class E : uint8_t {__VA_ARGS__,eq1,eq2,eq3,eq4    } ; _ENUM(E,__VA_ARGS__)
#define ENUM_5( E , eq1 , eq2 , eq3 , eq4 , eq5 , ... ) enum class E : uint8_t {__VA_ARGS__,eq1,eq2,eq3,eq4,eq5} ; _ENUM(E,__VA_ARGS__)

#define _ENUM(E,...) \
	namespace { \
		template<> [[maybe_unused]] constexpr bool       IsStdEnum       <E>   = true                 ; \
		template<> [[maybe_unused]] constexpr uint8_t    N               <E>   = _ENUM_N(__VA_ARGS__) ; \
		template<> [[maybe_unused]] constexpr const char EnumName        <E>[] = #E                   ; \
		template<> [[maybe_unused]] constexpr const char _EnumCamelsComma<E>[] = #__VA_ARGS__         ; \
	}

template<StdEnum E> using EnumUint = underlying_type_t<E>         ;
template<StdEnum E> using EnumInt  = ::make_signed_t<EnumUint<E>> ;

template<StdEnum E> constexpr EnumUint<E> operator+(E e) { return EnumUint<E>(e) ; }
template<StdEnum E> constexpr bool        operator!(E e) { return !+e            ; }
//
template<StdEnum E> constexpr E          operator+ (E  e,EnumInt<E> i) {                e = E(+e+ i) ; return e  ; }
template<StdEnum E> constexpr E&         operator+=(E& e,EnumInt<E> i) {                e = E(+e+ i) ; return e  ; }
template<StdEnum E> constexpr E          operator- (E  e,EnumInt<E> i) {                e = E(+e- i) ; return e  ; }
template<StdEnum E> constexpr EnumInt<E> operator- (E  e,E          o) { EnumInt<E> d ; d =   +e-+o  ; return d  ; }
template<StdEnum E> constexpr E&         operator-=(E& e,EnumInt<E> i) {                e = E(+e- i) ; return e  ; }
template<StdEnum E> constexpr E          operator++(E& e             ) {                e = E(+e+ 1) ; return e  ; }
template<StdEnum E> constexpr E          operator++(E& e,int         ) { E e_ = e ;     e = E(+e+ 1) ; return e_ ; }
template<StdEnum E> constexpr E          operator--(E& e             ) {                e = E(+e- 1) ; return e  ; }
template<StdEnum E> constexpr E          operator--(E& e,int         ) { E e_ = e ;     e = E(+e- 1) ; return e_ ; }
//
template<StdEnum E> constexpr E  operator& (E  e,E o) {           return ::min(e,o) ; }
template<StdEnum E> constexpr E  operator| (E  e,E o) {           return ::max(e,o) ; }
template<StdEnum E> constexpr E& operator&=(E& e,E o) { e = e&o ; return e          ; }
template<StdEnum E> constexpr E& operator|=(E& e,E o) { e = e|o ; return e          ; }
//
template<StdEnum E> E    decode_enum( const char* p ) { return E(decode_int<EnumUint<E>>(p)) ; }
template<StdEnum E> void encode_enum( char* p , E e ) { encode_int(p,+e) ;                     }

template<StdEnum E> struct BitMap {
	template<StdEnum> friend ::ostream& operator<<( ::ostream& , BitMap const ) ;
	using Elem =       E    ;
	using Val  = Uint<N<E>> ;
	// cxtors & casts
	BitMap() = default ;
	//
	constexpr explicit BitMap(Val v) : _val{v} {}
	//
	constexpr BitMap(E e1                                              ) : _val{Val((1<<+e1)                                                                                  )} {}
	constexpr BitMap(E e1,E e2                                         ) : _val{Val((1<<+e1)|(1<<+e2)                                                                         )} {}
	constexpr BitMap(E e1,E e2,E e3                                    ) : _val{Val((1<<+e1)|(1<<+e2)|(1<<+e3)                                                                )} {}
	constexpr BitMap(E e1,E e2,E e3,E e4                               ) : _val{Val((1<<+e1)|(1<<+e2)|(1<<+e3)|(1<<+e4)                                                       )} {}
	constexpr BitMap(E e1,E e2,E e3,E e4,E e5                          ) : _val{Val((1<<+e1)|(1<<+e2)|(1<<+e3)|(1<<+e4)|(1<<+e5)                                              )} {}
	constexpr BitMap(E e1,E e2,E e3,E e4,E e5,E e6                     ) : _val{Val((1<<+e1)|(1<<+e2)|(1<<+e3)|(1<<+e4)|(1<<+e5)|(1<<+e6)                                     )} {}
	constexpr BitMap(E e1,E e2,E e3,E e4,E e5,E e6,E e7                ) : _val{Val((1<<+e1)|(1<<+e2)|(1<<+e3)|(1<<+e4)|(1<<+e5)|(1<<+e6)|(1<<+e7)                            )} {}
	constexpr BitMap(E e1,E e2,E e3,E e4,E e5,E e6,E e7,E e8           ) : _val{Val((1<<+e1)|(1<<+e2)|(1<<+e3)|(1<<+e4)|(1<<+e5)|(1<<+e6)|(1<<+e7)|(1<<+e8)                   )} {}
	constexpr BitMap(E e1,E e2,E e3,E e4,E e5,E e6,E e7,E e8,E e9      ) : _val{Val((1<<+e1)|(1<<+e2)|(1<<+e3)|(1<<+e4)|(1<<+e5)|(1<<+e6)|(1<<+e7)|(1<<+e8)|(1<<+e9)          )} {}
	constexpr BitMap(E e1,E e2,E e3,E e4,E e5,E e6,E e7,E e8,E e9,E e10) : _val{Val((1<<+e1)|(1<<+e2)|(1<<+e3)|(1<<+e4)|(1<<+e5)|(1<<+e6)|(1<<+e7)|(1<<+e8)|(1<<+e9)|(1<<+e10))} {}
	//
	constexpr Val  operator+() const { return  _val ; }
	constexpr bool operator!() const { return !_val ; }
	// services
	constexpr bool    operator==( BitMap const&     ) const = default ;
	constexpr bool    operator<=( BitMap other      ) const { return !(  _val & ~other._val )    ;                   }
	constexpr bool    operator>=( BitMap other      ) const { return !( ~_val &  other._val )    ;                   }
	constexpr BitMap  operator~ (                   ) const { return BitMap(lsb_msk(N<E>)&~_val) ;                   }
	constexpr BitMap  operator& ( BitMap other      ) const { return BitMap(_val&other._val)     ;                   }
	constexpr BitMap  operator| ( BitMap other      ) const { return BitMap(_val|other._val)     ;                   }
	constexpr BitMap& operator&=( BitMap other      )       { *this = *this&other ; return *this ;                   }
	constexpr BitMap& operator|=( BitMap other      )       { *this = *this|other ; return *this ;                   }
	constexpr bool    operator[]( E      bit_       ) const { return bit(_val,+bit_)             ;                   }
	constexpr uint8_t popcount  (                   ) const { return ::popcount(_val)            ;                   }
	constexpr void    set       ( E flag , bool val )       { if (val) *this |= flag ; else *this &= ~BitMap(flag) ; } // operator~(E) is not always recognized because of namespace's
	// data
private :
	Val _val = 0 ;
} ;
//
template<StdEnum E> constexpr BitMap<E> operator~(E e) { return ~BitMap<E>(e)  ; }

template<StdEnum E> BitMap<E> mk_bitmap( ::string const& x , char sep=',' ) {
	BitMap<E> res ;
	for( ::string const& s : split(x,sep) ) res |= mk_enum<E>(s) ;
	return res ;
}

// enumerate
template<StdEnum E> struct EnumIterator {
	// cxtors & casts
	EnumIterator(E e) : val(e) {}
	// services
	bool operator==(EnumIterator const&) const = default ;
	void operator++()       { val++ ;      }
	E    operator* () const { return val ; }
	// data
	E val ;
} ;

template<StdEnum E> constexpr EnumIterator<E> begin(E  ) { return EnumIterator<E>(E(0)) ; }
template<StdEnum E> constexpr EnumIterator<E> end  (E e) { return EnumIterator<E>(e   ) ; }

template<StdEnum E> ::ostream& operator<<( ::ostream& os , BitMap<E> const bm ) {
	os <<'(' ;
	bool first = true ;
	for( E e : All<E> )
		if (bm[e]) {
			if (first) { os <<      e ; first = false ; }
			else       { os <<'|'<< e ;                 }
		}
	return os <<')' ;
}

// used to disambiguate some calls
ENUM( NewType , New )
static constexpr NewType New = NewType::New ;
ENUM( DfltType , Dflt )
static constexpr DfltType Dflt = DfltType::Dflt ;

// Bool3 is both generally useful and provides an example of use the previous helpers
ENUM(Bool3
,	No
,	Maybe
,	Yes
)
static constexpr Bool3 No    = Bool3::No    ;
static constexpr Bool3 Maybe = Bool3::Maybe ;
static constexpr Bool3 Yes   = Bool3::Yes   ;
inline Bool3  operator~  ( Bool3  b             ) {                return Bool3(+Yes-+b)                                                      ; }
inline Bool3  operator!  ( Bool3  b             ) {                return ~b                                                                  ; }
inline Bool3  operator|  ( Bool3  b1 , bool  b2 ) {                return  b2 ? Yes : b1                                                      ; }
inline Bool3  operator&  ( Bool3  b1 , bool  b2 ) {                return !b2 ? No  : b1                                                      ; }
inline Bool3  operator|  ( bool   b1 , Bool3 b2 ) {                return  b1 ? Yes : b2                                                      ; }
inline Bool3  operator&  ( bool   b1 , Bool3 b2 ) {                return !b1 ? No  : b2                                                      ; }
inline Bool3& operator|= ( Bool3& b1 , bool  b2 ) { b1 = b1 | b2 ; return b1                                                                  ; }
inline Bool3& operator&= ( Bool3& b1 , bool  b2 ) { b1 = b1 & b2 ; return b1                                                                  ; }
inline Bool3  common     ( Bool3  b1 , Bool3 b2 ) {                return b1==Yes ? (b2==Yes?Yes:Maybe) : b1==No ? ( b2==No?No:Maybe) : Maybe ; }
inline Bool3  common     ( Bool3  b1 , bool  b2 ) {                return b2      ? (b1==Yes?Yes:Maybe) :          ( b1==No?No:Maybe)         ; }
inline Bool3  common     ( bool   b1 , Bool3 b2 ) {                return b1      ? (b2==Yes?Yes:Maybe) :          ( b2==No?No:Maybe)         ; }
inline Bool3  common     ( bool   b1 , bool  b2 ) {                return b1      ? (b2     ?Yes:Maybe) :          (!b2    ?No:Maybe)         ; }

//
// mutexes
//

// prevent dead locks by associating a level to each mutex, so we can verify the absence of dead-locks even in absence of race
// use of identifiers (in the form of an enum) allows easy identification of the origin of misorder
ENUM( MutexLvl  // identify who is owning the current level to ease debugging
,	None
// level 1
,	Audit
,	JobExec
,	Rule
,	StartJob
,	Time
// level 2
,	Backend     // must follow StartJob
// level 3
,	Gil         // must follow Backend
,	NodeCrcDate // must follow Backend
,	Req         // must follow Backend
,	TargetDir   // must follow Backend
,	Thread      // must follow Backend
// level 4
,	Autodep1    // must follow Gil
,	Gather      // must follow Gil
,	Node        // must follow NodeCrcDate
// level 5
,	Autodep2    // must follow Autodep1
// inner (locks that take no other locks)
,	File
,	Hash
,	SmallId
,	SyscallTab
<<<<<<< HEAD
<<<<<<< HEAD
,	Trace      // last to allow tracing anywhere
=======
,	Time
,	Trace       // last to allow tracing anywhere
>>>>>>> 6ca218b (improve user message when version mismatch)
=======
,	Time
,	Trace       // last to allow tracing anywhere
>>>>>>> 3cdcac2c
)

extern thread_local MutexLvl t_mutex_lvl ;
template<MutexLvl Lvl_,class M=void,bool S=false/*shared*/> struct Mutex : ::conditional_t<::is_void_v<M>,::conditional_t<S,::shared_mutex,::mutex>,M> {
	using Base =                                                           ::conditional_t<::is_void_v<M>,::conditional_t<S,::shared_mutex,::mutex>,M> ;
	static constexpr MutexLvl Lvl = Lvl_ ;
	// services
	void lock         (MutexLvl& lvl)             { SWEAR(t_mutex_lvl< Lvl,t_mutex_lvl) ; lvl = t_mutex_lvl ; t_mutex_lvl = Lvl ; Base::lock         () ; }
	void unlock       (MutexLvl  lvl)             { SWEAR(t_mutex_lvl==Lvl,t_mutex_lvl) ;                     t_mutex_lvl = lvl ; Base::unlock       () ; }
	void lock_shared  (MutexLvl& lvl) requires(S) { SWEAR(t_mutex_lvl< Lvl,t_mutex_lvl) ; lvl = t_mutex_lvl ; t_mutex_lvl = Lvl ; Base::lock_shared  () ; }
	void unlock_shared(MutexLvl  lvl) requires(S) { SWEAR(t_mutex_lvl==Lvl,t_mutex_lvl) ;                     t_mutex_lvl = lvl ; Base::unlock_shared() ; }
	#ifndef NDEBUG
		void swear_locked       ()             { SWEAR(t_mutex_lvl>=Lvl,t_mutex_lvl) ; SWEAR(!Base::try_lock       ()) ; }
		void swear_locked_shared() requires(S) { SWEAR(t_mutex_lvl>=Lvl,t_mutex_lvl) ; SWEAR(!Base::try_lock_shared()) ; }
	#else
		void swear_locked       ()             {}
		void swear_locked_shared() requires(S) {}
	#endif
} ;
template<MutexLvl Lvl,class M=void,bool S=true/*shared*/> using SharedMutex = Mutex<Lvl,M,S> ;

template<class M,bool S=false/*shared*/> struct Lock {
	struct Anti {
		Anti (Lock& l) : _lock{l} { _lock.unlock() ; }
		~Anti(       )            { _lock.lock  () ; }
		Lock& _lock ;
	} ;
	// cxtors & casts
	Lock (        ) = default ;
	Lock (Lock&& l)              { *this = ::move(l) ;     }
	Lock (M& m    ) : _mutex{&m} {              lock  () ; }
	~Lock(        )              { if (_locked) unlock() ; }
	Lock& operator=(Lock&& l) {
		if (_locked) unlock() ;
		_mutex    = l._mutex  ;
		_lvl      = l._lvl    ;
		_locked   = l._locked ;
		l._locked = false     ;
		return *this ;
	}
	// services
	Anti anti        ()              { return Anti(*this) ;                                              }
	void swear_locked() requires(!S) { _mutex->swear_locked       () ;                                   }
	void swear_locked() requires( S) { _mutex->swear_locked_shared() ;                                   }
	void lock        () requires(!S) { SWEAR(!_locked) ; _locked = true  ; _mutex->lock         (_lvl) ; }
	void lock        () requires( S) { SWEAR(!_locked) ; _locked = true  ; _mutex->lock_shared  (_lvl) ; }
	void unlock      () requires(!S) { SWEAR( _locked) ; _locked = false ; _mutex->unlock       (_lvl) ; }
	void unlock      () requires( S) { SWEAR( _locked) ; _locked = false ; _mutex->unlock_shared(_lvl) ; }
	// data
	M*       _mutex = nullptr                   ; // must be !=nullptr when _locked
	MutexLvl _lvl   = MutexLvl::None/*garbage*/ ; // valid when _locked
	bool    _locked = false                     ;
} ;
template<class M,bool S=true/*shared*/> using SharedLock = Lock<M,S/*shared*/> ;

//
// miscellaneous
//

inline bool has_env(::string const& name) {
	return ::getenv(name.c_str()) ;
}
inline ::string get_env( ::string const& name , ::string const& dflt={} ) {
	if ( const char* c_path = ::getenv(name.c_str()) ) return c_path ;
	else                                               return dflt   ;
}
inline void set_env( ::string const& name , ::string const& val ) {
	int rc = ::setenv( name.c_str() , val.c_str() , true ) ;
	swear_prod(rc==0,"cannot setenv ",name," to ",val) ;
}
inline void del_env(::string const& name) {
	int rc = ::unsetenv(name.c_str()) ;
	swear_prod(rc==0,"cannot unsetenv ",name) ;
}

::string beautify_filename(::string const&) ;

template<::unsigned_integral T,bool ThreadSafe=false> struct SmallIds {
	struct NoMutex {
		void lock  () {}
		void unlock() {}
	} ;
	struct NoLock {
		NoLock(NoMutex) {}
	} ;
private :
	using _Mutex = ::conditional_t< ThreadSafe , Mutex<MutexLvl::SmallId> , NoMutex > ;
	using _Lock  = ::conditional_t< ThreadSafe , Lock<_Mutex>             , NoLock  > ;
public :
	T acquire() {
		 T    res  ;
		_Lock lock { _mutex } ;
		if (!free_ids) {
			res = n_allocated ;
			if (n_allocated==::numeric_limits<T>::max()) throw "cannot allocate id"s ;
			n_allocated++ ;
			SWEAR(n_allocated) ;        // ensure no overflow
		} else {
			res = *free_ids.begin() ;
			free_ids.erase(res) ;
		}
		return res ;
	}
	void release(T id) {
		if (!id) return ;               // id 0 has not been acquired
		_Lock lock { _mutex } ;
		SWEAR(!free_ids.contains(id)) ; // else, double release
		free_ids.insert(id) ;
	}
	// data
	T n_acquired() const {
		return n_allocated - 1 - free_ids.size() ;
	}
	set<T> free_ids    ;
	T      n_allocated = 1 ;            // dont use id 0 so that it is free to mean "no id"
private :
	_Mutex _mutex ;
} ;

inline void fence() { ::atomic_signal_fence(::memory_order_acq_rel) ; } // ensure execution order in case of crash to guaranty disk integrity

template<class T,bool Fence=false> struct Save {
	 Save( T& ref , T const& val ) : saved{ref},_ref{ref} { _ref = val ; if (Fence) fence() ;                } // save and init, ensure sequentiality if asked to do so
	 Save( T& ref                ) : saved{ref},_ref{ref} {                                                  } // in some cases, we do not care about the value, just saving and restoring
	~Save(                       )                        {              if (Fence) fence() ; _ref = saved ; } // restore      , ensure sequentiality if asked to do so
	T saved ;
private :
	T& _ref ;
} ;
template<class T> using FenceSave = Save<T,true> ;

template<class T> struct SaveInc {
	 SaveInc(T& ref) : _ref{ref} { SWEAR(_ref<::numeric_limits<T>::max()) ; _ref++ ; } // increment
	~SaveInc(      )             { SWEAR(_ref>::numeric_limits<T>::min()) ; _ref-- ; } // restore
private :
	T& _ref ;
} ;

ENUM( Rc
,	Ok
,	Fail
,	Usage
,	Format
,	System
)

template<class... A> [[noreturn]] void exit( Rc rc , A const&... args ) {
	::cerr << ensure_nl(to_string(args...)) ;
	::std::exit(+rc) ;
}

//
// Implementation
//

//
// string
//

inline constexpr bool _can_be_delimiter(char c) {                   // ensure delimiter does not clash with encoding
	if ( c=='\\'          ) return false ;
	if ( 'a'<=c && c<='z' ) return false ;
	if ( '0'<=c && c<='9' ) return false ;
	/**/                    return true  ;
}
// guarantees that result contains only printable characters and no Delimiter
template<char Delimiter> ::string mk_printable(::string const& s) { // encode s so that it is printable and contains no delimiter
	static_assert(_can_be_delimiter(Delimiter)) ;
	::string res ; res.reserve(s.size()) ;                          // typically, all characters are printable and nothing to add
	for( char c : s ) {
		switch (c) {
			case '\a' : res += "\\a"  ; break ;
			case '\b' : res += "\\b"  ; break ;
			case 0x1b : res += "\\e"  ; break ;
			case '\f' : res += "\\f"  ; break ;
			case '\n' : res += "\\n"  ; break ;
			case '\r' : res += "\\r"  ; break ;
			case '\t' : res += "\\t"  ; break ;
			case '\v' : res += "\\v"  ; break ;
			case '\\' : res += "\\\\" ; break ;
			default   :
				if ( is_printable(c) && c!=Delimiter ) res +=                                                                    c   ;
				else                                   res += to_string("\\x",::right,::setfill('0'),::hex,::setw(2),int(uint8_t(c))) ;
		}
	}
	return res ;
}
// stop at Delimiter or any non printable char
template<char Delimiter> ::pair_s<size_t/*end_pos*/> parse_printable( ::string const& s , size_t pos ) {
	static_assert(_can_be_delimiter(Delimiter)) ;
	SWEAR(pos<=s.size(),s,pos) ;
	::string res ;
	const char* start = s.c_str() ;
	const char* p     = nullptr/*garbage*/ ;
	for( p=start+pos ; *p ; p++ )
		if      (*p==Delimiter    ) break/*for*/ ;
		else if (!is_printable(*p)) break/*for*/ ;
		else if (*p!='\\'         ) res += *p ;
		else
			switch (*++p) {
				case 'a'  : res += '\a' ; break/*switch*/ ;
				case 'b'  : res += '\b' ; break/*switch*/ ;
				case 'e'  : res += 0x1b ; break/*switch*/ ;
				case 'f'  : res += '\f' ; break/*switch*/ ;
				case 'n'  : res += '\n' ; break/*switch*/ ;
				case 'r'  : res += '\r' ; break/*switch*/ ;
				case 't'  : res += '\t' ; break/*switch*/ ;
				case 'v'  : res += '\v' ; break/*switch*/ ;
				case '\\' : res += '\\' ; break/*switch*/ ;
				//
				case 'x'  : res += char(from_string<uint8_t>(::string_view(p+1,2),false/*empty_ok*/,true/*hex*/)) ; p += 2 ; break/*switch*/ ;
				//
				default : throw "illegal \\ code"s ;
			}
	return {res,p-start} ;
}

constexpr inline int _unit_val(char u) {
	switch (u) {
		case 'E' : return  60 ; break ;
		case 'P' : return  50 ; break ;
		case 'T' : return  40 ; break ;
		case 'G' : return  30 ; break ;
		case 'M' : return  20 ; break ;
		case 'k' : return  10 ; break ;
		case 0   : return   0 ; break ;
		case 'm' : return -10 ; break ;
		case 'u' : return -20 ; break ;
		case 'n' : return -30 ; break ;
		case 'p' : return -40 ; break ;
		case 'f' : return -50 ; break ;
		case 'a' : return -60 ; break ;
		default  : throw to_string("unrecognized suffix ",u) ;
	}
}
template<char U,::integral I> I from_string_with_units(::string const& s) {
	using I64 = ::conditional_t<is_signed_v<I>,int64_t,uint64_t> ;
	I64                 val     = 0 /*garbage*/                   ;
	const char*         s_start = s.c_str()                       ;
	const char*         s_end   = s.c_str()+s.size()              ;
	::from_chars_result fcr     = ::from_chars(s_start,s_end,val) ;
	//
	if (fcr.ec!=::errc()) throw to_string("unrecognized value "        ,s) ;
	if (fcr.ptr<s_end-1 ) throw to_string("partially recognized value ",s) ;
	//
	static constexpr int B = _unit_val(U       ) ;
	/**/             int b = _unit_val(*fcr.ptr) ;
	//
	if (B>=b) {
		val >>= B-b ;
		if ( val > ::numeric_limits<I>::max() ) throw "overflow"s  ;
		if ( val < ::numeric_limits<I>::min() ) throw "underflow"s ;
		return I(val) ;
	} else {
		if ( val > ::numeric_limits<I>::max()>>(b-B) ) throw "overflow"s  ;
		if ( val < ::numeric_limits<I>::min()>>(b-B) ) throw "underflow"s ;
		return I(val<<(b-B)) ;
	}
}

template<char U,::integral I> ::string to_string_with_units(I x) {
	if (!x) {
		if (U) return to_string(0,U) ;
		else   return to_string(0  ) ;
	}
	//
	switch (U) {
		case 'a' : if (x&0x3ff) return to_string(x,'a') ; x >>= 10 ; [[fallthrough]] ;
		case 'f' : if (x&0x3ff) return to_string(x,'f') ; x >>= 10 ; [[fallthrough]] ;
		case 'p' : if (x&0x3ff) return to_string(x,'p') ; x >>= 10 ; [[fallthrough]] ;
		case 'n' : if (x&0x3ff) return to_string(x,'n') ; x >>= 10 ; [[fallthrough]] ;
		case 'u' : if (x&0x3ff) return to_string(x,'u') ; x >>= 10 ; [[fallthrough]] ;
		case 'm' : if (x&0x3ff) return to_string(x,'m') ; x >>= 10 ; [[fallthrough]] ;
		case 0   : if (x&0x3ff) return to_string(x    ) ; x >>= 10 ; [[fallthrough]] ;
		case 'k' : if (x&0x3ff) return to_string(x,'k') ; x >>= 10 ; [[fallthrough]] ;
		case 'M' : if (x&0x3ff) return to_string(x,'M') ; x >>= 10 ; [[fallthrough]] ;
		case 'G' : if (x&0x3ff) return to_string(x,'G') ; x >>= 10 ; [[fallthrough]] ;
		case 'T' : if (x&0x3ff) return to_string(x,'T') ; x >>= 10 ; [[fallthrough]] ;
		case 'P' : if (x&0x3ff) return to_string(x,'P') ; x >>= 10 ; [[fallthrough]] ;
		case 'E' :              return to_string(x,'E') ;
	DF}
}<|MERGE_RESOLUTION|>--- conflicted
+++ resolved
@@ -928,17 +928,7 @@
 ,	Hash
 ,	SmallId
 ,	SyscallTab
-<<<<<<< HEAD
-<<<<<<< HEAD
-,	Trace      // last to allow tracing anywhere
-=======
-,	Time
 ,	Trace       // last to allow tracing anywhere
->>>>>>> 6ca218b (improve user message when version mismatch)
-=======
-,	Time
-,	Trace       // last to allow tracing anywhere
->>>>>>> 3cdcac2c
 )
 
 extern thread_local MutexLvl t_mutex_lvl ;
