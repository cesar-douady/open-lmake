// This file is part of the open-lmake distribution (git@github.com:cesar-douady/open-lmake.git)
// Copyright (c) 2023 Doliam
// This program is free software: you can redistribute/modify under the terms of the GPL-v3 (https://www.gnu.org/licenses/gpl-3.0.html).
// This program is distributed WITHOUT ANY WARRANTY, without even the implied warranty of MERCHANTABILITY or FITNESS FOR A PARTICULAR PURPOSE.

#include "cmd.hh"

#include <linux/binfmts.h>
#include <regex>

using namespace Disk ;

namespace Engine {

	static bool _is_mark_glb(ReqKey key) {
		switch (key) {
			case ReqKey::Clear  :
			case ReqKey::List   : return true  ;
			case ReqKey::Add    :
			case ReqKey::Delete : return false ;
		DF}
	}

	static bool/*ok*/ _freeze(EngineClosureReq const& ecr) {
		Fd                fd = ecr.out_fd  ;
		ReqOptions const& ro = ecr.options ;
		Trace trace("freeze",ecr) ;
		if (_is_mark_glb(ro.key)) {
			::vector<Job > jobs  = Job ::s_frozens() ;
			::vector<Node> nodes = Node::s_frozens() ;
			size_t         w     = 0                 ; for( Job j : jobs ) w = ::max(w,j->rule->name.size()) ;
			if (ro.key==ReqKey::Clear) {
				for( Job  j : jobs  ) j->status = Status::New ;
				for( Node n : nodes ) n->mk_no_src() ;
				Job ::s_clear_frozens() ;
				Node::s_clear_frozens() ;
			}
			for( Job  j : jobs  ) audit( fd , ro , ro.key==ReqKey::List?Color::Warning:Color::Note , to_string(::setw(w),j->rule->name,' ',mk_file(j->name()              )) ) ;
			for( Node n : nodes ) audit( fd , ro , ro.key==ReqKey::List?Color::Warning:Color::Note , to_string(::setw(w),              ' ',mk_file(n->name(),Yes/*exists*/)) ) ;
			return true ;
		} else {
			bool           add   = ro.key==ReqKey::Add ;
			size_t         w     = 3/*src*/            ;
			::string       name  ;
			::string       err   ;
			::vector<Job > jobs  ;
			::vector<Node> nodes ;
			//
			auto handle_job = [&](Job j)->void {
				if (add) {
					if (!j.active()) throw "job not found " +mk_file(j->name()) ;
					if ( j.frozen()) throw "already frozen "+mk_file(j->name()) ;
				} else {
					if (!j.active()) throw "not frozen "+mk_file(j->name()) ;
					if (!j.frozen()) throw "not frozen "+mk_file(j->name()) ;
				}
				if (j->running()) throw "job is running"+mk_file(j->name()) ;
				//
				w = ::max( w , j->rule->name.size() ) ;
				jobs.push_back(j) ;
			} ;
			auto handle_node = [&](Node n)->void {
				if      ( add==n.frozen()         ) { ::string nn = n->name() ; throw to_string(n.frozen()?"already":"not"," frozen ",mk_file(nn)) ; }
				else if ( add && n->is_src_anti() ) { ::string nn = n->name() ; throw to_string("cannot freeze source/anti "         ,mk_file(nn)) ; }
				//
				nodes.push_back(n) ;
			} ;
			//check
			if (ecr.as_job()) {
				handle_job(ecr.job()) ;
			} else {
				bool force = ro.flags[ReqFlag::Force] ;
				for( Node t : ecr.targets() ) {
					t->set_buildable() ;
					Job j = t->actual_job() ;
					if      ( add && !j.active()                                        ) handle_node(t) ;
					else if ( t->is_src_anti()                                          ) handle_node(t) ;
					else if ( force || (t->status()<=NodeStatus::Makable&&t->conform()) ) handle_job (j) ;
					else {
						Job cj = t->conform_job_tgt() ;
						trace("fail",t->buildable,t->conform_idx(),t->status(),cj) ;
						if (+cj) throw to_string("target was produced by ",j->rule->name," instead of ",cj->rule->name," (use -F to override) : ",mk_file(t->name(),Yes/*exists*/)) ;
						else     throw to_string("target was produced by ",j->rule->name,                              " (use -F to override) : ",mk_file(t->name(),Yes/*exists*/)) ;
					}
				}
			}
			bool mod_nodes = +nodes ;
			if ( mod_nodes && Req::s_n_reqs() ) throw to_string("cannot ",add?"add":"remove"," frozen files while running") ;
			// do what is asked
			if (+jobs) {
				trace("jobs",jobs) ;
				Job::s_frozens(add,jobs) ;
				for( Job j : jobs ) {
					if (!add) j->status = Status::New ;
					audit( fd , ro , add?Color::Warning:Color::Note , to_string(::setw(w),j->rule->name,' ',mk_file(j->name())) ) ;
				}
			}
			if (+nodes) {
				trace("nodes",nodes) ;
				Node::s_frozens(add,nodes) ;
				for( Node n : nodes ) if (add) n->mk_src() ; else n->mk_no_src() ;
				Persistent::invalidate_match() ;                                   // seen from the engine, we have modified sources, we must rematch everything
			}
			trace("done") ;
			return true ;
		}
	}

	static bool/*ok*/ _no_trigger(EngineClosureReq const& ecr) {
		Trace trace("_no_trigger",ecr) ;
		Fd                fd = ecr.out_fd  ;
		ReqOptions const& ro = ecr.options ;
		//
		if (_is_mark_glb(ro.key)) {
			::vector<Node> markeds = Node::s_no_triggers() ;
			if (ro.key==ReqKey::Clear) Node::s_clear_no_triggers() ;
			for( Node n : markeds ) audit( fd , ro , ro.key==ReqKey::List?Color::Warning:Color::Note , mk_file(n->name(),Yes/*exists*/) ) ;
		} else {
			bool           add   = ro.key==ReqKey::Add ;
			::vector<Node> nodes ;
			if (ecr.as_job()) nodes = mk_vector<Node>(ecr.job()->targets) ;
			else              nodes = ecr.targets()                       ;
			//check
			for( Node n : nodes )
				if (n.no_trigger()==add) {
					audit( fd , ro , Color::Err , to_string("file is ",add?"already":"not"," no-trigger : ",mk_file(n->name(),Yes/*exists*/)) ) ;
					return false ;
				}
			// do what is asked
			Node::s_no_triggers(add,nodes) ;
			for( Node n : nodes ) audit( fd , ro , add?Color::Warning:Color::Note , mk_file(n->name(),Yes/*exists*/) ) ;
		}
		return true ;
	}

	static void _send_node( Fd fd , ReqOptions const& ro , bool always , Bool3 hide , ::string const& pfx , Node node , DepDepth lvl=0 ) {
		Color color = Color::None ;
		if      ( hide==Yes                                           ) color =                         Color::HiddenNote ;
		else if ( !node->has_actual_job() && !is_target(node->name()) ) color = hide==No ? Color::Err : Color::HiddenNote ;
		else if ( node->ok()==No                                      ) color =            Color::Err                     ;
		//
		if ( always || color!=Color::HiddenNote ) audit( fd , ro , color , to_string(pfx,' ',mk_file(node->name())) , false/*as_is*/ , lvl ) ;
	}

	static void _send_job( Fd fd , ReqOptions const& ro , Bool3 show_deps , bool hide , Job job , DepDepth lvl=0 ) {
		Color color = Color::None ;
		Rule  rule  = job->rule   ;
		if      (hide                   ) color = Color::HiddenNote ;
		else if (job->status==Status::Ok) color = Color::Ok         ;
		else if (job.frozen()           ) color = Color::Warning    ;
		else                              color = Color::Err        ;
		audit( fd , ro , color , to_string(rule->name,' ',mk_file(job->name())) , false/*as_is*/ , lvl ) ;
		if (show_deps==No) return ;
		size_t    w       = 0 ;
		::umap_ss rev_map ;
		for( auto const& [k,d] : rule->deps_attrs.eval(job->simple_match()) ) {
			w                  = ::max( w , k.size() ) ;
			rev_map[d.txt] = k                     ;
		}
		::vector<bool> parallel ;  for( Dep const& d : job->deps ) parallel.push_back(d.parallel) ; // first pass to count deps as they are compressed and size is not known upfront
		NodeIdx d      = 0 ;
		for( Dep const& dep : job->deps ) {
			bool       cdp     = d  >0               && parallel[d  ]                                                   ;
			bool       ndp     = d+1<parallel.size() && parallel[d+1]                                                   ;
			::string   dep_key = dep.dflags[Dflag::Static] ? rev_map.at(dep->name()) : ""s                              ;
			::string   pfx     = to_string( dep.dflags_str() ,' ', dep.accesses_str() , ' ' , ::setw(w) , dep_key ,' ') ;
			if      ( !cdp && !ndp ) pfx.push_back(' ' ) ;
			else if ( !cdp &&  ndp ) pfx.push_back('/' ) ;
			else if (  cdp &&  ndp ) pfx.push_back('|' ) ;
			else                     pfx.push_back('\\') ;
			_send_node( fd , ro , show_deps==Yes , (Maybe&!dep.dflags[Dflag::Required])|hide , pfx , dep , lvl+1 ) ;
			d++ ;
		}
	}

	static ::vmap_ss _mk_env( ::vmap_ss const& env , ::vmap_ss const& dynamic_env ) {
		::umap_ss de  = mk_umap(dynamic_env) ;
		::vmap_ss res ;
		for( auto const& [k,v] : env )
			if      (v!=EnvPassMrkr) res.emplace_back(k,v       ) ;
			else if (de.contains(k)) res.emplace_back(k,de.at(k)) ;
		return res ;
	}

	static ::string _user_env() {
			return to_string(
				/**/  "HOME="  ,                     get_env("HOME"     )
			,	' ' , "SHLVL=" , from_string<size_t>(get_env("SHLVL","1"))+1
			) ;
	}

	static ::string _mk_cmd( Job j , ReqFlags flags , JobRpcReply const& start , ::string const& dbg_dir ) {
		// add debug prelude if asked to do so
		// try to use stdin/stdout to debug with pdb as much as possible as readline does not work on alternate streams
		//
		// header is not strictly necessary, but at least, it allows editors (e.g. vi) to do syntax coloring
		::string res         = "#!" ;
		bool     first       = true ;
		::string interpreter ;
		for( ::string const& c : start.interpreter ) {
			if (first) first        = false ;
			else       interpreter += ' '   ;
			interpreter += c ;
		}
		res += interpreter ;
		res += '\n'        ;
		if ( start.interpreter.size()>2 || res.size()>BINPRM_BUF_SIZE )                                  // inform user we do not use the sheebang line if it actually does not work ...
			res += "# the sheebang line above is informative only, interpreter is called explicitly\n" ; // ... just so that it gets no headache wondering why it works with a apparently buggy line
		//
		res += start.cmd.first ;
		//
		if (!flags[ReqFlag::Debug]) {
			res += start.cmd.second ;
		} else if (!j->rule->is_python) {
			res += start.cmd.second ;
			append_line_to_string(res
			,	_user_env()
			,	"HOME="   , mk_shell_str       (get_env("HOME"     ))
			,	" SHLVL=" , from_string<size_t>(get_env("SHLVL","1"))+1
			,	" exec "  , interpreter," -i"
			,	+start.stdin  ? " <&3" : ""
			,	+start.stdout ? " >&4" : ""
			,	'\n'
			) ;
		} else {
			::string runner = flags[ReqFlag::Vscode] ? "run_vscode" : flags[ReqFlag::Graphic] ? "run_pudb" : "run_pdb" ;
			//
			size_t   open_pos  = start.cmd.second.find ('(')         ;
			size_t   close_pos = start.cmd.second.rfind(')')         ;
			::string run_call  = start.cmd.second.substr(0,open_pos) ; if (close_pos>open_pos+1) run_call = ','+start.cmd.second.substr(open_pos+1,close_pos) ;
			//
			append_line_to_string( res , "lmake_dbg = {}\n"                                                               ) ;
			append_line_to_string( res , "exec(open(",mk_py_str(*g_lmake_dir+"/lib/lmake_dbg.py"),").read(),lmake_dbg)\n" ) ;
			append_line_to_string( res , "lmake_dbg['deps'] = (\n"                                                        ) ; // generate deps that debugger can use to pre-populate browser
			bool first = true ;
			for( Dep const& d : j->deps ) {
				if (d->crc==Crc::None) continue ; // we are only interested in existing deps as other ones are of marginal interest
				if (first) first  = false ;
				else       res   += ','   ;
				append_to_string( res , '\t',mk_py_str(d->name()),'\n')  ;
			}
			res += ")\n" ;
			//
			append_line_to_string( res , "lmake_dbg[",mk_py_str(runner),"](",mk_py_str(dbg_dir),",(",+start.stdin?"True":"False",',',+start.stdout?"True":"False","),",run_call,")\n" ) ;
		}
		return res ;
	}

<<<<<<< HEAD
	static ::string _mk_vscode( Job j , JobInfo const& job_info , ::string const& dbg_dir , ::vector_s const& vs_exts ) {
		JobRpcReply const& start = job_info.start.start ;
=======
	static ::string _mk_vscode( Job j , JobInfoStart const& report_start , JobInfoEnd const& report_end , ::string const& dbg_dir , ::vector_s const& vs_exts ) {
		JobRpcReply const& start = report_start.start ;
>>>>>>> 26682ad3
		::string res =
R"({
	"folders": [
		{ "path" : $g_root_dir }
	]
,	"settings": {
		"files.associations" : {
			"**/script" : "python"
		,	"cmd"       : "python"
		,	"script"    : "python"
		,	"**.py*"    : "python"
		}
	,	"files.exclude" : {
			".vscode/**" : true
		,	".git*/**"   : true
		}
	,	"telemetry.enableTelemetry" : false
	,	"telemetry.telemetryLevel"  : "off"
	}
,	"launch" : {
		"configurations" : [
			{	"name"       : $name
			,	"type"       : "debugpy"
			,	"request"    : "launch"
			,	"python"     : $interpreter
			,	"pythonArgs" : $args
			,	"program"    : $program
			,	"console"    : "integratedTerminal"
			,	"cwd"        : $root_dir
			,	"subProcess" : true
			,	"env" : {
					$env
				}
			}
		,	{
				"type"      : "by-gdb"
			,	"request"   : "attach"
			,	"name"      : "Attach C/C++"
			,	"program"   : $interpreter
			,	"cwd"       : $root_dir
			,	"processId" : 0
			}
		]
	}
,	"extensions" : {
		"recommendations" : [
			$exts
		]
	}
}
)" ;
		::string exts_str ;
		bool     first      = true ;
<<<<<<< HEAD
		for ( auto& ext : vs_exts ) {
			if (!first) append_to_string( extensions , "\n\t\t,\t" ) ;
			/**/        append_to_string( extensions , '"',ext,'"' ) ;
			first = false ;
=======
		for ( ::string const& ext : vs_exts ) {
			if (first) { append_to_string( exts_str ,              mk_json_str(ext) ) ; first = false ; }
			else         append_to_string( exts_str , "\n\t\t,\t", mk_json_str(ext) ) ;
		}
		::string args_str = "[" ;
		first = true ;
		for( auto& args : start.interpreter | ::views::drop(1) ) {
			if (first) { append_to_string( args_str ,     mk_json_str(args) ) ; first = false ; }
			else         append_to_string( args_str , ',',mk_json_str(args) ) ;
>>>>>>> 26682ad3
		}
		args_str += ']' ;
		//
		res = ::regex_replace( res , ::regex("\\$exts"       ) , exts_str                                               ) ;
		res = ::regex_replace( res , ::regex("\\$name"       ) , mk_json_str(          j->name()                      ) ) ;
		res = ::regex_replace( res , ::regex("\\$root_dir"   ) , mk_json_str(          *g_root_dir                    ) ) ;
		res = ::regex_replace( res , ::regex("\\$program"    ) , mk_json_str(to_string(*g_root_dir,'/',dbg_dir,"/cmd")) ) ;
		res = ::regex_replace( res , ::regex("\\$interpreter") , mk_json_str(to_string(start.interpreter[0]          )) ) ;
		res = ::regex_replace( res , ::regex("\\$args"       ) , args_str                                               ) ;
		//
		::vmap_ss env     = _mk_env(start.env,job_info.end.end.dynamic_env) ;
		size_t    kw      = 13/*SEQUENCE_ID*/ ; for( auto&& [k,v] : env ) if (k!="TMPDIR") kw = ::max(kw,mk_json_str(k).size()) ;
		::string  env_str ;
		append_to_string( env_str ,                 to_string(::setw(kw),mk_json_str("ROOT_DIR"   ))," : ",mk_json_str(*g_root_dir                               ) ) ;
		append_to_string( env_str , "\n\t\t\t\t,\t",to_string(::setw(kw),mk_json_str("SEQUENCE_ID"))," : ",mk_json_str(to_string(job_info.start.pre_start.seq_id)) ) ;
		append_to_string( env_str , "\n\t\t\t\t,\t",to_string(::setw(kw),mk_json_str("SMALL_ID"   ))," : ",mk_json_str(to_string(start.small_id                 )) ) ;
		append_to_string( env_str , "\n\t\t\t\t,\t",to_string(::setw(kw),mk_json_str("TMPDIR"     ))," : ",mk_json_str(to_string(*g_root_dir,'/',dbg_dir,"/tmp" )) ) ;
		for( auto&& [k,v] : env )
			if (k!="TMPDIR") append_to_string ( env_str , "\n\t\t\t\t,\t",to_string(::setw(kw),mk_json_str(k))," : ",mk_json_str(v) ) ;
		res = ::regex_replace( res , ::regex("\\$env") , env_str );
		return res ;
	}

<<<<<<< HEAD
	static ::string _mk_script( Job j , ReqFlags flags , JobInfo const& job_info , ::string const& dbg_dir , bool with_cmd , ::vector_s const& vs_exts={} ) {
		JobRpcReply const& start   = job_info.start.start ;
		AutodepEnv  const& ade     = start.autodep_env    ;
		::string           abs_cwd = *g_root_dir          ;
=======
	static ::string _mk_script( Job j , ReqFlags flags , JobInfoStart const& report_start , JobInfoEnd const& report_end ,::string const& dbg_dir , bool with_cmd , ::vector_s const& vs_exts={} ) {
		JobRpcReply const& start   = report_start.start ;
		AutodepEnv  const& ade     = start.autodep_env  ;
		::string           abs_cwd = *g_root_dir        ;
>>>>>>> 26682ad3
		if (+start.cwd_s) {
			append_to_string(abs_cwd,'/',start.cwd_s) ;
			abs_cwd.pop_back() ;
		}
		Rule::SimpleMatch match = j->simple_match() ;
		//
		for( Node t  : j->targets ) t->set_buildable() ;                                                                                           // necessary for pre_actions()
		//
		::pair<vmap<Node,FileAction>,vector<Node>/*warn*/> pre_actions = j->pre_actions(match) ;
		::string                                           script      = "#!/bin/bash\n"       ;
		bool                                               is_python   = j->rule->is_python    ;
		bool                                               dbg         = flags[ReqFlag::Debug] ;
		//
		::uset<Node> warn      ; for( auto n     : pre_actions.second )                                  warn     .insert(n) ;
		::uset<Node> to_mkdirs ; for( auto [d,a] : pre_actions.first  ) if (a.tag==FileActionTag::Mkdir) to_mkdirs.insert(d) ;
		//
		append_to_string( script , "cd ",mk_shell_str(*g_root_dir),'\n') ;
		//
		for( auto [_,a] : pre_actions.first )
			if (a.tag==FileActionTag::Uniquify) {
				append_to_string( script ,
					"uniquify() {\n"
					"\tif [ -f \"$1\" -a $(stat -c%h \"$1\" 2>/dev/null||echo 0) -gt 1 ] ; then\n"
					"\t\techo warning : uniquify \"$1\"\n"
					"\t\tmv \"$1\" \"$1.$$\" ; cp -p \"$1.$$\" \"$1\" ; rm -f \"$1.$$\"\n"
					"\tfi\n"
					"}\n"
				) ;
				break ;
			}
		for( auto [t,a] : pre_actions.first ) {
			::string tn = mk_shell_str(t->name()) ;
			switch (a.tag) {
				case FileActionTag::None     :                                                                 break ;
				case FileActionTag::Mkdir    :   append_to_string(script,"mkdir -p ",tn,               '\n') ; break ;
				case FileActionTag::Rmdir    :   append_to_string(script,"rmdir "   ,tn," 2>/dev/null",'\n') ; break ;
				case FileActionTag::Unlnk    : { ::string c = "rm -f "   +tn ; if (warn.contains(t)) append_to_string(script,"echo warning : ",c,">&2 ;") ; append_to_string(script,c,'\n') ; } break ;
				case FileActionTag::Uniquify : { ::string c = "uniquify "+tn ;                                                                              append_to_string(script,c,'\n') ; } break ;
			DF}
		}
		//
		::string tmp_dir ;
		if (+dbg_dir) {
			tmp_dir = to_string(*g_root_dir,'/',dbg_dir,"/tmp") ;
		} else {
			tmp_dir = mk_abs(ade.tmp_dir,*g_root_dir+'/') ;
			if (!start.autodep_env.tmp_dir)
				for( auto&& [k,v] : start.env )
					if ( k=="TMPDIR" && v!=EnvPassMrkr )
						tmp_dir = v ;
		}
		//
		append_to_string( script , "export      TMPDIR="  , mk_shell_str(tmp_dir) , '\n' ) ;
		append_to_string( script , "rm -rf   \"$TMPDIR\""                         , '\n' ) ;
		append_to_string( script , "mkdir -p \"$TMPDIR\""                         , '\n' ) ;
		if (flags[ReqFlag::Vscode]) {
<<<<<<< HEAD
			vector_s static_deps ; for( Dep const& d : j->deps ) if (d.dflags[Dflag::Static]) static_deps.push_back(d->name()      ) ;
			for( ::string const& e : vs_exts     ) append_to_string( script , "code --list-extensions | grep -Fxq ",mk_shell_str(e)," || code --install-extension ",mk_shell_str(e),'\n') ;
			/**/                                   append_to_string( script , "DEBUG_DIR=",mk_shell_str(*g_root_dir+'/'+dbg_dir)                                                   ,'\n') ;
			/**/                                   append_to_string( script , "args=()"                                                                                            ,'\n') ;
			/**/                                   append_to_string( script , "type -p code | grep -q .vscode-server || args+=( --user-data-dir \"$DEBUG_DIR/vscode/user\" )"      ,'\n') ;
			for( ::string const& d : static_deps ) append_to_string( script , "args+=( ",mk_shell_str(d)," )"                                                                      ,'\n') ;
			/**/                                   append_to_string( script , "args+=( \"$DEBUG_DIR/cmd\" )"                                                                       ,'\n') ;
			/**/                                   append_to_string( script , "args+=( \"$DEBUG_DIR/vscode/ldebug.code-workspace\" )"                                              ,'\n') ;
			/**/                                   append_to_string( script , "code -n -w --password-store=basic ${args[@]} &"                                                     ,'\n') ;
=======
			for (auto const& extension : vs_exts )
				append_to_string( script , "code --list-extensions | grep -q '^",extension,"$' || code --install-extension ",extension,'\n' ) ;
			append_to_string( script , "DEBUG_DIR=",mk_shell_str(*g_root_dir+'/'+dbg_dir),'\n'                                          ) ;
			append_to_string( script , "args=()\n"                                                                                      ) ;
			append_to_string( script , "type code | grep -q .vscode-server || args+=( \"--user-data-dir ${DEBUG_DIR}/vscode/user\" )\n" ) ;
			for( Dep const& dep : j->deps )
				if (dep.dflags[Dflag::Static]) append_to_string( script , "args+=( ",mk_shell_str(dep->name()),")\n" ) ; // list dependences file to open in vscode
			append_to_string( script , "args+=(\"${DEBUG_DIR}/cmd\")\n"                          ) ;
			append_to_string( script , "args+=(\"${DEBUG_DIR}/vscode/ldebug.code-workspace\")\n" ) ;
			append_to_string( script , "code -n -w --password-store=basic ${args[@]} &"          ) ;
>>>>>>> 26682ad3
		} else {
			::vmap_ss env = _mk_env(start.env,job_info.end.end.dynamic_env) ;
			/**/                                      append_to_string( script , "exec env -i"    ,                                  " \\\n") ;
			/**/                                      append_to_string( script , "\tROOT_DIR="    , mk_shell_str(*g_root_dir)       ," \\\n") ;
			/**/                                      append_to_string( script , "\tSEQUENCE_ID=" , job_info.start.pre_start.seq_id ," \\\n") ;
			/**/                                      append_to_string( script , "\tSMALL_ID="    , start.small_id                  ," \\\n") ;
			/**/                                      append_to_string( script , "\tTMPDIR="      , "\"$TMPDIR\""                   ," \\\n") ;
			for( auto& [k,v] : env ) if (k!="TMPDIR") append_to_string( script , '\t',k,'='       , mk_shell_str(v)                 ," \\\n") ;
			if ( dbg || ade.auto_mkdir || +start.job_space ) {                                                                                     // in addition to debug, autodep may be needed ...
				/**/                                    append_to_string( script , *g_lmake_dir,"/bin/autodep"                      ,' ') ;        // ... for functional reasons
				if      ( dbg                         ) append_to_string( script , "-s " , snake(ade.lnk_support)                   ,' ') ;
				else                                    append_to_string( script , "-s " , "none"                                   ,' ') ;        // dont care about deps
				/**/                                    append_to_string( script , "-m " , snake(start.method   )                   ,' ') ;
				if      ( !dbg                        ) append_to_string( script , "-o " , "/dev/null"                              ,' ') ;
				else if ( +dbg_dir                    ) append_to_string( script , "-o " , dbg_dir+"/accesses"                      ,' ') ;
				if      ( ade.auto_mkdir              ) append_to_string( script , "-d"                                             ,' ') ;
				if      ( dbg && ade.ignore_stat      ) append_to_string( script , "-i"                                             ,' ') ;
				if      ( +start.job_space.chroot_dir ) append_to_string( script , "-c"  , mk_shell_str(start.job_space.chroot_dir) ,' ') ;
				if      ( +start.job_space.root_view  ) append_to_string( script , "-r"  , mk_shell_str(start.job_space.root_view ) ,' ') ;
				if      ( +start.job_space.tmp_view   ) append_to_string( script , "-t"  , mk_shell_str(start.job_space.tmp_view  ) ,' ') ;
				if      ( +dbg_dir                    ) append_to_string( script , "-w " ,dbg_dir+"/work"                           ,' ') ;
				if      ( +start.job_space.views      ) {
					::string vs    ;
					bool     first = true ;
					for( auto const& [view,phys] : start.job_space.views ) {
						SWEAR(phys.size()==1) ;                                                                                                    // XXX : implement overlays
						append_to_string( vs , first?"":" " , mk_printable<' '>(view) ,' ', mk_printable<' '>(phys.front()) ) ;
						first = false ;
					}
					append_to_string( script , "-v" ,' ', mk_shell_str(vs) ) ;
				}
			}
			for( ::string const& c : start.interpreter )   append_to_string( script , mk_shell_str(c) , ' '                                    ) ;
			if      ( dbg && !is_python )                  append_to_string( script , "-x "                                                    ) ;
			if      ( with_cmd          )                  append_to_string( script , dbg_dir+"/cmd"                                           ) ;
			else                                           append_to_string( script , "-c \\\n" , mk_shell_str(_mk_cmd(j,flags,start,dbg_dir)) ) ;
			if      ( +start.stdin  && dbg && !is_python ) append_to_string( script , " 3<&0"                                                  ) ; // must be before job redirections
			if      ( +start.stdout && dbg && !is_python ) append_to_string( script , " 4>&1"                                                  ) ; // must be before job redirections
			if      ( +start.stdin      )                  append_to_string( script , " <" , mk_shell_str(start.stdin )                        ) ;
			else if ( !dbg              )                  append_to_string( script , " </dev/null"                                            ) ;
			if      ( +start.stdout     )                  append_to_string( script , " >" , mk_shell_str(start.stdout)                        ) ;
			script += '\n' ;
		}
		return script ;
	}

	static Job _job_from_target( Fd fd , ReqOptions const& ro , Node target ) {
		JobTgt job = target->actual_job() ;
		if (!job.active()) {
			/**/                              if (target->status()>NodeStatus::Makable) goto NoJob ;
			job = target->conform_job_tgt() ; if (!job.active()                       ) goto NoJob ;
		}
		Trace("target",target,job) ;
		return job ;
	NoJob :
		target->set_buildable() ;
		if (!target->is_src_anti()) {
			audit( fd , ro , Color::Err  , "target not built"                                               ) ;
			audit( fd , ro , Color::Note , "consider : lmake "+mk_file(target->name()) , false/*as_is*/ , 1 ) ;
		}
		return {} ;
	}

	static bool/*ok*/ _debug(EngineClosureReq const& ecr) {
		Trace trace("debug") ;
		Fd                fd = ecr.out_fd  ;
		ReqOptions const& ro = ecr.options ;
		SWEAR(ro.flags[ReqFlag::Debug],ro) ;
		//
		Job job ;
		if (ecr.as_job()) {
			job = ecr.job() ;
		} else {
			::vector<Node> targets = ecr.targets() ;
			if (targets.size()!=1) throw "can only debug a single target"s ;
			job = _job_from_target(fd,ro,ecr.targets()[0]) ;
		}
		if (!job                   ) throw "no job found"s                                    ;
		if (job->rule->is_special()) throw to_string("cannot debug ",job->rule->name," jobs") ;
		//
		JobInfo job_info = job.job_info() ;
		if (!job_info.start.start.proc) {
			audit( fd , ro , Color::Err , "no info available" ) ;
			return false ;
		}
		//
		JobRpcReply const& start       = job_info.start.start                    ;
		::string           dbg_dir     = job->ancillary_file(AncillaryTag::Dbg)  ;
		::string           script_file = dbg_dir+"/script"                       ;
		::string           cmd_file    = dbg_dir+"/cmd"                          ;
		::string           vscode_file = dbg_dir+"/vscode/ldebug.code-workspace" ;
		mk_dir(dbg_dir) ;
		//
<<<<<<< HEAD
		::vector_s vs_exts {   // XXX : move to rule
=======
		::vector_s vs_exts {
>>>>>>> 26682ad3
			"ms-python.python"
		,	"ms-vscode.cpptools"
		,	"coolchyni.beyond-debug"
		} ;
		//
<<<<<<< HEAD
		/**/                              OFStream(script_file) << _mk_script(job,ro.flags,job_info,dbg_dir,true/*with_cmd*/,vs_exts) ; ::chmod(script_file.c_str(),0755) ;
		if (!ro.flags[ReqFlag::Enter] ) { OFStream(cmd_file   ) << _mk_cmd   (job,ro.flags,start   ,dbg_dir                         ) ; ::chmod(cmd_file   .c_str(),0755) ; }
		if ( ro.flags[ReqFlag::Vscode])   OFStream(vscode_file) << _mk_vscode(job,         job_info,dbg_dir,                 vs_exts) ;
=======
		::string script = _mk_script( job , ro.flags , job_info.start , job_info.end , dbg_dir , true/*with_cmd*/ , vs_exts ) ;
		::string cmd    = _mk_cmd   ( job , ro.flags , start        ,                  dbg_dir , redirected                 ) ;
		::string vscode = _mk_vscode( job ,            job_info.start , job_info.end , dbg_dir ,                    vs_exts ) ;
		//
		OFStream(dir_guard(script_file)) << script ; ::chmod(script_file.c_str(),0755) ; // make executable
		OFStream(dir_guard(cmd_file   )) << cmd    ; ::chmod(cmd_file   .c_str(),0755) ; // .
		OFStream(dir_guard(vscode_file)) << vscode ;
>>>>>>> 26682ad3
		//
		audit_file( fd , ::move(script_file) ) ;
		return true ;
	}

	static bool/*ok*/ _forget(EngineClosureReq const& ecr) {
		ReqOptions const& ro = ecr.options ;
		bool              ok = true        ;
		switch (ro.key) {
			case ReqKey::None :
				if (ecr.as_job()) {
					Job j = ecr.job() ;
					if (!j) throw "job not found"s ;
					ok = j->forget( ro.flags[ReqFlag::Targets] , ro.flags[ReqFlag::Deps] ) ;
				} else {
					for( Node t : ecr.targets() ) ok &= t->forget( ro.flags[ReqFlag::Targets] , ro.flags[ReqFlag::Deps] ) ;
				}
			break ;
			case ReqKey::Error :
				Persistent::invalidate_exec(true/*cmd_ok*/) ;
			break ;
			case ReqKey::Resources :
				for( Rule r : Rule::s_lst() ) {
					if (r->cmd_gen==r->rsrcs_gen) continue ;
					r.data().cmd_gen = r->rsrcs_gen ;
					r.save() ;                                                                               // we have modified rule, we must record it to make modif persistent
					audit( ecr.out_fd , ro , Color::Note , to_string("refresh ",r->name) , true/*as_is*/ ) ;
				}
			break ;
		DF}
		return ok ;
	}

	static bool/*ok*/ _mark(EngineClosureReq const& ecr) {
		if (ecr.options.flags[ReqFlag::Freeze   ]) return _freeze    (ecr) ;
		if (ecr.options.flags[ReqFlag::NoTrigger]) return _no_trigger(ecr) ;
		throw "no mark specified"s ;
	}

	template<class T> struct Show {
		// cxtors & casts
		Show(                                                  ) = default ;
		Show( Fd fd_ , ReqOptions const& ro_ , DepDepth lvl_=0 ) : fd{fd_} , ro{&ro_} , lvl{lvl_} , verbose{ro_.flags[ReqFlag::Verbose]} {}
		// data
		Fd                fd        ;
		ReqOptions const* ro        = nullptr          ;
		DepDepth          lvl       = 0                ;
		::uset<Job >      job_seen  = {}               ;
		::uset<Node>      node_seen = {}               ;
		::vector<T>       backlog   = {}               ;
		bool              verbose   = false/*garbage*/ ;
	} ;

	struct ShowBom : Show<Node> {
		using Show<Node>::Show ;
		// services
		void show_job(Job job) {
			if (!job_seen.insert(job).second) return ;
			for ( Dep const& dep : job->deps ) show_node(dep) ;
		}
		void show_node(Node node) {
			if (!node_seen.insert(node).second) return ;
			node->set_buildable() ;
			//
			if (!node->is_src_anti()) {
				if (verbose) backlog.push_back(node) ;
				lvl += verbose ;
				for( Job j : node->candidate_job_tgts() ) show_job(j) ;
				lvl -= verbose ;
				if (+backlog) backlog.pop_back() ;
			} else if (node->status()<=NodeStatus::Makable) {
				Color c = node->buildable==Buildable::Src ? Color::None : Color::Warning ;
				DepDepth l = lvl - backlog.size() ;
				for( Node n : backlog ) audit( fd , *ro , Color::HiddenNote , mk_file(n   ->name()) , false/*as_is*/ , l++ ) ;
				/**/                    audit( fd , *ro , c                 , mk_file(node->name()) , false/*as_is*/ , lvl ) ;
				backlog = {} ;
			}
		}
	} ;

	struct ShowRunning : Show<Job> {
		static constexpr BitMap<JobStep> InterestingSteps = { JobStep::Dep/*waiting*/ , JobStep::Queued , JobStep::Exec } ;
		using Show<Job>::Show ;
		// services
		void show_job(Job job) {
			JobStep step = {} ;
			for( Req r : Req::s_reqs_by_start )
				if ( JobStep s = job->c_req_info(r).step() ; InterestingSteps[s] && step!=s ) { // process job as soon as one Req is waiting/running, and this must be coherent
					SWEAR(!step,step,s) ;
					step = s ;
				}
			Color color = {} /*garbage*/ ;
			char  hdr   = '?'/*garbage*/ ;
			switch (step) {
				case JobStep::Dep    :                                   break ;
				case JobStep::Queued : color = Color::Note ; hdr = 'Q' ; break ;
				case JobStep::Exec   : color = Color::None ; hdr = 'R' ; break ;
				default : return ;
			}
			if (!job_seen.insert(job).second) return ;
			//
			switch (step) {
				case JobStep::Dep    :
					if (verbose) backlog.push_back(job) ;
				break ;
				case JobStep::Queued :
				case JobStep::Exec   : {
					SWEAR( lvl>=backlog.size() , lvl , backlog.size() ) ;
					DepDepth l = lvl - backlog.size() ;
					for( Job j : backlog ) audit( fd , *ro , Color::HiddenNote , to_string('W',' ',j  ->rule->name,' ',mk_file(j  ->name())) , false/*as_is*/ , l++ ) ;
					/**/                   audit( fd , *ro , color             , to_string(hdr,' ',job->rule->name,' ',mk_file(job->name())) , false/*as_is*/ , lvl ) ;
					backlog = {} ;
					return ;
				}
			DF}
			lvl += verbose ;
			for( Dep const& dep : job->deps ) show_node(dep) ;
			lvl -= verbose ;
			if (+backlog) backlog.pop_back() ;
		}
		void show_node(Node node) {
			for( Req r : Req::s_reqs_by_start )
				if ( NodeReqInfo const& cri = node->c_req_info(r) ; cri.waiting() ) {           // process node as soon as one Req is waiting
					if (!node_seen.insert(node).second) return ;
					for( Job j : node->conform_job_tgts(cri) ) show_job(j) ;
					return ;
				}
		}
	} ;

	static void _show_job( Fd fd , ReqOptions const& ro , Job job , DepDepth lvl=0 ) {
		Trace trace("show_job",ro.key,job) ;
		Rule             rule         = job->rule                  ;
		JobInfo          job_info     = job.job_info()             ;
		bool             has_start    = +job_info.start.start.proc ;
		bool             has_end      = +job_info.end  .end  .proc ;
		bool             verbose      = ro.flags[ReqFlag::Verbose] ;
		JobDigest const& digest       = job_info.end.end.digest    ;
		switch (ro.key) {
			case ReqKey::Cmd        :
			case ReqKey::Env        :
			case ReqKey::ExecScript :
			case ReqKey::Info       :
			case ReqKey::Stderr     :
			case ReqKey::Stdout     : {
				if (rule->is_special()) {
					switch (ro.key) {
						case ReqKey::Info   :
						case ReqKey::Stderr : {
							_send_job( fd , ro , No/*show_deps*/ , false/*hide*/ , job  , lvl   ) ;
							audit    ( fd , ro , job->special_stderr() , false/*as_is*/ , lvl+1 ) ;
						} break ;
						case ReqKey::Cmd        :
						case ReqKey::Env        :
						case ReqKey::ExecScript :
						case ReqKey::Stdout     :
							_send_job( fd , ro , No/*show_deps*/ , false/*hide*/ , job                                    , lvl   ) ;
							audit    ( fd , ro , Color::Err , to_string("no ",snake(ro.key)," available") , true/*as_is*/ , lvl+1 ) ;
						break ;
					DF}
				} else {
					JobRpcReq   const& pre_start = job_info.start.pre_start ;
					JobRpcReply const& start     = job_info.start.start     ;
					JobRpcReq   const& end       = job_info.end  .end       ;
					//
					if (pre_start.job) SWEAR(pre_start.job==+job,pre_start.job,+job) ;
					//
					switch (ro.key) {
						case ReqKey::Env : {
							if (!has_start) { audit( fd , ro , Color::Err , "no info available" , true/*as_is*/ , lvl ) ; break ; }
							::vmap_ss env = _mk_env(start.env,end.dynamic_env) ;
							size_t    w   = 0                                   ;
							for( auto const& [k,v] : env ) w = ::max(w,k.size()) ;
							for( auto const& [k,v] : env ) audit( fd , ro , to_string(::setw(w),k," : ",v) , true/*as_is*/ , lvl ) ;
						} break ;
						case ReqKey::ExecScript : //!                                                                                                        as_is
							if (!has_start) audit( fd , ro , Color::Err , "no info available"                                                               , true , lvl ) ;
							else            audit( fd , ro ,              _mk_script(job,ro.flags,job_info,ro.flag_args[+ReqFlag::Debug],false/*with_cmd*/) , true , lvl ) ;
						break ;
						case ReqKey::Cmd : //!                                                            as_is
							if (!has_start) audit( fd , ro , Color::Err , "no info available"            , true , lvl ) ;
							else            audit( fd , ro ,              _mk_cmd(job,ro.flags,start,{}) , true , lvl ) ;
						break ;
						case ReqKey::Stdout :
							if (!has_end) { audit( fd , ro , Color::Err , "no info available" , true/*as_is*/ , lvl ) ; break ; }
							_send_job( fd , ro , No/*show_deps*/ , false/*hide*/ , job , lvl   ) ;
							audit    ( fd , ro , digest.stdout                         , lvl+1 ) ;
						break ;
						case ReqKey::Stderr :
							if (!has_end && !(has_start&&verbose) ) { audit( fd , ro , Color::Err , "no info available" , true/*as_is*/ , lvl ) ; break ; }
							_send_job( fd , ro , No/*show_deps*/ , false/*hide*/ , job , lvl ) ;
							if (has_start) {
								if (verbose) audit( fd , ro , Color::Note , pre_start.msg  , false/*as_is*/  , lvl+1 ) ;
							}
							if (has_end) { //!                                                as_is
								if (verbose) audit( fd , ro , Color::Note , end.msg , false , lvl+1 ) ;
								/**/         audit( fd , ro ,               digest.stderr   , true  , lvl+1 ) ;
							}
						break ;
						case ReqKey::Info : {
							struct Entry {
								::string txt   ;
								Color    color = Color::None ;
								bool     as_is = false       ;
							} ;
							bool            porcelaine = ro.flags[ReqFlag::Porcelaine] ;
							::vmap_s<Entry> tab        ;
							auto push_entry = [&]( const char* k , ::string const& v , Color c=Color::None , bool as_is=false )->void {
								tab.emplace_back( k , Entry{v,c,as_is} ) ;
							} ;
							//
							::string ids ;
							if (porcelaine) {
								ids = to_string("{ 'job':",+job) ;
								if (has_start) {
									if (start    .small_id) append_to_string(ids," , 'small':",start    .small_id) ;
									if (pre_start.seq_id  ) append_to_string(ids," , 'seq':"  ,pre_start.seq_id  ) ;
								}
								ids += " }" ;
							} else {
								ids = to_string("job=",+job) ;
								if (has_start) {
									if (start    .small_id) append_to_string(ids," , small=",start    .small_id) ;
									if (pre_start.seq_id  ) append_to_string(ids," , seq="  ,pre_start.seq_id  ) ;
								}
							}
							//
							push_entry("ids",ids,Color::None,true/*as_is*/) ;
							if ( Node n=job->asking ; +n ) {
								while ( +n->asking && n->asking.is_a<Node>() ) n = Node(n->asking) ;
								if (+n->asking) push_entry("required by",localize(mk_file(Job(n->asking)->name()),ro.startup_dir_s)) ;
								else            push_entry("required by",localize(mk_file(    n         ->name()),ro.startup_dir_s)) ;
							}
							if (has_start) {
								JobInfoStart const& rs          = job_info.start                             ;
								SubmitAttrs  const& sa          = rs.submit_attrs                            ;
								::string            cwd         = start.cwd_s.substr(0,start.cwd_s.size()-1) ;
								::string            phy_tmp_dir = start.autodep_env.tmp_dir                  ;
								::string            pressure    = sa.pressure.short_str()                    ;
								//
								if (!phy_tmp_dir)
									for( auto const& [k,v] : start.env )
										if (k=="TMPDIR") { phy_tmp_dir = v==EnvPassMrkr ? "..." : v ; break ; }
								//
								if (+sa.reason         ) push_entry( "reason" , localize(reason_str(sa.reason) , ro.startup_dir_s) ) ;
								if (rs.host!=NoSockAddr) push_entry( "host"   , SockFd::s_host(rs.host)                            ) ;
								//
								if (+rs.eta) {
									if (porcelaine) push_entry( "scheduling" , to_string("( ",mk_py_str(rs.eta.str())," , ",double(sa.pressure)           ," )") , Color::None,true/*as_is*/ ) ;
									else            push_entry( "scheduling" , to_string(               rs.eta.str() ," - ",       sa.pressure.short_str()     )                             ) ;
								}
								//
								if (+phy_tmp_dir                  ) push_entry( "physical tmp dir" , localize(mk_file(phy_tmp_dir),ro.startup_dir_s) ) ;
								if ( sa.live_out                  ) push_entry( "live_out"         , "true"                                          ) ;
								if (+start.job_space.chroot_dir   ) push_entry( "chroot_dir"       , start.job_space.chroot_dir                      ) ;
								if (+start.job_space.root_view    ) push_entry( "root_view"        , start.job_space.root_view                       ) ;
								if (+start.job_space.tmp_view     ) push_entry( "tmp_view"         , start.job_space.tmp_view                        ) ;
								if (+start.cwd_s                  ) push_entry( "cwd"              , cwd                                             ) ;
								if ( start.autodep_env.auto_mkdir ) push_entry( "auto_mkdir"       , "true"                                          ) ;
								if ( start.autodep_env.ignore_stat) push_entry( "ignore_stat"      , "true"                                          ) ;
								/**/                                push_entry( "autodep"          , snake_str(start.method)                         ) ;
								if (+start.timeout                ) push_entry( "timeout"          , start.timeout.short_str()                       ) ;
								if (sa.tag!=BackendTag::Local     ) push_entry( "backend"          , snake_str(sa.tag)                               ) ;
							}
							//
							::map_ss allocated_rsrcs = mk_map(job_info.start.rsrcs) ;
							::map_ss required_rsrcs  ;
							try {
								Rule::SimpleMatch match ;
								required_rsrcs = mk_map(rule->submit_rsrcs_attrs.eval(job,match,&::ref(vmap_s<DepDigest>())).rsrcs) ; // dont care about deps
							} catch(::pair_ss const&) {}
							//
							if (has_end) {
								push_entry( "end date" , digest.end_date.str()                                                                                          ) ;
								push_entry( "rc"       , wstatus_str(digest.wstatus) , WIFEXITED(digest.wstatus)&&WEXITSTATUS(digest.wstatus)==0?Color::None:Color::Err ) ;
								if (porcelaine) { //!                                                                   as_is
									push_entry( "cpu time"       , to_string(double(digest.stats.cpu  )) , Color::None , true ) ;
									push_entry( "elapsed in job" , to_string(double(digest.stats.job  )) , Color::None , true ) ;
									push_entry( "elapsed total"  , to_string(double(digest.stats.total)) , Color::None , true ) ;
									push_entry( "used mem"       , to_string(       digest.stats.mem   ) , Color::None , true ) ;
								} else {
									::string const& mem_rsrc_str = allocated_rsrcs.contains("mem") ? allocated_rsrcs.at("mem") : required_rsrcs.contains("mem") ? required_rsrcs.at("mem") : ""s ;
									size_t          mem_rsrc     = +mem_rsrc_str?from_string_with_units<size_t>(mem_rsrc_str):0                                                                  ;
									bool            overflow     = digest.stats.mem > mem_rsrc                                                                                                   ;
									::string        mem_str      = to_string_with_units<'M'>(digest.stats.mem>>20)+'B'                                                                           ;
									if ( overflow && mem_rsrc ) mem_str += " > "+mem_rsrc_str+'B' ;
									push_entry( "cpu time"       , digest.stats.cpu  .short_str()                                       ) ;
									push_entry( "elapsed in job" , digest.stats.job  .short_str()                                       ) ;
									push_entry( "elapsed total"  , digest.stats.total.short_str()                                       ) ;
									push_entry( "used mem"       , mem_str                        , overflow?Color::Warning:Color::None ) ;
								}
							}
							//
							if (+pre_start.msg        ) push_entry( "start message" , localize(pre_start.msg,ro.startup_dir_s)                  ) ;
							if (+job_info.start.stderr) push_entry( "start stderr"  , job_info.start.stderr                    , Color::Warning ) ;
							if (+end.msg              ) push_entry( "message"       , localize(end      .msg,ro.startup_dir_s)                  ) ;
							// generate output
							if (porcelaine) {
								auto audit_rsrcs = [&]( ::string const& k , ::map_ss const& rsrcs , bool allocated )->void {
									size_t w2  = 0   ; for( auto const& [k,_] : rsrcs  ) w2 = ::max(w2,mk_py_str(k).size()) ;
									char   sep = ' ' ;
									audit( fd , ro , mk_py_str(k)+" : {" , true/*as_is*/ , lvl+1 , ',' ) ;
									for( auto const& [k,v] : required_rsrcs ) {
										::string v_str ;
										if ( allocated && (k=="cpu"||k=="mem"||k=="tmp") ) v_str = to_string(from_string_with_units<size_t>(v)) ;
										else                                               v_str = mk_py_str(v)                                 ;
										audit( fd , ro , to_string(::setw(w2),mk_py_str(k)," : ",v_str) , false/*as_is*/ , lvl+2 , sep ) ;
										sep = ',' ;
									}
									audit( fd , ro , "}" , true/*as_is*/ , lvl+1 ) ;
								} ;
								size_t   w  = mk_py_str("job").size()                         ; for( auto const& [k,_] : tab ) w = ::max(w,mk_py_str(k).size()) ;
								::string jn = localize(mk_file(job->name()),ro.startup_dir_s) ;
								audit( fd , ro , to_string(::setw(w),mk_py_str("job")," : ",mk_py_str(jn)) , false/*as_is*/ , lvl+1 , '{' ) ;
								for( auto const& [k,e] : tab )
									audit( fd , ro , to_string(::setw(w),mk_py_str(k)," : ",e.as_is?e.txt:mk_py_str(e.txt)) , false/*as_is*/ , lvl+1 , ',' ) ;
								if (+required_rsrcs ) audit_rsrcs( "required resources"  , required_rsrcs  , false/*allocated*/ ) ;
								if (+allocated_rsrcs) audit_rsrcs( "allocated resources" , allocated_rsrcs , true /*allocated*/ ) ;
								audit( fd , ro , "}" , true/*as_is*/ , lvl ) ;
							} else {
								size_t w = 0 ; for( auto const& [k,e] : tab ) if (e.txt.find('\n')==Npos) w = ::max(w,k.size()) ;
								_send_job( fd , ro , No/*show_deps*/ , false/*hide*/ , job , lvl ) ;
								for( auto const& [k,e] : tab ) //!                                                                as_is
									if (e.txt.find('\n')==Npos)   audit( fd , ro , e.color , to_string(::setw(w),k," : ",e.txt) , false , lvl+1 ) ;
									else                        { audit( fd , ro , e.color , to_string(          k," :"       ) , false , lvl+1 ) ; audit(fd,ro,e.txt,true/*as_is*/,lvl+2) ; }
								if ( +required_rsrcs || +allocated_rsrcs ) {
									size_t w2            = 0                ;
									for( auto const& [k,_] : required_rsrcs  ) w2 = ::max(w2,k.size()) ;
									for( auto const& [k,_] : allocated_rsrcs ) w2 = ::max(w2,k.size()) ;
									::string hdr = "resources :" ;
									if      (!+allocated_rsrcs) hdr = "required " +hdr ;
									else if (!+required_rsrcs ) hdr = "allocated "+hdr ;
									audit( fd , ro , hdr , true/*as_is*/ , lvl+1 ) ; //!                                                                                   as_is
									if      (!required_rsrcs                ) for( auto const& [k,v] : allocated_rsrcs ) audit( fd , ro , to_string(::setw(w2),k," : ",v) , true , lvl+2 ) ;
									else if (!allocated_rsrcs               ) for( auto const& [k,v] : required_rsrcs  ) audit( fd , ro , to_string(::setw(w2),k," : ",v) , true , lvl+2 ) ;
									else if (required_rsrcs==allocated_rsrcs) for( auto const& [k,v] : required_rsrcs  ) audit( fd , ro , to_string(::setw(w2),k," : ",v) , true , lvl+2 ) ;
									else {
										for( auto const& [k,rv] : required_rsrcs ) { //!                                                         as_is
											if (!allocated_rsrcs.contains(k)) { audit( fd , ro , to_string(::setw(w2),k,"(required )"," : ",rv) , true , lvl+2 ) ; continue ; }
											::string const& av = allocated_rsrcs.at(k) ;
											if (rv==av                      ) { audit( fd , ro , to_string(::setw(w2),k,"           "," : ",rv) , true , lvl+2 ) ; continue ; }
											/**/                                audit( fd , ro , to_string(::setw(w2),k,"(required )"," : ",rv) , true , lvl+2 ) ;
											/**/                                audit( fd , ro , to_string(::setw(w2),k,"(allocated)"," : ",av) , true , lvl+2 ) ;
										}
										for( auto const& [k,av] : allocated_rsrcs )
											if (!required_rsrcs.contains(k))    audit( fd , ro , to_string(::setw(w2),k,"(allocated)"," : ",av) , true , lvl+2 ) ;
									}
								}
							}
						} break ;
					DF}
				}
			} break ;
			case ReqKey::Bom     : ShowBom    (fd,ro,lvl).show_job(job) ;                             break ;
			case ReqKey::Running : ShowRunning(fd,ro,lvl).show_job(job) ;                             break ;
			case ReqKey::Deps    : _send_job( fd , ro , Maybe|verbose , false/*hide*/ , job , lvl ) ; break ;
			case ReqKey::Targets : {
				Rule::SimpleMatch match = job->simple_match() ;
				for( auto const& [tn,td] : digest.targets ) {
					Node t { tn } ;
					::string flags_str ;
					/**/                         flags_str += t->crc==Crc::None ? 'U' : +t->crc ? 'W' : '-' ;
					/**/                         flags_str += ' '                                           ;
					for( Tflag tf : All<Tflag> ) flags_str += td.tflags[tf] ? TflagChars[+tf].second : '-'  ;
					//
					_send_node( fd , ro , verbose , Maybe|!td.tflags[Tflag::Target]/*hide*/ , flags_str , t , lvl ) ;
				}
			} break ;
			default :
				throw to_string("cannot show ",snake(ro.key)," for job ",mk_file(job->name())) ;
		}
	}

	static bool/*ok*/ _show(EngineClosureReq const& ecr) {
		Trace trace("show",ecr) ;
		Fd                fd = ecr.out_fd  ;
		ReqOptions const& ro = ecr.options ;
		if (ecr.as_job()) {
			_show_job(fd,ro,ecr.job()) ;
			return true ;
		}
		bool           ok         = true                          ;
		::vector<Node> targets    = ecr.targets()                 ;
		bool           porcelaine = ro.flags[ReqFlag::Porcelaine] ;
		char           sep        = ' '                           ;
		switch (ro.key) {
			case ReqKey::Bom     : { ShowBom     sb {fd,ro} ; for( Node t : targets ) sb.show_node(t) ; goto Return ; }
			case ReqKey::Running : { ShowRunning sr {fd,ro} ; for( Node t : targets ) sr.show_node(t) ; goto Return ; }
			default : ;
		}
		if (porcelaine) audit( fd , ro , "{" , true/*as_is*/ ) ;
		for( Node target : targets ) {
			trace("target",target) ;
			DepDepth lvl = 1 ;
			if      (porcelaine      ) audit     ( fd , ro , to_string(sep,' ',mk_py_str(localize(mk_file(target->name()),ro.startup_dir_s))," :") , true/*as_is*/ ) ;
			else if (targets.size()>1) _send_node( fd , ro , true/*always*/ , Maybe/*hide*/ , {} , target                                                          ) ;
			else                       lvl-- ;
			sep = ',' ;
			bool for_job = true ;
			switch (ro.key) {
				case ReqKey::InvDeps    :
				case ReqKey::InvTargets :
				case ReqKey::Running    : for_job = false ; break ;
				default                 : ;
			}
			Job job ;
			if (for_job) {
				job = _job_from_target(fd,ro,target) ;
				if ( !job && ro.key!=ReqKey::Info ) { ok = false ; continue ; }
			}
			switch (ro.key) {
				case ReqKey::Cmd        :
				case ReqKey::Env        :
				case ReqKey::ExecScript :
				case ReqKey::Stderr     :
				case ReqKey::Stdout     :
				case ReqKey::Targets    :
					_show_job(fd,ro,job,lvl) ;
				break ;
				case ReqKey::Info :
					if (target->status()==NodeStatus::Plain) {
						Job    cj             = target->conform_job_tgt() ;
						size_t w              = 0                         ;
						bool   seen_candidate = false                     ;
						for( Job j : target->conform_job_tgts() ) {
							w               = ::max(w,j->rule->name.size()) ;
							seen_candidate |= j!=cj                         ;
						}
						for( Job j : target->conform_job_tgts() ) {
							if      (j==job         ) continue ;
							if      (!seen_candidate) audit( fd , ro , Color::Note , to_string("official job " ,::setw(w),j->rule->name," : ",mk_file(j->name())) ) ; // no need to align
							else if (j==cj          ) audit( fd , ro , Color::Note , to_string("official job  ",::setw(w),j->rule->name," : ",mk_file(j->name())) ) ; // align
							else                      audit( fd , ro , Color::Note , to_string("job candidate ",::setw(w),j->rule->name," : ",mk_file(j->name())) ) ;
						}
					}
					if (!job) {
						Node n = target ;
						while ( +n->asking && n->asking.is_a<Node>() ) n = Node(n->asking) ;
						if (n!=target) {
							if (+n->asking) audit( fd , ro , to_string("required by : ",mk_file(Job(n->asking)->name())) ) ;
							else            audit( fd , ro , to_string("required by : ",mk_file(    n         ->name())) ) ;
						}
						continue ;
					}
					_show_job(fd,ro,job,lvl) ;
				break ;
				case ReqKey::Deps    : {
					bool     always = ro.flags[ReqFlag::Verbose] ;
					double   prio   = -Infinity                  ;
					if ( target->is_plain() && +target->dir() ) _send_node( fd , ro , always , Maybe/*hide*/ , "U" , target->dir() , lvl ) ;
					for( JobTgt jt : target->conform_job_tgts() ) {
						bool hide = !jt.produces(target) ;
						if      (always) _send_job( fd , ro , Yes   , hide          , jt , lvl ) ;
						else if (!hide ) _send_job( fd , ro , Maybe , false/*hide*/ , jt , lvl ) ;
					}
					if (prio!=-Infinity) _send_job( fd , ro , always?Yes:Maybe , false/*hide*/ , job ) ; // actual job is output last as this is what user views first
				} break ;
				case ReqKey::InvDeps :
					for( Job j : Persistent::job_lst() )
						for( Dep const& d : j->deps ) if (d==target) {
							_send_job( fd , ro , No , false/*hide*/ , j , lvl ) ;
							break ;
						}
				break ;
				case ReqKey::InvTargets :
					for( Job j : Persistent::job_lst() )
						for( Target const& t : j->targets ) if (t==target) {
							_send_job( fd , ro , No , false/*hide*/ , j , lvl ) ;
							break ;
						}
				break ;
			DF}
		}
		if (porcelaine) audit( fd , ro , "}" , true/*as_is*/ ) ;
	Return :
		trace(STR(ok)) ;
		return ok ;
	}

	CmdFunc g_cmd_tab[N<ReqProc>] ;
	static bool _inited = (                  // PER_CMD : add an entry to point to the function actually executing your command (use show as a template)
		g_cmd_tab[+ReqProc::Debug ] = _debug
	,	g_cmd_tab[+ReqProc::Forget] = _forget
	,	g_cmd_tab[+ReqProc::Mark  ] = _mark
	,	g_cmd_tab[+ReqProc::Show  ] = _show
	,	true
	) ;

}<|MERGE_RESOLUTION|>--- conflicted
+++ resolved
@@ -246,13 +246,8 @@
 		return res ;
 	}
 
-<<<<<<< HEAD
 	static ::string _mk_vscode( Job j , JobInfo const& job_info , ::string const& dbg_dir , ::vector_s const& vs_exts ) {
 		JobRpcReply const& start = job_info.start.start ;
-=======
-	static ::string _mk_vscode( Job j , JobInfoStart const& report_start , JobInfoEnd const& report_end , ::string const& dbg_dir , ::vector_s const& vs_exts ) {
-		JobRpcReply const& start = report_start.start ;
->>>>>>> 26682ad3
 		::string res =
 R"({
 	"folders": [
@@ -306,12 +301,6 @@
 )" ;
 		::string exts_str ;
 		bool     first      = true ;
-<<<<<<< HEAD
-		for ( auto& ext : vs_exts ) {
-			if (!first) append_to_string( extensions , "\n\t\t,\t" ) ;
-			/**/        append_to_string( extensions , '"',ext,'"' ) ;
-			first = false ;
-=======
 		for ( ::string const& ext : vs_exts ) {
 			if (first) { append_to_string( exts_str ,              mk_json_str(ext) ) ; first = false ; }
 			else         append_to_string( exts_str , "\n\t\t,\t", mk_json_str(ext) ) ;
@@ -321,7 +310,6 @@
 		for( auto& args : start.interpreter | ::views::drop(1) ) {
 			if (first) { append_to_string( args_str ,     mk_json_str(args) ) ; first = false ; }
 			else         append_to_string( args_str , ',',mk_json_str(args) ) ;
->>>>>>> 26682ad3
 		}
 		args_str += ']' ;
 		//
@@ -345,17 +333,10 @@
 		return res ;
 	}
 
-<<<<<<< HEAD
 	static ::string _mk_script( Job j , ReqFlags flags , JobInfo const& job_info , ::string const& dbg_dir , bool with_cmd , ::vector_s const& vs_exts={} ) {
 		JobRpcReply const& start   = job_info.start.start ;
 		AutodepEnv  const& ade     = start.autodep_env    ;
 		::string           abs_cwd = *g_root_dir          ;
-=======
-	static ::string _mk_script( Job j , ReqFlags flags , JobInfoStart const& report_start , JobInfoEnd const& report_end ,::string const& dbg_dir , bool with_cmd , ::vector_s const& vs_exts={} ) {
-		JobRpcReply const& start   = report_start.start ;
-		AutodepEnv  const& ade     = start.autodep_env  ;
-		::string           abs_cwd = *g_root_dir        ;
->>>>>>> 26682ad3
 		if (+start.cwd_s) {
 			append_to_string(abs_cwd,'/',start.cwd_s) ;
 			abs_cwd.pop_back() ;
@@ -412,7 +393,6 @@
 		append_to_string( script , "rm -rf   \"$TMPDIR\""                         , '\n' ) ;
 		append_to_string( script , "mkdir -p \"$TMPDIR\""                         , '\n' ) ;
 		if (flags[ReqFlag::Vscode]) {
-<<<<<<< HEAD
 			vector_s static_deps ; for( Dep const& d : j->deps ) if (d.dflags[Dflag::Static]) static_deps.push_back(d->name()      ) ;
 			for( ::string const& e : vs_exts     ) append_to_string( script , "code --list-extensions | grep -Fxq ",mk_shell_str(e)," || code --install-extension ",mk_shell_str(e),'\n') ;
 			/**/                                   append_to_string( script , "DEBUG_DIR=",mk_shell_str(*g_root_dir+'/'+dbg_dir)                                                   ,'\n') ;
@@ -422,18 +402,6 @@
 			/**/                                   append_to_string( script , "args+=( \"$DEBUG_DIR/cmd\" )"                                                                       ,'\n') ;
 			/**/                                   append_to_string( script , "args+=( \"$DEBUG_DIR/vscode/ldebug.code-workspace\" )"                                              ,'\n') ;
 			/**/                                   append_to_string( script , "code -n -w --password-store=basic ${args[@]} &"                                                     ,'\n') ;
-=======
-			for (auto const& extension : vs_exts )
-				append_to_string( script , "code --list-extensions | grep -q '^",extension,"$' || code --install-extension ",extension,'\n' ) ;
-			append_to_string( script , "DEBUG_DIR=",mk_shell_str(*g_root_dir+'/'+dbg_dir),'\n'                                          ) ;
-			append_to_string( script , "args=()\n"                                                                                      ) ;
-			append_to_string( script , "type code | grep -q .vscode-server || args+=( \"--user-data-dir ${DEBUG_DIR}/vscode/user\" )\n" ) ;
-			for( Dep const& dep : j->deps )
-				if (dep.dflags[Dflag::Static]) append_to_string( script , "args+=( ",mk_shell_str(dep->name()),")\n" ) ; // list dependences file to open in vscode
-			append_to_string( script , "args+=(\"${DEBUG_DIR}/cmd\")\n"                          ) ;
-			append_to_string( script , "args+=(\"${DEBUG_DIR}/vscode/ldebug.code-workspace\")\n" ) ;
-			append_to_string( script , "code -n -w --password-store=basic ${args[@]} &"          ) ;
->>>>>>> 26682ad3
 		} else {
 			::vmap_ss env = _mk_env(start.env,job_info.end.end.dynamic_env) ;
 			/**/                                      append_to_string( script , "exec env -i"    ,                                  " \\\n") ;
@@ -527,29 +495,15 @@
 		::string           vscode_file = dbg_dir+"/vscode/ldebug.code-workspace" ;
 		mk_dir(dbg_dir) ;
 		//
-<<<<<<< HEAD
 		::vector_s vs_exts {   // XXX : move to rule
-=======
-		::vector_s vs_exts {
->>>>>>> 26682ad3
 			"ms-python.python"
 		,	"ms-vscode.cpptools"
 		,	"coolchyni.beyond-debug"
 		} ;
 		//
-<<<<<<< HEAD
 		/**/                              OFStream(script_file) << _mk_script(job,ro.flags,job_info,dbg_dir,true/*with_cmd*/,vs_exts) ; ::chmod(script_file.c_str(),0755) ;
 		if (!ro.flags[ReqFlag::Enter] ) { OFStream(cmd_file   ) << _mk_cmd   (job,ro.flags,start   ,dbg_dir                         ) ; ::chmod(cmd_file   .c_str(),0755) ; }
 		if ( ro.flags[ReqFlag::Vscode])   OFStream(vscode_file) << _mk_vscode(job,         job_info,dbg_dir,                 vs_exts) ;
-=======
-		::string script = _mk_script( job , ro.flags , job_info.start , job_info.end , dbg_dir , true/*with_cmd*/ , vs_exts ) ;
-		::string cmd    = _mk_cmd   ( job , ro.flags , start        ,                  dbg_dir , redirected                 ) ;
-		::string vscode = _mk_vscode( job ,            job_info.start , job_info.end , dbg_dir ,                    vs_exts ) ;
-		//
-		OFStream(dir_guard(script_file)) << script ; ::chmod(script_file.c_str(),0755) ; // make executable
-		OFStream(dir_guard(cmd_file   )) << cmd    ; ::chmod(cmd_file   .c_str(),0755) ; // .
-		OFStream(dir_guard(vscode_file)) << vscode ;
->>>>>>> 26682ad3
 		//
 		audit_file( fd , ::move(script_file) ) ;
 		return true ;
