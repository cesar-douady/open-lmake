// This file is part of the open-lmake distribution (git@github.com:cesar-douady/open-lmake.git)
// Copyright (c) 2023 Doliam
// This program is free software: you can redistribute/modify under the terms of the GPL-v3 (https://www.gnu.org/licenses/gpl-3.0.html).
// This program is distributed WITHOUT ANY WARRANTY, without even the implied warranty of MERCHANTABILITY or FITNESS FOR A PARTICULAR PURPOSE.

#include "core.hh"

#include "rpc_job.hh"

using namespace Disk ;

namespace Engine {

	//
	// jobs thread
	//

	::pair<vmap<Node,FileAction>,vector<Node>/*warn_unlnk*/> JobData::pre_actions( Rule::SimpleMatch const& match , bool mark_target_dirs ) const { // thread-safe
		Trace trace("pre_actions",idx(),STR(mark_target_dirs)) ;
		::uset<Node>                    to_mkdirs        = match.target_dirs() ;
		::uset<Node>                    to_mkdir_uphills ;
		::uset<Node>                    locked_dirs      ;
		::umap  <Node,NodeIdx/*depth*/> to_rmdirs        ;
		::vmap<Node,FileAction>         actions          ;
		::vector<Node>                  warnings         ;
		for( Node d : to_mkdirs )
			for( Node hd=d->dir() ; +hd ; hd = hd->dir() )
				if (!to_mkdir_uphills.insert(hd).second) break ;
		for( auto const& [_,d] : match.deps() )                      // no need to mkdir a target dir if it is also a static dep dir (which necessarily already exists)
			for( Node hd=Node(d.txt)->dir() ; +hd ; hd = hd->dir() )
				if (!locked_dirs.insert(hd).second) break ;          // if dir contains a dep, it cannot be rmdir'ed
		//
		// remove old targets
		for( Target t : targets ) {
			FileActionTag fat = {}/*garbage*/ ;
			//
			if      (t->crc==Crc::None            ) fat = FileActionTag::None     ;                                                                      // nothing to wash
			else if (t->polluted                  ) fat = FileActionTag::Unlnk    ;                                                                      // wash pollution
			else if (t->is_src_anti()             ) fat = FileActionTag::Src      ;                                                                      // dont touch sources, not even integrity check
			else if (!t.tflags[Tflag::Incremental]) fat = FileActionTag::Unlnk    ;
			else if ( t.tflags[Tflag::NoUniquify ]) fat = FileActionTag::None     ;
			else                                    fat = FileActionTag::Uniquify ;
			FileAction fa { fat , t->crc , t->date().sig } ;
			//
			trace("wash_target",t,fa) ;
			switch (fat) {
				case FileActionTag::Src      : if ( +t->dir() && t->crc!=Crc::None ) locked_dirs.insert(t->dir()) ;                              break ; // nothing to do, not even integrity check
				case FileActionTag::Uniquify : if ( +t->dir()                      ) locked_dirs.insert(t->dir()) ; actions.emplace_back(t,fa) ; break ;
				case FileActionTag::None     : if ( +t->dir() && t->crc!=Crc::None ) locked_dirs.insert(t->dir()) ; actions.emplace_back(t,fa) ; break ; // integrity check
				case FileActionTag::Unlnk    :                                                                      actions.emplace_back(t,fa) ; break ;
					if ( !t->has_actual_job(idx()) && t->has_actual_job() && !t.tflags[Tflag::NoWarning] ) warnings.push_back(t) ;
					if ( Node td=t->dir() ; +td ) {
						//
						NodeIdx depth = 0 ;
						for( Node hd=td ; +hd ; (hd=hd->dir()),depth++ )
							if (_s_target_dirs.contains(hd)) goto NextTarget ; // everything under a protected dir is protected, dont even start walking from td
						for( Node hd=td ; +hd ; hd = hd->dir() ) {
							if (_s_hier_target_dirs.contains(hd)) break ;      // dir is protected
							if (locked_dirs        .contains(hd)) break ;      // dir contains a file, no hope to remove it
							if (to_mkdirs          .contains(hd)) break ;      // dir must exist, it is silly to spend time to rmdir it, then again to mkdir it
							if (to_mkdir_uphills   .contains(hd)) break ;      // .
							//
							if (!to_rmdirs.emplace(td,depth).second) break ;   // if it is already in to_rmdirs, so is all pertinent dirs uphill
							depth-- ;
						}
					}
				break ;
			DF}
		NextTarget : ;
		}
		// make target dirs
		for( Node d : to_mkdirs ) {
			if (locked_dirs     .contains(d)) continue ;                       // dir contains a file         => it already exists
			if (to_mkdir_uphills.contains(d)) continue ;                       // dir is a dir of another dir => it will be automatically created
			actions.emplace_back( d , FileActionTag::Mkdir ) ;                 // note that protected dirs (in _s_target_dirs and _s_hier_target_dirs) may not be created yet, so mkdir them to be sure
		}
		// rm enclosing dirs of unlinked targets
		::vmap<Node,NodeIdx/*depth*/> to_rmdir_vec ; for( auto [k,v] : to_rmdirs ) to_rmdir_vec.emplace_back(k,v) ;
		::sort( to_rmdir_vec , [&]( ::pair<Node,NodeIdx> const& a , ::pair<Node,NodeIdx> const& b ) { return a.second>b.second ; } ) ; // sort deeper first, so we rmdir after its children
		for( auto [d,_] : to_rmdir_vec ) actions.emplace_back(d,FileActionTag::Rmdir) ;
		//
		// mark target dirs to protect from deletion by other jobs
		// this must be perfectly predictible as this mark is undone in end_exec below
		if (mark_target_dirs) {
			Lock lock{_s_target_dirs_mutex} ;
			for( Node d : to_mkdirs        ) { trace("protect_dir"     ,d) ; _s_target_dirs     [d]++ ; }
			for( Node d : to_mkdir_uphills ) { trace("protect_hier_dir",d) ; _s_hier_target_dirs[d]++ ; }
		}
		return {actions,warnings} ;
	}

	void JobData::end_exec() const {
		Trace trace("end_exec",idx()) ;
		::uset<Node> dirs        = simple_match().target_dirs() ;
		::uset<Node> dir_uphills ;
		for( Node d : dirs )
			for( Node hd=d->dir() ; +hd ; hd = hd->dir() )
				if (!dir_uphills.insert(hd).second) break ;
		//
		auto dec = [&]( ::umap<Node,NodeIdx/*cnt*/>& dirs , Node d )->void {
			auto it = dirs.find(d) ;
			SWEAR(it!=dirs.end()) ;
			if (it->second==1) dirs.erase(it) ;
			else               it->second--   ;
		} ;
		Lock lock(_s_target_dirs_mutex) ;
		for( Node d : dirs        ) { trace("unprotect_dir"     ,d) ; dec(_s_target_dirs     ,d) ; }
		for( Node d : dir_uphills ) { trace("unprotect_hier_dir",d) ; dec(_s_hier_target_dirs,d) ; }
	}

	//
	// main thread
	//

	//
	// JobTgts
	//

	::ostream& operator<<( ::ostream& os , JobTgts jts ) {
		return os<<jts.view() ;
	}

	//
	// JobReqInfo
	//

	::ostream& operator<<( ::ostream& os , JobReqInfo::State const& ris ) {
		const char* sep = "" ;
		/**/                                            os <<'('                                                  ;
		if (+ris.reason                             ) { os <<sep<<       ris.reason                               ; sep = "," ; }
		if ( +ris.stamped_err   || +ris.proto_err   ) { os <<sep<<"E:"<< ris.proto_err  <<"->"<<ris.stamped_err   ; sep = "," ; }
		if ( +ris.stamped_modif || +ris.proto_modif ) { os <<sep<<"M:"<< ris.proto_modif<<"->"<<ris.stamped_modif ; sep = "," ; }
		return                                          os <<')'                                                  ;
	}

	::ostream& operator<<( ::ostream& os , JobReqInfo const& ri ) {
		/**/                  os << "JRI(" << ri.req                  ;
		/**/                  os <<','  << (ri.full?"full":"makable") ;
		if (ri.speculate!=No) os <<",S:"<< ri.speculate               ;
		/**/                  os <<','  << ri.step()                  ;
		/**/                  os <<'@'  << ri.iter                    ;
		/**/                  os <<':'  << ri.state                   ;
		if (ri.n_wait       ) os <<",W:"<< ri.n_wait                  ;
		if (+ri.reason      ) os <<','  << ri.reason                  ;
		return                os <<')'                                ;
	}

	//
	// Job
	//

	::ostream& operator<<( ::ostream& os , Job j ) {
		/**/    os << "J(" ;
		if (+j) os << +j   ;
		return  os << ')'  ;
	}
	::ostream& operator<<( ::ostream& os , JobTgt jt ) {
		if (!jt) return           os << "(J())"        ;
		/**/                      os << "(" << Job(jt) ;
		if (jt.is_static_phony()) os << ",static"      ;
		else                      os << ",star"        ;
		return                    os << ')'            ;
	}
	::ostream& operator<<( ::ostream& os , JobExec const& je ) {
		if (!je) return os << "JE()" ;
		//
		/**/                     os <<'('<< Job(je)                     ;
		if (je.host!=NoSockAddr) os <<','<< SockFd::s_addr_str(je.host) ;
		if (je.start_date==je.end_date) {
			os <<','<< je.start_date ;
		} else {
			if (+je.start_date) os <<",S:"<< je.start_date ;
			if (+je.end_date  ) os <<",E:"<< je.end_date   ;
		}
		return os <<')' ;
	}

	Job::Job( Rule::SimpleMatch&& match , Req req , DepDepth lvl ) {
		Trace trace("Job",match,lvl) ;
		if (!match) { trace("no_match") ; return ; }
		Rule              rule      = match.rule ; SWEAR( rule->special<=Special::HasJobs , rule->special ) ;
		::vmap_s<DepSpec> dep_names ;
		try {
			dep_names = rule->deps_attrs.eval(match) ;
		} catch (::pair_ss const& msg_err) {
			trace("no_dep_subst") ;
			if (+req) {
				req->audit_job( Color::Note , "no_deps" , rule->name , match.name() ) ;
				req->audit_stderr( ensure_nl(rule->deps_attrs.s_exc_msg(false/*using_static*/))+msg_err.first , msg_err.second , -1 , 1 ) ;
			}
			return ;
		}
		::vector<Dep> deps ; deps.reserve(dep_names.size()) ;
		::umap<Node,VarIdx> dis  ;
		for( auto const& [_,dn] : dep_names ) {
			Node     d { dn.txt }                                                       ;
			Accesses a = dn.extra_dflags[ExtraDflag::Ignore] ? Accesses() : ~Accesses() ;
			//vvvvvvvvvvvvvvvvvvv
			d->set_buildable(lvl) ;
			//^^^^^^^^^^^^^^^^^^^
			if ( d->buildable<=Buildable::No                    ) { trace("no_dep",d) ; return ; }
			if ( auto [it,ok] = dis.emplace(d,deps.size()) ; ok )   deps.emplace_back( d , a , dn.dflags , true/*parallel*/ ) ;
			else                                                  { deps[it->second].dflags |= dn.dflags ; deps[it->second].accesses &= a ; } // uniquify deps by combining accesses and flags
		}
		//vvvvvvvvvvvvvvvvvvvvvvvvvvvvvvvvvvvvvvvvvvvvvvvvvv
		//           args for store         args for JobData
		*this = Job( match.full_name(),Dflt , match,deps   ) ; // initially, static deps are deemed read, then actual accesses will be considered
		//^^^^^^^^^^^^^^^^^^^^^^^^^^^^^^^^^^^^^^^^^^^^^^^^^^
		// do not generate error if *_none_attrs is not available, as we will not restart job when fixed : do our best by using static info
		try {
			(*this)->tokens1 = rule->create_none_attrs.eval( *this , match , &::ref(::vmap_s<DepDigest>()) ).tokens1 ; // we cant record deps here, but we dont care, no impact on target
		} catch (::pair_ss const& msg_err) {
			(*this)->tokens1 = rule->create_none_attrs.spec.tokens1 ;
			req->audit_job(Color::Note,"dynamic",*this) ;
			req->audit_stderr( ensure_nl(rule->create_none_attrs.s_exc_msg(true/*using_static*/))+msg_err.first , msg_err.second , -1 , 1 ) ;
		}
		trace("found",*this) ;
	}

	//
	// JobExec
	//

	void JobExec::give_up( Req req , bool report ) {
		Trace trace("give_up",*this,req) ;
		if (+req) {
			ReqInfo& ri = (*this)->req_info(req) ;
			ri.step(Step::End) ;                                                  // ensure no confusion with previous run
			(*this)->make( ri , MakeAction::GiveUp ) ;
			if (report)
				for( Req r : (*this)->running_reqs(false/*with_zombies*/) ) {
					SWEAR(r!=req) ;
					req->audit_job(Color::Note,"continue",*this,true/*at_end*/) ; // generate a continue line if some other req is still active
					break ;
				}
			req.chk_end() ;
		} else {
			for( Req r : (*this)->running_reqs(true/*with_zombies*/) ) give_up(r,false/*report*/)                                       ;
			for( Req r : (*this)->running_reqs(true/*with_zombies*/) ) FAIL((*this)->name(),"is still running for",r,"after kill all") ;
		}
	}

	// answer to job execution requests
	// XXX : use same analysis as for end/make, possibly sharing code
	JobMngtRpcReply JobExec::job_analysis( JobMngtProc proc , ::vector<Dep> const& deps ) const {
		::vector<Req> reqs = (*this)->running_reqs(false/*with_zombies*/) ;
		Trace trace("job_analysis",proc,deps.size()) ;
		//
		switch (proc) {
			case JobMngtProc::DepVerbose : {
				if (!reqs) return {proc,{}/*seq_id*/,{}/*fd*/,Maybe} ;           // if job is not running, it is too late, seq_id will be filled in later
				::vector<pair<Bool3/*ok*/,Crc>> res ; res.reserve(deps.size()) ;
				for( Dep const& dep : deps ) {
					Node(dep)->full_refresh(false/*report_no_file*/,{},dep->name()) ;
					Bool3 dep_ok = Yes ;
					for( Req req : reqs ) {
						NodeReqInfo const& cdri = dep->c_req_info(req) ;
						if (!cdri.done(NodeGoal::Status)  ) { dep_ok = Maybe ; break ; }
						if (dep->ok(cdri,dep.accesses)==No) { dep_ok = No    ; break ; }
					}
					trace("dep_info",dep,dep_ok) ;
					res.emplace_back(dep_ok,dep->crc) ;
				}
				return {proc,{}/*seq_id*/,{}/*fd*/,res} ;
			}
			case JobMngtProc::ChkDeps :
				if (!reqs) return {proc,{}/*seq_id*/,{}/*fd*/,{}} ;              // if job is not running, it is too late, seq_id will be filled in later
				for( Dep const& dep : deps ) {
					Node(dep)->full_refresh(false/*report_no_file*/,{},dep->name()) ;
					for( Req req : reqs ) {
						NodeReqInfo const& cdri = dep->c_req_info(req)                             ;
						NodeGoal           goal = +dep.accesses ? NodeGoal::Dsk : NodeGoal::Status ;                                   // if no access, we do not care about file on disk
						if (!cdri.done(goal)              ) { trace("waiting",dep,req) ; return {proc,{}/*seq_id*/,{}/*fd*/,Maybe} ; } // seq_id will be filled in later
						if (dep->ok(cdri,dep.accesses)==No) { trace("bad"    ,dep,req) ; return {proc,{}/*seq_id*/,{}/*fd*/,No   } ; } // .
					}
					trace("ok",dep) ;
				}
				trace("done") ;
				return {proc,{}/*seq_id*/,{}/*fd*/,Yes} ;                                                                              // seq_id will be filled in later
		DF}
	}

	void JobExec::live_out( ReqInfo& ri , ::string const& txt ) const {
		if (!txt        ) return ;
		if (!ri.live_out) return ;
		Req r = ri.req ;
		// identify job (with a continue message if no start message), dated as now and with current exec time
		if ( !report_start(ri) && r->last_info!=*this ) r->audit_job(Color::HiddenNote,"continue",JobExec(*this,host,{{},New}),false/*at_end*/,Pdate(New)-start_date.date) ;
		r->last_info = *this ;
		//vvvvvvvvvvvvvvvvvvvvvvvvvvvvvv
		r->audit_info(Color::None,txt,0) ;
		//^^^^^^^^^^^^^^^^^^^^^^^^^^^^^^
	}

	void JobExec::live_out(::string const& txt) const {
		Trace trace("report_start",*this) ;
		for( Req req : (*this)->running_reqs(false/*with_zombies*/) ) live_out((*this)->req_info(req),txt) ;
	}

	bool/*reported*/ JobExec::report_start( ReqInfo& ri , ::vector<Node> const& report_unlnks , ::string const& stderr , ::string const& msg ) const {
		if ( ri.start_reported ) return false ;
		ri.req->audit_job( +stderr?Color::Warning:Color::HiddenNote , "start" , *this ) ;
		ri.req->last_info = *this ;
		for( Node t : report_unlnks ) {
			ri.req->audit_node( Color::Warning , "unlinked"     , t                       , 1 ) ;
			ri.req->audit_info( Color::Note    , "generated by" , t->actual_job()->name() , 2 ) ;
		}
		if (+stderr) ri.req->audit_stderr( msg , stderr , -1 , 1 ) ;
		ri.start_reported = true ;
		return true ;
	}
	void JobExec::report_start() const {
		Trace trace("report_start",*this) ;
		for( Req req : (*this)->running_reqs(false/*with_zombies*/) ) report_start((*this)->req_info(req)) ;
	}

	void JobExec::started( bool report , ::vector<Node> const& report_unlnks , ::string const& stderr , ::string const& msg ) {
		Trace trace("started",*this) ;
		SWEAR( !(*this)->rule->is_special() , (*this)->rule->special ) ;
		report |= +report_unlnks || +stderr ;
		for( Req req : (*this)->running_reqs() ) {
			ReqInfo& ri = (*this)->req_info(req) ;
			ri.start_reported = false ;
			if (report) report_start(ri,report_unlnks,stderr,msg) ;
			ri.step(JobStep::Exec) ;
		}
	}

	bool/*modified*/ JobExec::end( ::vmap_ss const& rsrcs , JobDigest const& digest , ::string&& msg ) {
		Status            status           = digest.status                                        ;           // status will be modified, need to make a copy
		Bool3             ok               = is_ok  (status)                                      ;
		bool              lost             = is_lost(status)                                      ;
		JobReason         target_reason    = JobReasonTag::None                                   ;
		bool              unstable_dep     = false                                                ;
		bool              modified         = false                                                ;
		bool              fresh_deps       = status==Status::EarlyChkDeps || status>Status::Async ;           // if job did not go through, old deps are better than new ones
		bool              seen_dep_date    = false                                                ;
		Rule              rule             = (*this)->rule                                        ;
		::vector<Req>     running_reqs_    = (*this)->running_reqs(true/*with_zombies*/)          ;
		::string          local_msg        ;                                                                  // to be reported if job was otherwise ok
		::string          severe_msg       ;                                                                  // to be reported always
		CacheNoneAttrs    cache_none_attrs ;
		EndCmdAttrs       end_cmd_attrs    ;
		Rule::SimpleMatch match            ;
		//
		SWEAR(status!=Status::New) ;                                                                          // we just executed the job, it can be neither new, frozen or special
		SWEAR(!frozen()          ) ;                                                                          // .
		SWEAR(!rule->is_special()) ;                                                                          // .
		// do not generate error if *_none_attrs is not available, as we will not restart job when fixed : do our best by using static info
		try {
			cache_none_attrs = rule->cache_none_attrs.eval( *this , match , &::ref(::vmap_s<DepDigest>()) ) ; // we cant record deps here, but we dont care, no impact on target
		} catch (::pair_ss const& msg_err) {
			cache_none_attrs = rule->cache_none_attrs.spec ;
			for( Req req : running_reqs_ ) {
				req->audit_job(Color::Note,"dynamic",*this,true/*at_end*/) ;
				append_line_to_string(msg,rule->cache_none_attrs.s_exc_msg(true/*using_static*/)) ;
				append_line_to_string(msg,msg_err.first                                         ) ;
				req->audit_stderr( msg , msg_err.second , -1 , 1 ) ;
			}
		}
		try                                  { end_cmd_attrs = rule->end_cmd_attrs.eval(*this,match) ;                        }
		catch (::pair_ss const& /*msg,err*/) { append_to_string( severe_msg , "cannot compute " , EndCmdAttrs::Msg , '\n' ) ; }
		//
		(*this)->status = Status::New ;        // ensure we cannot appear up to date while working on data
		fence() ;
		//
		Trace trace("end",*this,status) ;
		//
		// handle targets
		//
		if ( !lost && status>Status::Early ) { // if early, we have not touched the targets, not even washed them, if lost, old targets are better than new ones
			//
			for( Node t : (*this)->targets ) if (t->has_actual_job(*this)) t->actual_job() = {} ;  // ensure targets we no more generate do not keep pointing to us
			//
			::vector<Target> targets ; targets.reserve(digest.targets.size()) ;
			for( auto const& [tn,td] : digest.targets ) {
				Tflags tflags          = td.tflags              ;
				Node   target          { tn }                   ;
				bool   static_phony    = ::static_phony(tflags) ;
				Crc    crc             = td.crc                 ;
				bool   target_modified = false                  ;
				//
				SWEAR( !( tflags[Tflag::Target] && crc==Crc::None && !static_phony ) , tn , td ) ; // else job_exec should have suppressed the Target flag
				//
				target->set_buildable() ;
				//
				if      ( td.pre_exist             ) target->polluted = true  ;                    // if target pre_existed while not incremental, it is polluted even if generated by official job
				else if ( tflags[Tflag::Target]    ) target->polluted = false ;
				else if ( +crc && crc!=target->crc ) target->polluted = true  ;
				if (target->polluted) trace("polluted",STR(td.pre_exist),tflags,crc,target->crc) ;
				//
				if (+crc) {
					// file dates are very fuzzy and unreliable, at least, filter out targets we generated ourselves
					if ( +start_date.date && target->date().date>start_date.date ) {               // if no start_date.p, job did not execute, it cannot generate a clash
						// /!\ This may be very annoying !
						// A job was running in parallel with us and there was a clash on this target.
						// There are 2 problems : for us and for them.
						// For us, it's ok, we will rerun.
						// But for them, they are already done,  possibly some dependent jobs are done, possibly even Req's are already done and we may have reported ok to the user,
						// and all that is wron.
						// This is too complex and too rare to detect (and ideally handle).
						// Putting target in clash_nodes will generate a frightening message to user asking to relaunch all commands that were running in parallel.
						if ( crc.valid() && td.tflags[Tflag::Target] ) {                           // official targets should have a valid crc, but if not, we dont care
							trace("clash",start_date.date,target->date().date) ;
							target_reason |= {JobReasonTag::ClashTarget,+target} ;                 // crc is actually unreliable, rerun
						}
						if ( target->crc.valid() && target->has_actual_job() && target->actual_tflags()[Tflag::Target] && !target->is_src_anti() ) { // existing crc was believed to be reliable ...
							trace("critical_clash",start_date.date,target->date().date) ;                                                            // ... but actually was not (if no execution, ...
							for( Req r : target->reqs() ) {                                                                                          // ... there is no problem)
								r->clash_nodes.emplace(target,r->clash_nodes.size()) ;
								target->req_info(r).reset() ;                          // best effort to trigger re-analysis but this cannot be guaranteed (fooled req may be gone)
							}
						}
					}
					//
					if (target->is_src_anti()) {                                       // source may have been modified
						if (!crc.valid()) crc = Crc(tn,g_config.hash_algo) ;           // force crc computation if updating a source
						//
						/**/                           if (td.extra_tflags[ExtraTflag::SourceOk]) goto SourceOk ;
						for( Req req : running_reqs_ ) if (req->options.flags[ReqFlag::SourceOk]) goto SourceOk ;
						//
						if (crc==Crc::None) append_to_string( severe_msg , "unexpected unlink of source " , mk_file(tn,No /*exists*/) ,'\n') ;
						else                append_to_string( severe_msg , "unexpected write to source "  , mk_file(tn,Yes/*exists*/) ,'\n') ;
						if (ok==Yes       ) status = Status::Err ;
					SourceOk : ;
					}
					//
					target_modified  = target->refresh( crc , { td.sig , td.extra_tflags[ExtraTflag::Wash]?start_date.date:end_date.date } ) ;
					modified        |= target_modified && tflags[Tflag::Target]                                                              ;
				}
				if ( crc==Crc::None && !static_phony ) {
					target->actual_job   () = {} ;
					target->actual_tflags() = {} ;
					trace("unlink",target,td,STR(target_modified)) ;
				} else if ( +crc || tflags[Tflag::Target] ) {                          // if not actually writing, dont pollute targets of other jobs
					target->actual_job   () = *this     ;
					target->actual_tflags() = td.tflags ;
					//
					targets.emplace_back( target , tflags ) ;
					if (td.pre_exist) target_reason |= {JobReasonTag::PrevTarget,+target} ;
					trace("target",target,td,STR(target_modified)) ;
				} else {
					trace("not_target",target,td) ;
				}
			}
			::sort(targets) ;                                                          // ease search in targets
			//vvvvvvvvvvvvvvvvvvvvvvvvvvvvvv
			(*this)->targets.assign(targets) ;
			//^^^^^^^^^^^^^^^^^^^^^^^^^^^^^^
		}
		//
		// handle deps
		//
		bool has_new_deps = false ;
		if (fresh_deps) {
			::uset<Node>  old_deps ;
			::vector<Dep> deps     ; deps.reserve(digest.deps.size()) ;
			for( Dep const& d : (*this)->deps )
				if (d->is_plain())
					for( Node dd=d ; +dd ; dd=dd->dir() )
						if (!old_deps.insert(dd).second) break ;                                                  // record old deps and all uphill dirs as these are implicit deps
			for( auto const& [dn,dd] : digest.deps ) {
				Dep dep { Node(dn) , dd } ;
				if (!old_deps.contains(dep)) {
					has_new_deps = true ;
					// dep.hot means dep has been accessed within g_config.date_prc after its mtime (according to Pdate::now())
					// because of disk date granularity (usually a few ms) and because of date discrepancy between executing host and disk server (usually a few ms when using NTP)
					// this means that the file could actually have been accessed before and have gotten wrong data.
					// if this occurs, consider dep as unstable if it was not a known dep (we know known deps have been finish before job started).
					if (dep.hot) { trace("reset",dep) ; dep.crc({}) ; }
				}
				if (!dep.is_crc) {
					dep->full_refresh(true/*report_no_file*/,running_reqs_,dn) ;
					dep.acquire_crc() ;                                                                           // retry crc acquisition in case previous cleaning aligned the dates
					seen_dep_date |= dep.is_crc ;                                                                 // if a dep has become a crc, we must fix ancillary file
				} else if (dep.never_match()) {
					dep->set_buildable() ;
					if (dep->is_src_anti()) dep->refresh_src_anti(true/*report_no_file*/,running_reqs_,dn) ;      // the goal is to detect overwritten
					unstable_dep = true ;
				}
				deps.push_back(dep) ;
				trace("dep",dep) ;
			}
			//vvvvvvvvvvvvvvvvvvvvvvvv
			(*this)->deps.assign(deps) ;
			//^^^^^^^^^^^^^^^^^^^^^^^^
		}
		//
		// wrap up
		//
		if ( ok==Yes && +digest.stderr && !end_cmd_attrs.allow_stderr ) { append_to_string(local_msg,"non-empty stderr\n") ; status = Status::Err ; }
		EndNoneAttrs end_none_attrs ;
		::string     stderr         ;
		try {
			end_none_attrs = rule->end_none_attrs.eval( *this , match , rsrcs , &::ref(::vmap_s<DepDigest>()) ) ; // we cant record deps here, but we dont care, no impact on target
			stderr = ::move(digest.stderr) ;
		} catch (::pair_ss const& msg_err) {
			end_none_attrs = rule->end_none_attrs.spec ;
			append_to_string( severe_msg , rule->end_none_attrs.s_exc_msg(true/*using_static*/) , '\n' , msg_err.first ) ;
			stderr  = msg_err.second ;
			append_line_to_string(stderr,digest.stderr) ;
		}
		//
		(*this)->exec_ok(true) ;                                                           // effect of old cmd has gone away with job execution
		fence() ;                                                                          // only update status once every other info is set in case of crash and avoid transforming garbage into Err
		if      ( lost           && status<=Status::Early   ) status = Status::EarlyLost ;
		else if ( lost                                      ) status = Status::LateLost  ;
		else if ( +target_reason && status> Status::Garbage ) status = Status::BadTarget ;
		//vvvvvvvvvvvvvvvvvvvvvv
		(*this)->status = status ;
		//^^^^^^^^^^^^^^^^^^^^^^
		if (ok==Yes) {                   // only update rule based exec time estimate when job is ok as jobs in error may be much faster and are not representative
			SWEAR(+digest.stats.total) ;
			(*this)->exec_time = digest.stats.total ;
			rule.new_job_exec_time( digest.stats.total , (*this)->tokens1 ) ;
		}
		CoarseDelay old_exec_time = (*this)->best_exec_time().first                              ;
		MakeAction  end_action    = fresh_deps||ok==Maybe ? MakeAction::End : MakeAction::GiveUp ;
		bool        all_done      = true                                                         ;
		JobReason   err_reason    ;
		for( Req req : running_reqs_ ) (*this)->req_info(req).step(Step::End) ; // ensure no confusion with previous run
		for( Req req : running_reqs_ ) {
			ReqInfo& ri = (*this)->req_info(req) ;
			trace("req_before",target_reason,status,ri) ;
			req->missing_audits.erase(*this) ;                                  // old missing audit is obsolete as soon as we have rerun the job
			// we call wakeup_watchers ourselves once reports are done to avoid anti-intuitive report order
			//                         vvvvvvvvvvvvvvvvvvvvvvvvvvvvvvvvvvvvvvvvvvvvvvvvvvvvvvvvvvvvvvvvvvvvvvvvvvvvvvvvvvvvvvvvvvvvvvvvvvvvvvvvvvvvvvv
			JobReason job_err_reason = (*this)->make( ri , end_action , target_reason , Yes/*speculate*/ , &old_exec_time , false/*wakeup_watchers*/ ) ;
			//                         ^^^^^^^^^^^^^^^^^^^^^^^^^^^^^^^^^^^^^^^^^^^^^^^^^^^^^^^^^^^^^^^^^^^^^^^^^^^^^^^^^^^^^^^^^^^^^^^^^^^^^^^^^^^^^^^
			bool     full_report = ri.done() || !has_new_deps ;                 // if not done, does a full report anyway if this is not due to new deps
			::string job_msg     ;
			if (full_report) {
				bool job_err = job_err_reason.tag>=JobReasonTag::Err ;
				job_msg = msg ;
				if (!job_err)   append_line_to_string( job_msg , local_msg                       ) ;                                                // report local_msg if no better message
				else          { append_line_to_string( job_msg , reason_str(job_err_reason),'\n' ) ; err_reason |= job_err_reason ; stderr = {} ; } // dont report user stderr if analysis made it ...
				/**/            append_line_to_string( job_msg , severe_msg                      ) ;                                                // ... meaningless
			}
			//
			Delay     exec_time = digest.stats.total ;
			::string  pfx       = !ri.done() && status>Status::Garbage && !unstable_dep ? "may_" : "" ;
			//
			JobReport jr = audit_end( pfx , ri , job_msg , full_report?stderr:""s , end_none_attrs.max_stderr_len , modified , exec_time ) ;        // report rerun or resubmit rather than status
			if (ri.done()) {
				trace("wakeup_watchers",ri) ;
				ri.wakeup_watchers() ;
			} else {
				req->missing_audits[*this] = { jr , modified , msg } ;
				all_done                   = false                   ;
			}
			trace("req_after",ri) ;
			req.chk_end() ;
		}
		bool full_ok     = all_done && (*this)->run_status==RunStatus::Ok && ok==Yes ;
		bool update_deps = seen_dep_date && full_ok                                  ; // if full_ok, all deps have been resolved and we can update the record for a more reliable info
		bool update_msg  = all_done && (+err_reason||+local_msg||+severe_msg)        ; // if recorded local_msg was incomplete, update it
		if ( update_deps || update_msg ) {
			JobInfo ji      = (*this)->job_info() ;
			bool    updated = false               ;
			if (update_msg) {
				append_line_to_string( ji.end.end.msg , +err_reason ? reason_str(err_reason)+'\n' : local_msg , severe_msg ) ;
				updated = true ;
			}
			if (update_deps) {
				::vmap_s<DepDigest>& dds = ji.end.end.digest.deps ;
				NodeIdx              di  = 0                      ;
				for( Dep const& d : (*this)->deps ) {
					DepDigest& dd = dds[di].second ;
					if (!dd.is_crc) {
						dd.crc_sig(d) ;
						updated |= dd.is_crc ;                                         // in case of ^C, dep.make may not transform date into crc
					}
					di++ ;
				}
				SWEAR(di==dds.size()) ;                                                // deps must be coherent between ancillary file and internal info
			}
			if (updated) (*this)->write_job_info(ji) ;
		}
		// as soon as job is done for a req, it is meaningful and justifies to be cached, in practice all reqs agree most of the time
		if ( full_ok && +cache_none_attrs.key ) {                                      // cache only successful results
			NfsGuard nfs_guard{g_config.reliable_dirs} ;
			Cache::s_tab.at(cache_none_attrs.key)->upload( *this , digest , nfs_guard ) ;
		}
		trace("summary",*this) ;
		return modified ;
	}

	JobReport JobExec::audit_end( ::string const& pfx , ReqInfo& ri , ::string const& msg , ::string const& stderr , size_t max_stderr_len , bool modified , Delay exec_time ) const {
		using JR = JobReport ;
		//
		Req            req         = ri.req        ;
		JobData const& jd          = **this        ;
		Color          color       = {}/*garbage*/ ;
		JR             res         = {}/*garbage*/ ; // report if not Rerun
		JR             jr          = {}/*garbage*/ ; // report to do now
		const char*    step        = nullptr       ;
		bool           with_stderr = true          ;
		//
		if      (jd.run_status!=RunStatus::Ok   ) { res = JR::Failed    ; color = Color::Err     ;                       step = snake_cstr(jd.run_status) ; }
		else if (jd.status==Status::Killed      ) { res = JR::Killed    ; color = Color::Note    ; with_stderr = false ;                                    }
		else if (is_lost(jd.status) && jd.err() ) { res = JR::LostErr   ; color = Color::Err     ;                       step = "lost_err"                ; }
		else if (is_lost(jd.status)             ) { res = JR::Lost      ; color = Color::Warning ; with_stderr = false ;                                    }
		else if (req.zombie()                   ) { res = JR::Completed ; color = Color::Note    ; with_stderr = false ;                                    }
		else if (jd.err()                       ) { res = JR::Failed    ; color = Color::Err     ;                                                          }
		else if (modified                       ) { res = JR::Done      ; color = Color::Ok      ;                                                          }
		else                                      { res = JR::Steady    ; color = Color::Ok      ;                                                          }
		//
		if      (ri.done()                      )   jr = res          ;
		else if (jd.status==Status::EarlyChkDeps) { jr = JR::Resubmit ; color = Color::Note ; with_stderr = false ; step = nullptr ; }
		else                                      { jr = JR::Rerun    ; color = Color::Note ;                       step = nullptr ; }
		//
		if (color==Color::Err) { if ( ri.speculate!=No         ) color = Color::SpeculateErr ; }
		else                   { if ( + with_stderr && +stderr ) color = Color::Warning      ; }
		if (!step) step = snake_cstr(jr) ;
		Trace trace("audit_end",color,pfx,step,*this,ri,STR(modified),jr,STR(+msg),STR(+stderr)) ;
		//vvvvvvvvvvvvvvvvvvvvvvvvvvvvvvvvvvvvvvvvvvvvvvvvvvvvvvvvvvv
		req->audit_job(color,pfx+step,*this,true/*at_end*/,exec_time) ;
		//^^^^^^^^^^^^^^^^^^^^^^^^^^^^^^^^^^^^^^^^^^^^^^^^^^^^^^^^^^^
		ri.reported = true ;
		req->stats.ended(jr)++ ;
		req->stats.jobs_time[jr<=JR::Useful] += exec_time ;
		if (with_stderr) req->audit_stderr(msg,stderr,max_stderr_len,1) ;
		else             req->audit_stderr(msg,{}    ,max_stderr_len,1) ;
		return res ;
	}

	//
	// JobData
	//

	Mutex<MutexLvl::TargetDir> JobData::_s_target_dirs_mutex ;
	::umap<Node,NodeIdx>       JobData::_s_target_dirs       ;
	::umap<Node,NodeIdx>       JobData::_s_hier_target_dirs  ;

	void JobData::_reset_targets(Rule::SimpleMatch const& match) {
		::vector<Target> ts    ; ts.reserve(rule->n_static_targets) ;
		::vector_s       sms   = match.static_matches() ;
		::uset_s         seens ;
		for( VarIdx ti=0 ; ti<rule->n_static_targets ; ti++ ) {
			if (!seens.insert(sms[ti]).second) continue ;       // remove duplicates
			ts.emplace_back(sms[ti],rule->tflags(ti)) ;
		}
		::sort(ts) ;                                            // ease search in targets
		targets.assign(ts) ;
	}

	void JobData::_set_pressure_raw(ReqInfo& ri , CoarseDelay pressure ) const {
		Trace trace("set_pressure",idx(),ri,pressure) ;
		Req         req          = ri.req                               ;
		CoarseDelay dep_pressure = ri.pressure + best_exec_time().first ;
		switch (ri.step()) { //!                                                            vvvvvvvvvvvvvvvvvvvvvvvvvvvvvvvvvvvvvvvvvvvvvvvvvvvvvvvvvvvvvvvvvvvvvvvvvvvvvvvv
			case JobStep::Dep    : for( DepsIter it{deps,ri.iter }; it!=deps.end() ; it++ ) (*it)->    set_pressure( (*it)->req_info(req) ,                  dep_pressure  ) ; break ;
			case JobStep::Queued :                                                          Backend::s_set_pressure( ri.backend , +idx() , +req , {.pressure=dep_pressure} ) ; break ;
			default : ; //!                                                                 ^^^^^^^^^^^^^^^^^^^^^^^^^^^^^^^^^^^^^^^^^^^^^^^^^^^^^^^^^^^^^^^^^^^^^^^^^^^^^^^^
		}
	}

	static JobReasonTag _mk_reason(Status s) {
		static constexpr JobReasonTag ReasonTab[] = {
			JobReasonTag::New                                                                                       // New
		,	JobReasonTag::ChkDeps                                                                                   // EarlyChkDeps
		,	JobReasonTag::None                                                                                      // EarlyErr
		,	JobReasonTag::Lost                                                                                      // EarlyLost
		,	JobReasonTag::None                                                                                      // EarlyLostErr
		,	JobReasonTag::Lost                                                                                      // LateLost
		,	JobReasonTag::None                                                                                      // LateLostErr
		,	JobReasonTag::Killed                                                                                    // Killed
		,	JobReasonTag::ChkDeps                                                                                   // ChkDeps
		,	JobReasonTag::PollutedTargets                                                                           // BadTarget
		,	JobReasonTag::None                                                                                      // Ok
		,	JobReasonTag::None                                                                                      // Err
		} ;
		static_assert(sizeof(ReasonTab)==N<Status>) ;
		JobReasonTag res = ReasonTab[+s] ;
		/**/      SWEAR( res<JobReasonTag::HasNode , s , res ) ;
		if (+res) SWEAR( is_ok(s)==Maybe           , s , res ) ;                                                    // no reason to run a job if outcome is already known
		return res ;
	}
	JobReason JobData::make( ReqInfo& ri , MakeAction make_action , JobReason asked_reason , Bool3 speculate , CoarseDelay const* old_exec_time , bool wakeup_watchers ) {
		using Step = JobStep ;
		static constexpr Dep Sentinel { false/*parallel*/ } ;                                                       // used to clean up after all deps are processed
		SWEAR( asked_reason.tag<JobReasonTag::Err,asked_reason) ;
		Step        prev_step      = make_action==MakeAction::End?Step::Exec:ri.step()             ;                // capture previous level before any update (compensate preparation in end)
		Req         req            = ri.req                                                        ;
		bool        stop_speculate = speculate<ri.speculate                                        ;
		Special     special        = rule->special                                                 ;
		bool        dep_live_out   = special==Special::Req && req->options.flags[ReqFlag::LiveOut] ;
		bool        submit_loop    = false                                                         ;
		CoarseDelay dep_pressure   = ri.pressure + best_exec_time().first                          ;
		bool        archive        = req->options.flags[ReqFlag::Archive]                          ;
		JobReason   pre_reason     ;                                                                                // reason to run job when deps are ready before deps analysis
		//
		auto reason = [&]()->JobReason {
			if (ri.force) return pre_reason | ri.reason       | ri.state.reason ;
			else          return pre_reason | ri.state.reason | ri.reason       ;
		} ;
		auto need_run = [&](ReqInfo::State const& s)->bool {
			SWEAR( pre_reason.tag<JobReasonTag::Err && ri.reason.tag<JobReasonTag::Err , pre_reason , ri.reason ) ;
			return ( +pre_reason || +s.reason || +ri.reason ) && s.reason.tag<JobReasonTag::Err ;                   // equivalent to +reason() && reason().tag<Err
		} ;
		Trace trace("Jmake",idx(),ri,make_action,asked_reason,speculate,STR(stop_speculate),old_exec_time?*old_exec_time:CoarseDelay(),STR(wakeup_watchers),prev_step) ;
	RestartFullAnalysis :
		switch (make_action) {
			case MakeAction::End :
				ri.force   = false ;                                                                                // cmd has been executed, it is not new any more
				ri.reason  = {}    ;                                                                                // reasons were to trigger the ending job, there are none now
				ri.reset() ;                                                                                        // deps have changed
			[[fallthrough]] ;
			case MakeAction::Wakeup :
			case MakeAction::GiveUp :
				ri.dec_wait() ;
				if (make_action==MakeAction::GiveUp) goto Done ;
			break ;
			case MakeAction::Status :
				if (!ri.full) { ri.full = true ; ri.reset() ; }
			break ;
			case MakeAction::Makable :
				SWEAR(!asked_reason,asked_reason) ;
				ri.speculate = ri.speculate & speculate ;                                                           // cannot use &= with bit fields
				if ( !ri.waiting() && !ri.full && sure() ) {
					SWEAR( !ri.state.reason && !ri.reason , ri.state.reason , ri.reason ) ;                         // if we have a reason to run, we must not go to Done
					goto Done ;
				}
			break ;
		DF}
		if (+asked_reason) {
			if (ri.state.missing_dsk) { trace("reset",asked_reason) ; ri.reset() ; }
			ri.reason |= asked_reason ;
		}
		ri.speculate  = ri.speculate & speculate ;                                                                  // cannot use &= with bit fields
		if (ri.done()) {
			if ( !ri.reason && !ri.state.reason                  )                              goto Wakeup ;
			if ( req.zombie()                                    )                              goto Wakeup ;
			/**/                                                                                goto Run    ;
		} else {
			if ( ri.waiting()                                    )                              goto Wait   ;       // we may have looped in which case stats update is meaningless and may fail()
			if ( req.zombie()                                    )                              goto Done   ;
			if ( idx().frozen()                                  )                              goto Run    ;       // ensure crc are updated, akin sources
			if ( special==Special::Infinite                      )                              goto Run    ;       // special case : Infinite actually has no dep, just a list of node showing infinity
			if ( rule->n_submits && ri.n_submits>rule->n_submits ) { SWEAR(is_ok(status)==No) ; goto Done   ; }     // we do not analyze, ensure we have an error state
		}
		if (ri.step()==Step::None) {
			ri.step(Step::Dep) ;
			if (ri.full) {
				JobReasonTag jrt = {} ;
				if      ( rule->force                                           ) jrt = JobReasonTag::Force  ;
				else if ( !cmd_ok()                                             ) jrt = JobReasonTag::Cmd    ;
				else if ( req->options.flags[ReqFlag::ForgetOldErrors] && err() ) jrt = JobReasonTag::OldErr ;      // probably a transcient error
				else if ( !rsrcs_ok()                                           ) jrt = JobReasonTag::Rsrcs  ;      // probably a resource   error
				if (+jrt) {
					ri.reason              = jrt  ;
					ri.force               = true ;
					ri.state.stamped_modif = true ;
				}
			}
		}
		SWEAR(ri.step()==Step::Dep) ;
		{
		RestartAnalysis :                                                                       // restart analysis here when it is discovered we need deps to run the job
			bool stamped_seen_waiting = false ;
			bool proto_seen_waiting   = false ;
			bool critical_modif       = false ;
			bool critical_waiting     = false ;
			bool sure                 = true  ;
			//
			ri.speculative_wait = false ;                                                       // initially, we are not waiting at all
			//
			ReqInfo::State state = ri.state ;
			pre_reason = _mk_reason(status) ;
			for ( DepsIter iter {deps,ri.iter} ;; iter++ ) {
				//
				bool       seen_all = iter==deps.end()            ;
				Dep const& dep      = seen_all ? Sentinel : *iter ;                             // use empty dep as sentinel
				if (!dep.parallel) {
					state.stamped_err   = state.proto_err   ;                                   // proto become stamped upon sequential dep
					state.stamped_modif = state.proto_modif ;                                   // .
					if ( critical_modif && !seen_all ) {                                        // suppress deps following modified critical one, except static deps as no-access
						::vector<Dep> static_deps ;
						for( DepsIter it=iter ; it!=deps.end() ; it++ ) if (it->dflags[Dflag::Static]) {
							static_deps.push_back(*it) ;
							static_deps.back().accesses = {} ;
						}
						deps.replace_tail(iter,static_deps) ;
						seen_all = !static_deps ;
					}
					stamped_seen_waiting = proto_seen_waiting ;
				}
				if (!proto_seen_waiting) {
					ri.iter  = iter.digest(deps) ;                                              // fast path : info is recorded in ri, next time, restart analysis here
					ri.state = state             ;                                              // .
				}
				if ( seen_all || (!dep.parallel&&critical_waiting) ) break ;
				NodeData &         dnd         = *Node(dep)                                   ;
				bool               dep_modif   = false                                        ;
				RunStatus          dep_err     = RunStatus::Ok                                ;
				bool               care        = +dep.accesses                                ; // we care about this dep if we access it somehow
				bool               is_static   =  dep.dflags[Dflag::Static     ]              ;
				bool               is_critical =  dep.dflags[Dflag::Critical   ] && care      ;
				bool               sense_err   = !dep.dflags[Dflag::IgnoreError]              ;
				bool               required    =  dep.dflags[Dflag::Required   ] || is_static ;
				bool               modif       = state.stamped_modif || ri.force              ;
				bool               may_care    = care || (modif&&is_static)                   ; // if previous modif, consider static deps as fully accessed, as initially
				NodeReqInfo const* cdri        = &dep->c_req_info(req)                        ; // avoid allocating req_info as long as not necessary
				NodeReqInfo      * dri         = nullptr                                      ; // .
				NodeGoal           dep_goal    =
					ri.full && may_care && (need_run(state)||archive) ? NodeGoal::Dsk
				:	ri.full && (may_care||sense_err)                  ? NodeGoal::Status
				:	required                                          ? NodeGoal::Makable
				:	                                                    NodeGoal::None
				;
				if (!dep_goal) continue ;                                                       // this is not a dep (not static while asked for makable only)
			RestartDep :
				if (!cdri->waiting()) {
					ReqInfo::WaitInc sav_n_wait{ri} ;                                           // appear waiting in case of recursion loop (loop will be caught because of no job on going)
					if (!dri        ) cdri = dri    = &dep->req_info(*cdri) ;                   // refresh cdri in case dri allocated a new one
					if (dep_live_out) dri->live_out = true                  ;                   // ask live output for last level if user asked it
					Bool3 speculate_dep =
						is_static                     ? ri.speculate                            // static deps do not disappear
					:	stamped_seen_waiting || modif ?              Yes                        // this dep may disappear
					:	+state.stamped_err            ? ri.speculate|Maybe                      // this dep is not the origin of the error
					:	                                ri.speculate                            // this dep will not disappear from us
					;
					if (special!=Special::Req) dnd.asking = idx() ;                             // Req jobs are fugitive, dont record them
					//vvvvvvvvvvvvvvvvvvvvvvvvvvvvvvvvvvvvvvvvvvvvvvvvvvvv
					dnd.make( *dri , mk_action(dep_goal) , speculate_dep ) ;
					//^^^^^^^^^^^^^^^^^^^^^^^^^^^^^^^^^^^^^^^^^^^^^^^^^^^^
				}
				if ( is_static && dnd.buildable<Buildable::Yes ) sure = false ;                 // buildable is better after make()
				if (cdri->waiting()) {
					if      ( is_static                                            ) ri.speculative_wait = false ; // we are non-speculatively waiting, even if after a speculative wait
					else if ( !stamped_seen_waiting && (+state.stamped_err||modif) ) ri.speculative_wait = true  ;
					proto_seen_waiting = true ;
					if (!dri) cdri = dri = &dnd.req_info(*cdri) ;                                                  // refresh cdri in case dri allocated a new one
					dnd.add_watcher(*dri,idx(),ri,dep_pressure) ;
					critical_waiting |= is_critical ;
				} else {
					SWEAR(dnd.done(*cdri,dep_goal)) ;                                                              // after having called make, dep must be either waiting or done
					bool dep_missing_dsk = ri.full && may_care && !dnd.done(*cdri,NodeGoal::Dsk) ;
					state.missing_dsk |= dep_missing_dsk ;                                                         // job needs this dep if it must run
					if (dep_goal==NodeGoal::Makable) {
						if ( is_static && required && dnd.ok(*cdri,dep.accesses)==Maybe ) {
							state.reason |= {JobReasonTag::DepMissingStatic,+dep} ;
							dep_err = RunStatus::MissingStatic ;
						}
						continue ;                                               // dont check modifs and errors
					}
					if (!care) goto Continue ;
					dep_modif = !dep.up_to_date( is_static && modif ) ;          // after a modified dep, consider static deps as being fully accessed to avoid reruns due to previous errors
					if ( dep_modif && status==Status::Ok && dep.no_trigger() ) { // no_trigger only applies to successful jobs
						trace("no_trigger",dep) ;
						req->no_triggers.emplace(dep,req->no_triggers.size()) ;  // record to repeat in summary, value is just to order summary in discovery order
						dep_modif = false ;
					}
<<<<<<< HEAD
					if ( +state.stamped_err  ) goto Continue ;                                                     // we are already in error, no need to analyze errors any further
					if ( !is_static && modif ) goto Continue ;                                                     // if not static, errors may be washed by previous modifs, dont record them
					if ( dep_modif           ) {
						if ( dep.is_crc && dep.never_match() ) state.reason |= {JobReasonTag::DepUnstable ,+dep} ;
						else                                   state.reason |= {JobReasonTag::DepOutOfDate,+dep} ;
					}
=======
					if ( +state.stamped_err  ) goto Continue ;                                                              // we are already in error, no need to analyze errors any further
					if ( !is_static && modif ) goto Continue ;                                                              // if not static, errors may be washed by previous modifs, dont record them
					if ( dep_modif           ) state.reason |= {JobReasonTag::DepOutOfDate,+dep} ;
>>>>>>> 1426ecbd
					//
					switch (dnd.ok(*cdri,dep.accesses)) {
						case Maybe :                                                                                        // dep is not buidlable, check if required
							if (dnd.status()==NodeStatus::Transcient) {                                                     // dep uphill is a symlink, it will disappear at next run
								trace("transcient",dep) ;
								state.reason |= {JobReasonTag::DepTranscient,+dep} ;
								break ;
							}
							if (required) {
								if (is_static) { state.reason |= {JobReasonTag::DepMissingStatic  ,+dep} ; dep_err = RunStatus::MissingStatic ; }
								else           { state.reason |= {JobReasonTag::DepMissingRequired,+dep} ; dep_err = RunStatus::DepErr        ; }
								trace("missing",STR(is_static),dep) ;
								break ;
							}
						[[fallthrough]] ;
						case Yes :
							if ( dep_modif && make_action==MakeAction::End && dep_goal<NodeGoal::Dsk && dep_missing_dsk ) { // dep out of date but we do not wait for it being rebuilt
								dep_goal = NodeGoal::Dsk ;                                                                  // we must ensure disk integrity for detailed analysis
								trace("restart_dep",dep) ;
								goto RestartDep ;                                                                           // BACKWARD, if necessary, reanalyze dep
							}
							if (dep_goal==NodeGoal::Dsk) {                                                                  // if asking for disk, we must check disk integrity
								trace("unstable",dep,cdri->manual) ;
								switch(cdri->manual) {
									case Manual::Empty   :
									case Manual::Modif   : state.reason |= {JobReasonTag::DepDangling,+dep} ; dep_err = RunStatus::DepErr ; break ;
									case Manual::Unlnked : state.reason |= {JobReasonTag::DepUnlnked ,+dep} ;                               break ;
									default              : ;
								}
							}
						break ;
						case No :
							trace("dep_err",dep,STR(sense_err)) ;
							if      (+(cdri->overwritten&dep.accesses)) { state.reason |= {JobReasonTag::DepOverwritten,+dep} ; dep_err = RunStatus::DepErr ; } // even with !sense_err
							else if (sense_err                        ) { state.reason |= {JobReasonTag::DepErr        ,+dep} ; dep_err = RunStatus::DepErr ; }
						break ;
					DF}
				}
			Continue :
				trace("dep",ri,dep,*cdri,STR(dnd.done(*cdri)),STR(dnd.ok()),dnd.crc,dep_err,STR(dep_modif),STR(critical_modif),STR(critical_waiting),state.reason) ;
				//
				if ( state.missing_dsk && need_run(state) ) {
					trace("restart_analysis") ;
					ri.reset() ;
					SWEAR(!ri.reason,ri.reason) ;                    // we should have asked for dep on disk if we had a reason to run
					ri.reason = state.reason ;                       // record that we must ask for dep on disk
					goto RestartAnalysis ;                           // BACKWARD
				}
				SWEAR(!( +dep_err && modif && !is_static )) ;        // if earlier modifs have been seen, we do not want to record errors as they can be washed, unless static
				state.proto_err    = state.proto_err   | dep_err   ; // |= is forbidden for bit fields
				state.proto_modif  = state.proto_modif | dep_modif ; // .
				critical_modif    |= dep_modif && is_critical      ;
			}
			if ( ri.waiting()                       ) goto Wait ;
			if ( sure                               ) mk_sure() ;    // improve sure (sure is pessimistic)
			if ( +(run_status=ri.state.stamped_err) ) goto Done ;
			if ( !need_run(ri.state)                ) goto Done ;
		}
	Run :
		trace("run",pre_reason,ri,run_status) ;
		if ( ri.state.missing_dsk) {
			ri.reset() ;
			goto RestartAnalysis ;
		}
		SWEAR(!ri.state.missing_dsk) ;                                                          // cant run if we are missing some deps on disk
		if (rule->n_submits) {
			if (ri.n_submits>=rule->n_submits) {
				trace("submit_loop") ;
				submit_loop = true ;
				ri.req->audit_job(Color::Err,"submit_loop",idx()) ;
				goto Done ;
			}
			ri.n_submits++ ;
		}
		//                       vvvvvvvvvvvvvvvvvvvvvvvvvvvvvvvvvvvvvvvvvvvvvvv
		if (is_special()) { if (!_submit_special( ri                           )) goto Done ; } // if no new deps, we cannot be waiting and we are done
		else              { if (!_submit_plain  ( ri , reason() , dep_pressure )) goto Done ; } // .
		//                       ^^^^^^^^^^^^^^^^^^^^^^^^^^^^^^^^^^^^^^^^^^^^^^^
		if (ri.waiting()) goto Wait ;
		SWEAR(!ri.running()) ;
		make_action = MakeAction::End  ;                                                        // restart analysis as if called by end() as in case of flash execution, submit has called end()
		ri.inc_wait() ;                                                                         // .
		asked_reason = {} ;                                                                     // .
		ri.reason    = {} ;                                                                     // .
		trace("restart_analysis",ri) ;
		goto RestartFullAnalysis ;                                                              // BACKWARD
	Done :
		SWEAR( !ri.running() && !ri.waiting() , idx() , ri ) ;
		ri.step(Step::Done) ;
	Wakeup :
		if ( auto it = req->missing_audits.find(idx()) ; it!=req->missing_audits.end() && !req.zombie() ) {
			JobAudit const& ja = it->second ;
			trace("report_missing",ja) ;
			JobInfo         ji     = job_info()               ;
			::string const& stderr = ji.end.end.digest.stderr ;
			//
			if (ja.report!=JobReport::Hit) {                                                    // if not Hit, then job was rerun and ja.report is the report that would have been done w/o rerun
				SWEAR(req->stats.ended(JobReport::Rerun)>0) ;
				req->stats.ended(JobReport::Rerun)-- ;                                          // we tranform a rerun into a completed job, subtract what was accumulated as rerun
				req->stats.ended(ja.report       )++ ;                                          // we tranform a rerun into a completed job, subtract what was accumulated as rerun
				req->stats.jobs_time[false/*useful*/] -= exec_time ;                            // exec time is not added to useful as it is not provided to audit_end
				req->stats.jobs_time[true /*useful*/] += exec_time ;                            // .
			}
			//
			size_t max_stderr_len ;
			// do not generate error if *_none_attrs is not available, as we will not restart job when fixed : do our best by using static info
			try {
				Rule::SimpleMatch match ;
				max_stderr_len = rule->end_none_attrs.eval( idx() , match , &::ref(::vmap_s<DepDigest>()) ).max_stderr_len ; // we cant record deps here, but we dont care, no impact on target
			} catch (::pair_ss const& msg_err) {
				max_stderr_len = rule->end_none_attrs.spec.max_stderr_len ;
				req->audit_job(Color::Note,"dynamic",idx()) ;
				req->audit_stderr( ensure_nl(rule->end_none_attrs.s_exc_msg(true/*using_static*/))+msg_err.first , msg_err.second , -1 , 1 ) ;
			}
			JobReason r = reason() ;
			if (r.tag>=JobReasonTag::Err) audit_end( ja.report==JobReport::Hit?"hit_":"was_" , ri , reason_str(r)  , stderr , max_stderr_len , ja.modified ) ;
			else                          audit_end( ja.report==JobReport::Hit?"hit_":"was_" , ri , ja.backend_msg , stderr , max_stderr_len , ja.modified ) ;
			req->missing_audits.erase(it) ;
		}
		trace("wakeup",ri) ;
		//                                  vvvvvvvvvvvvvvvvvvvv
		if ( submit_loop                  ) status = Status::Err ;
		if ( ri.done() && wakeup_watchers ) ri.wakeup_watchers() ;
		//                                  ^^^^^^^^^^^^^^^^^^^^
		goto Return ;
	Wait :
		trace("wait",ri) ;
	Return :
		if ( stop_speculate                              ) _propag_speculate(ri) ;
		if ( !rule->is_special() && ri.step()!=prev_step ) {
			bool remove_old = prev_step>=Step::MinCurStats && prev_step<Step::MaxCurStats1 ;
			bool add_new    = ri.step()>=Step::MinCurStats && ri.step()<Step::MaxCurStats1 ;
			req.new_exec_time( *this , remove_old , add_new , old_exec_time?*old_exec_time:exec_time ) ;
		}
		return reason() ;
	}

	void JobData::_propag_speculate(ReqInfo const& cri) const {
		Bool3 proto_speculate = No ;
		Bool3 speculate       = No ;
		for ( Dep const& dep : deps ) {
			if (!dep.parallel) speculate |= proto_speculate ;
			//vvvvvvvvvvvvvvvvvvvvvvvvvvvvvvvvvvvvvvvvvvvvvvvvvvvvvvvvvvvvvvvvvvvvvvvvvvvvvvvvvvvvvvvvv
			dep->propag_speculate( cri.req , cri.speculate | (speculate&(!dep.dflags[Dflag::Static])) ) ; // static deps are never speculative
			//^^^^^^^^^^^^^^^^^^^^^^^^^^^^^^^^^^^^^^^^^^^^^^^^^^^^^^^^^^^^^^^^^^^^^^^^^^^^^^^^^^^^^^^^^
			NodeReqInfo const& cdri = dep->c_req_info(cri.req) ;
			if ( !dep.is_crc || cdri.waiting() ) { proto_speculate = Yes ; continue ; }
			Bool3 dep_ok = cdri.done(NodeGoal::Status) ? dep->ok(cdri,dep.accesses) : Maybe ;
			switch (dep_ok) {
				case Yes   :                                                                                                               break ;
				case Maybe : if (  dep.dflags[Dflag::Required   ] || dep.dflags[Dflag::Static] ) { proto_speculate |= Maybe ; continue ; } break ;
				case No    : if ( !dep.dflags[Dflag::IgnoreError] || +cdri.overwritten         ) { proto_speculate |= Maybe ; continue ; } break ;
				default : FAIL(dep_ok) ;
			}
			if ( +dep.accesses && !dep.up_to_date() ) proto_speculate = Yes ;
		}
	}

	::string JobData::special_stderr(Node node) const {
		if (is_ok(status)!=No) return {} ;
		switch (rule->special) {
			case Special::Plain :
				SWEAR(idx().frozen()) ;
				if (+node) return to_string("frozen file does not exist while not phony : ",node->name(),'\n') ;
				else       return           "frozen file does not exist while not phony\n"                     ;
			case Special::Infinite : {
				::string res ;
				for( Dep const& d : deps ) append_to_string( res , d->name() , '\n' ) ;
				return res ;
			}
			default :
				return to_string(rule->special," error\n") ;
		}
	}

	bool/*maybe_new_dep*/ JobData::_submit_special(ReqInfo& ri) {
		Trace trace("submit_special",idx(),ri) ;
		Req     req     = ri.req         ;
		Special special = rule->special  ;
		bool    frozen_ = idx().frozen() ;
		//
		if (frozen_) req->frozen_jobs.emplace(idx(),req->frozen_jobs.size()) ; // record to repeat in summary, value is only for ordering summary in discovery order
		//
		switch (special) {
			case Special::Plain : {
				SWEAR(frozen_) ;                                               // only case where we are here without special rule
				SpecialStep special_step = SpecialStep::Idle        ;
				Node        worst_target ;
				Bool3       modified     = No                       ;
				NfsGuard    nfs_guard    { g_config.reliable_dirs } ;
				for( Target t : targets ) {
					::string    tn = t->name()         ;
					SpecialStep ss = SpecialStep::Idle ;
					if (!( t->crc.valid() && FileSig(nfs_guard.access(tn))==t->date().sig )) {
						FileSig sig  ;
						Crc   crc { sig , tn , g_config.hash_algo } ;
						modified |= crc.match(t->crc) ? No : t->crc.valid() ? Yes : Maybe ;
						Trace trace( "frozen" , t->crc ,"->", crc , t->date() ,"->", sig ) ;
						//vvvvvvvvvvvvvvvvvvvvvvvvvv
						t->refresh( crc , {sig,{}} ) ; // if file disappeared, there is not way to know at which date, we are optimistic here as being pessimistic implies false overwrites
						//^^^^^^^^^^^^^^^^^^^^^^^^^^
						if      ( crc!=Crc::None || t.tflags[Tflag::Phony]           ) ss = SpecialStep::Ok  ;
						else if ( t.tflags[Tflag::Target] && t.tflags[Tflag::Static] ) ss = SpecialStep::Err ;
						else                                                           t->actual_job() = {} ;  // unlink of a star or side target is nothing
					}
					if (ss>special_step) { special_step = ss ; worst_target = t ; }
				}
				status = special_step==SpecialStep::Err ? Status::Err : Status::Ok ;
				audit_end_special( req , special_step , modified , worst_target ) ;
			} break ;
			case Special::Req :
				status = Status::Ok ;
			break ;
			case Special::Infinite :
				status = Status::Err ;
				audit_end_special( req , SpecialStep::Err , No/*modified*/ ) ;
			break ;
		DF}
		return false/*maybe_new_dep*/ ;
	}

	bool/*maybe_new_deps*/ JobData::_submit_plain( ReqInfo& ri , JobReason reason , CoarseDelay pressure ) {
		using Step = JobStep ;
		Req               req   = ri.req  ;
		Rule::SimpleMatch match { idx() } ;
		Trace trace("submit_plain",idx(),ri,reason,pressure) ;
		SWEAR(!ri.waiting(),ri) ;
		SWEAR(!ri.running(),ri) ;
		for( Req r : running_reqs(false/*with_zombies*/) ) if (r!=req) {
			ReqInfo const& cri = c_req_info(r) ;
			ri.backend = cri.backend ;
			ri.step(cri.step()) ;                                                                                // Exec or Queued, same as other reqs
			ri.inc_wait() ;
			if (ri.step()==Step::Exec) req->audit_job(Color::Note,"started",idx()) ;
			Backend::s_add_pressure( ri.backend , +idx() , +req , {.live_out=ri.live_out,.pressure=pressure} ) ; // tell backend of new Req, even if job is started and pressure has become meaningless
			trace("other_req",r,ri) ;
			return true/*maybe_new_deps*/ ;
		}
		//
		for( Node t : targets ) t->set_buildable() ; // we will need to know if target is a source, possibly in another thread, we'd better call set_buildable here
		// do not generate error if *_none_attrs is not available, as we will not restart job when fixed : do our best by using static info
		CacheNoneAttrs cache_none_attrs ;
		try {
			cache_none_attrs = rule->cache_none_attrs.eval( idx() , match , &::ref(::vmap_s<DepDigest>()) ) ; // dont care about dependencies as these attributes have no impact on result
		} catch (::pair_ss const& msg_err) {
			cache_none_attrs = rule->cache_none_attrs.spec ;
			req->audit_job(Color::Note,"no_dynamic",idx()) ;
			req->audit_stderr( ensure_nl(rule->cache_none_attrs.s_exc_msg(true/*using_static*/))+msg_err.first , msg_err.second , -1 , 1 ) ;
		}
		if (+cache_none_attrs.key) {
			Cache*       cache       = Cache::s_tab.at(cache_none_attrs.key) ;
			Cache::Match cache_match = cache->match(idx(),req)               ;
			if (!cache_match.completed) FAIL("delayed cache not yet implemented") ;
			switch (cache_match.hit) {
				case Yes :
					try {
						NfsGuard nfs_guard { g_config.reliable_dirs } ;
						//
						vmap<Node,FileAction> fas     = pre_actions(match).first ;
						::vmap_s<FileAction>  actions ; for( auto [t,a] : fas ) actions.emplace_back( t->name() , a ) ;
						::pair_s<bool/*ok*/>  dfa_msg = do_file_actions( ::move(actions) , nfs_guard , g_config.hash_algo ) ;
						//
						if ( +dfa_msg.first || !dfa_msg.second ) {
							run_status = RunStatus::Err ;
							req->audit_job ( dfa_msg.second?Color::Note:Color::Err , "wash" , idx()     ) ;
							req->audit_info( Color::Note , dfa_msg.first                            , 1 ) ;
							trace("hit_err",dfa_msg,ri) ;
							if (!dfa_msg.second) return false/*maybe_new_deps*/ ;
						}
						//
						JobDigest digest = cache->download(idx(),cache_match.id,reason,nfs_guard) ;
						JobExec  je      { idx() , FileSig(ancillary_file()) , New }      ;                   // job starts and ends, no host
						if (ri.live_out) je.live_out(ri,digest.stdout) ;
						ri.step(Step::Hit) ;
						trace("hit_result") ;
						bool modified = je.end({}/*rsrcs*/,digest,{}/*backend_msg*/) ;                        // no resources nor backend for cached jobs
						req->stats.ended(JobReport::Hit)++ ;
						req->missing_audits[idx()] = { JobReport::Hit , modified , {} } ;
						return true/*maybe_new_deps*/ ;
					} catch (::string const&) {}                                                              // if we cant download result, it is like a miss
				break ;
				case Maybe :
					for( Node d : cache_match.new_deps ) {
						NodeReqInfo& dri = d->req_info(req) ;
						d->make(dri,NodeMakeAction::Status) ;
						if (dri.waiting()) d->add_watcher(dri,idx(),ri,pressure) ;
					}
					trace("hit_deps") ;
					return true/*maybe_new_deps*/ ;
				case No :
				break ;
			DF}
		}
		//
		::vmap_s<DepDigest> deps               ;
		SubmitRsrcsAttrs    submit_rsrcs_attrs ;
		try {
			submit_rsrcs_attrs = rule->submit_rsrcs_attrs.eval( idx() , match , &deps ) ;
		} catch (::pair_ss const& msg_err) {
			req->audit_job   ( Color::Err  , "failed" , idx()                                                                               ) ;
			req->audit_stderr( ensure_nl(rule->submit_rsrcs_attrs.s_exc_msg(false/*using_static*/))+msg_err.first , msg_err.second , -1 , 1 ) ;
			run_status = RunStatus::Err ;
			trace("no_rsrcs",ri) ;
			return false/*maybe_new_deps*/ ;
		}
		for( auto const& [dn,dd] : deps ) {
			Node         d   { dn }             ;
			NodeReqInfo& dri = d->req_info(req) ;
			d->make(dri,NodeMakeAction::Dsk) ;
			if (dri.waiting()) d->add_watcher(dri,idx(),ri,pressure) ;
		}
		if (ri.waiting()) {
			trace("waiting_rsrcs") ;
			return true/*maybe_new_deps*/ ;
		}
		// do not generate error if *_none_attrs is not available, as we will not restart job when fixed : do our best by using static info
		SubmitNoneAttrs submit_none_attrs ;
		try {
			submit_none_attrs = rule->submit_none_attrs.eval( idx() , match , &deps ) ;
		} catch (::pair_ss const& msg_err) {
			submit_none_attrs = rule->submit_none_attrs.spec ;
			req->audit_job(Color::Note,"no_dynamic",idx()) ;
			req->audit_stderr( ensure_nl(rule->submit_none_attrs.s_exc_msg(true/*using_static*/))+msg_err.first , msg_err.second , -1 , 1 ) ;
		}
		//
		ri.inc_wait() ;                                                                                       // set before calling submit call back as in case of flash execution, we must be clean
		ri.step(Step::Queued) ;
		ri.backend = submit_rsrcs_attrs.backend ;
		try {
			SubmitAttrs sa = {
				.live_out  = ri.live_out
			,	.n_retries = submit_none_attrs.n_retries
			,	.pressure  = pressure
			,	.deps      = ::move(deps)
			,	.reason    = reason
			} ;
			//       vvvvvvvvvvvvvvvvvvvvvvvvvvvvvvvvvvvvvvvvvvvvvvvvvvvvvvvvvvvvvvvvvvvvvvvvvvvvvvvvvvvvvv
			Backend::s_submit( ri.backend , +idx() , +req , ::move(sa) , ::move(submit_rsrcs_attrs.rsrcs) ) ;
			//       ^^^^^^^^^^^^^^^^^^^^^^^^^^^^^^^^^^^^^^^^^^^^^^^^^^^^^^^^^^^^^^^^^^^^^^^^^^^^^^^^^^^^^^
		} catch (::string const& e) {
			ri.dec_wait() ;                                                                                   // restore n_wait as we prepared to wait
			ri.step(Step::None) ;
			status  = Status::EarlyErr ;
			req->audit_job ( Color::Err  , "failed" , idx()     ) ;
			req->audit_info( Color::Note , e                , 1 ) ;
			trace("submit_err",ri) ;
			return false/*maybe_new_deps*/ ;
		} ;
		trace("submitted",ri) ;
		return true/*maybe_new_deps*/ ;
	}

	void JobData::audit_end_special( Req req , SpecialStep step , Bool3 modified , Node node ) const {
		//
		SWEAR( status>Status::Garbage , status ) ;
		Trace trace("audit_end_special",idx(),req,step,modified,status) ;
		//
		bool     frozen_  = idx().frozen()       ;
		::string stderr   = special_stderr(node) ;
		::string step_str ;
		switch (step) {
			case SpecialStep::Idle :                                                                             break ;
			case SpecialStep::Ok   : step_str = modified==Yes ? "changed" : modified==Maybe ? "new" : "steady" ; break ;
			case SpecialStep::Err  : step_str = "failed"                                                       ; break ;
			case SpecialStep::Loop : step_str = "loop"                                                         ; break ;
		DF}
		Color color =
			status==Status::Ok && !frozen_ ? Color::HiddenOk
		:	status>=Status::Err            ? Color::Err
		:	                                 Color::Warning
		;
		if (frozen_) {
			if (+step_str) step_str += "_frozen" ;
			else           step_str  = "frozen"  ;
		}
		if (+step_str) {
			/**/         req->audit_job (color      ,step_str,idx()  ) ;
			if (+stderr) req->audit_info(Color::None,stderr        ,1) ;
		}
	}

	bool/*ok*/ JobData::forget( bool targets_ , bool deps_ ) {
		Trace trace("Jforget",idx(),STR(targets_),STR(deps_)) ;
		for( Req r : running_reqs() ) { (void)r ; return false ; } // ensure job is not running
		status = Status::New ;
		fence() ;                                                  // once status is New, we are sure target is not up to date, we can safely modify it
		run_status = RunStatus::Ok ;
		if (deps_) {
			::vector<Dep> static_deps ;
			for( Dep const& d : deps )  if (d.dflags[Dflag::Static]) static_deps.push_back(d) ;
			deps.assign(static_deps) ;
		}
		if (!rule->is_special()) {
			exec_gen = 0 ;
			if (targets_) _reset_targets() ;
		}
		trace("summary",deps) ;
		return true ;
	}

	bool JobData::running(bool with_zombies) const {
		for( Req r : Req::s_reqs_by_start ) if ( (with_zombies||!r.zombie()) && c_req_info(r).running() ) return true ;
		return false ;
	}

	::vector<Req> JobData::running_reqs(bool with_zombies) const {                                                           // sorted by start
		::vector<Req> res ; res.reserve(Req::s_n_reqs()) ;                                                                   // pessimistic, so no realloc
		for( Req r : Req::s_reqs_by_start ) if ( (with_zombies||!r.zombie()) && c_req_info(r).running() ) res.push_back(r) ;
		return res ;
	}

	::string JobData::ancillary_file(AncillaryTag tag) const {
		::string str        = to_string('0',+idx()) ;                                              // ensure size is even as we group by 100
		bool     skip_first = str.size()&0x1        ;                                              // need initial 0 if required to have an even size
		size_t   i          ;
		::string res        ;
		switch (tag) {
			case AncillaryTag::Backend : res = PrivateAdminDir          + "/backend"s ; break ;
			case AncillaryTag::Data    : res = g_config.local_admin_dir + "/job_data" ; break ;
			case AncillaryTag::Dbg     : res = AdminDir                 + "/debug"s   ; break ;
			case AncillaryTag::KeepTmp : res = AdminDir                 + "/tmp"s     ; break ;
		DF}
		res.reserve( res.size() + str.size() + str.size()/2 + 1 ) ;                                // 1.5*str.size() as there is a / for 2 digits + final _
		for( i=skip_first ; i<str.size()-1 ; i+=2 ) { res.push_back('/') ; res.append(str,i,2) ; } // create a dir hierarchy with 100 files at each level
		res.push_back('_') ;                                                                       // avoid name clashes with directories
		return res ;
	}

}<|MERGE_RESOLUTION|>--- conflicted
+++ resolved
@@ -851,18 +851,12 @@
 						req->no_triggers.emplace(dep,req->no_triggers.size()) ;  // record to repeat in summary, value is just to order summary in discovery order
 						dep_modif = false ;
 					}
-<<<<<<< HEAD
 					if ( +state.stamped_err  ) goto Continue ;                                                     // we are already in error, no need to analyze errors any further
 					if ( !is_static && modif ) goto Continue ;                                                     // if not static, errors may be washed by previous modifs, dont record them
 					if ( dep_modif           ) {
 						if ( dep.is_crc && dep.never_match() ) state.reason |= {JobReasonTag::DepUnstable ,+dep} ;
 						else                                   state.reason |= {JobReasonTag::DepOutOfDate,+dep} ;
 					}
-=======
-					if ( +state.stamped_err  ) goto Continue ;                                                              // we are already in error, no need to analyze errors any further
-					if ( !is_static && modif ) goto Continue ;                                                              // if not static, errors may be washed by previous modifs, dont record them
-					if ( dep_modif           ) state.reason |= {JobReasonTag::DepOutOfDate,+dep} ;
->>>>>>> 1426ecbd
 					//
 					switch (dnd.ok(*cdri,dep.accesses)) {
 						case Maybe :                                                                                        // dep is not buidlable, check if required
