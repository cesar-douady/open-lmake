// This file is part of the open-lmake distribution (git@github.com:cesar-douady/open-lmake.git)
// Copyright (c) 2023 Doliam
// This program is free software: you can redistribute/modify under the terms of the GPL-v3 (https://www.gnu.org/licenses/gpl-3.0.html).
// This program is distributed WITHOUT ANY WARRANTY, without even the implied warranty of MERCHANTABILITY or FITNESS FOR A PARTICULAR PURPOSE.

#include "core.hh"

namespace Engine {
	using namespace Disk ;
	using namespace Time ;

	//
	// NodeReqInfo
	//

	::ostream& operator<<( ::ostream& os , NodeReqInfo const& ri ) {
		/**/                          os << "NRI(" << ri.req <<','<< ri.goal <<',' ;
		if (ri.prio_idx==Node::NoIdx) os << "NoIdx"                                ;
		else                          os <<                  ri.prio_idx           ;
		if (+ri.done_               ) os <<",Done@"       << ri.done_              ;
		if ( ri.n_wait              ) os <<",wait:"       << ri.n_wait             ;
		if (+ri.overwritten         ) os <<",overwritten:"<<ri.overwritten         ;
		return                        os <<')'                                     ;
	}

	//
	// Node
	//

	Hash::Crc Node::_s_src_dirs_crc ;

	::ostream& operator<<( ::ostream& os , Node const n ) {
		/**/    os << "N(" ;
		if (+n) os << +n   ;
		return  os << ')'  ;
	}

	Hash::Crc Node::s_src_dirs_crc() {
		if (!_s_src_dirs_crc) {
			Hash::Xxh h ;
			for( const Node s : s_srcs(true/*dirs*/) ) h.update(s->name()) ; // ensure it works with in RO mode
			_s_src_dirs_crc = h.digest() ;
		}
		return _s_src_dirs_crc ;
	}

	//
	// NodeData
	//

	Mutex<MutexLvl::NodeCrcDate> NodeData::s_crc_date_mutex ;

	::ostream& operator<<( ::ostream& os , NodeData const& nd ) {
		/**/                    os <<'('<< nd.crc ;
		if (nd.is_plain()) {
			/**/                os <<',' << nd.date()       ;
			if (!nd.match_ok()) os << ",~job:"              ;
			/**/                os << ",job:"               ;
			/**/                os << +Job(nd.actual_job()) ;
		} else {
			/**/                os <<','<< nd.log_date()   ;
			if (nd.is_encode()) os <<','<< nd.codec_code() ;
			else                os <<','<< nd.codec_val () ;
		}
		return                  os <<')' ;
	}

	Manual NodeData::manual_wash( ReqInfo& ri , bool dangling ) {
		if (ri.manual==Manual::Unknown) {
			Req  req      = ri.req               ;
			dangling |= buildable<=Buildable::No ;
			ri.manual = manual_refresh(req) ;
			switch (ri.manual) {
				case Manual::Ok      :
				case Manual::Unlnked : break ;
				case Manual::Empty :
					if (!dangling) {
						Trace trace("manual_wash","unlnk",idx()) ;
						::string n = name() ;
						SWEAR(is_lcl(n),n) ;
						unlnk(n) ;
						req->audit_node( Color::Note , "unlinked (empty)" , idx() ) ;
						ri.manual = Manual::Unlnked ;
						break ;
					}
				[[fallthrough]] ;
				case Manual::Modif : {
					Trace trace("manual_wash","modif",STR(dangling),idx()) ;
					if (dangling) {
						/**/                  req->audit_node( Color::Err  , "dangling"           , idx()                                        ) ;
						if (has_actual_job()) req->audit_info( Color::Note , "generated as a side effect of "+mk_file(actual_job()->name())  , 1 ) ;
						else                  req->audit_node( Color::Note , "consider : git add" , idx()                                    , 1 ) ;
					} else {
						::string n = name() ;
						if (::rename( n.c_str() , dir_guard(QuarantineDirS+n).c_str() )==0) {
							req->audit_node( Color::Warning , "quarantined" , idx() ) ;
							ri.manual = Manual::Unlnked ;
						} else {
							req->audit_node( Color::Err , "failed to quarantine" , idx() ) ;
						}
					}
				} break ;
			DF}
		}
		return ri.manual ;
	}

	void NodeData::_set_pressure_raw( ReqInfo& ri ) const {
		for( Job j : conform_job_tgts(ri) ) j->set_pressure(j->req_info(ri.req),ri.pressure) ; // go through current analysis level as this is where we may have deps we are waiting for
	}

	bool/*modified*/ NodeData::refresh_src_anti( bool report_no_file , ::vector<Req> const& reqs_ , ::string const& name_ ) { // reqss_ are for reporting only
		bool        prev_ok   = crc.valid() && crc.exists() ;
		bool        frozen    = idx().frozen()              ;
		const char* msg       = frozen ? "frozen" : "src"   ;
		NfsGuard    nfs_guard { g_config->reliable_dirs }   ;
		FileInfo    fi        { nfs_guard.access(name_) }   ;
		FileSig     sig       { fi  }                       ;
		Trace trace("refresh_src_anti",STR(report_no_file),reqs_,sig) ;
		if (frozen) for( Req r : reqs_  ) r->frozen_nodes.emplace(idx(),r->frozen_nodes.size()) ;
		if (!fi) {
			if (report_no_file) for( Req r : reqs_  ) r->audit_job( Color::Err , "missing" , msg , name_ ) ;
			if (crc==Crc::None) return false/*updated*/ ;
			//vvvvvvvvvvvvvvvv
			refresh(Crc::None) ;
			//^^^^^^^^^^^^^^^^
		} else {
			if ( crc.valid() && sig==date().sig ) return false/*updated*/ ;
			Crc crc_ = Crc::Reg ;
			while ( crc_==Crc::Reg || crc_==Crc::Lnk ) crc_ = Crc(sig,name_,g_config->hash_algo) ;                            // ensure file is stable when computing crc
			Accesses mismatch = crc.diff_accesses(crc_) ;
			//vvvvvvvvvvvvvvvvvvv
			refresh( crc_ , sig ) ;
			//^^^^^^^^^^^^^^^^^^^
			const char* step = !prev_ok ? "new" : +mismatch ? "changed" : "steady" ;
			Color       c    = frozen ? Color::Warning : Color::HiddenOk           ;
			for( Req r : reqs() ) { ReqInfo      & ri  = req_info  (r) ; if (fi.date>r->start_ddate              ) ri.overwritten |= mismatch ;             }
			for( Req r : reqs_  ) { ReqInfo const& cri = c_req_info(r) ; if (!cri.done(cri.goal|NodeGoal::Status)) r->audit_job( c , step , msg , name_ ) ; }
			if (!mismatch) return false/*updated*/ ;
		}
		return true/*updated*/ ;
	}

	void NodeData::set_infinite(::vector<Node> const& deps) {
		Trace trace("set_infinite",idx(),deps) ;
		job_tgts().assign(::vector<JobTgt>({{
			Job( Special::Infinite , idx() , Deps(deps,{}/*accesses*/,{}/*dflags*/,false/*parallel*/) )
		,	true/*is_sure*/
		}})) ;
		Buildable buildable_ = Buildable::Yes ;
		for( Node const& d : deps )
			if (d->buildable==Buildable::Unknown) buildable_ &= Buildable::Maybe ; // if not computed yet, well note we do not know
			else                                  buildable_ &= d->buildable     ; // could break as soon as !Yes is seen, but this way, we can have a more agressive swear
		SWEAR(buildable_>Buildable::No) ;
		if (buildable_>=Buildable::Yes) rule_tgts().clear() ;
		buildable = buildable_ ;
	}

	::c_vector_view<JobTgt> NodeData::prio_job_tgts(RuleIdx prio_idx) const {
		if (prio_idx==NoIdx) return {} ;
		JobTgts const& jts = job_tgts() ; // /!\ jts is a CrunchVector, so if single element, a subvec would point to it, so it *must* be a ref
		if (prio_idx>=jts.size()) {
			SWEAR( prio_idx==jts.size() , prio_idx , jts.size() ) ;
			return {} ;
		}
		RuleIdx                 sz   = 0                    ;
		::c_vector_view<JobTgt> sjts = jts.subvec(prio_idx) ;
		Prio                    prio = -Infinity            ;
		for( JobTgt jt : sjts ) {
			Prio new_prio = jt->rule->prio ;
			if (new_prio<prio) break ;
			prio = new_prio ;
			sz++ ;
		}
		return sjts.subvec(0,sz) ;
	}

	::c_vector_view<JobTgt> NodeData::candidate_job_tgts() const {
		RuleIdx ci = conform_idx() ;
		if (ci==NoIdx) return {} ;
		JobTgts const& jts  = job_tgts()          ; // /!\ jts is a CrunchVector, so if single element, a subvec would point to it, so it *must* be a ref
		Prio           prio = jts[ci]->rule->prio ;
		RuleIdx        idx  = ci                  ;
		for( JobTgt jt : jts.subvec(ci) ) {
			if (jt->rule->prio<prio) break ;
			idx++ ;
		}
		return jts.subvec(0,idx) ;
	}

	struct JobTgtIter {
		// cxtors
		JobTgtIter( NodeData& n , NodeReqInfo const& ri ) : node{n} , idx{ri.prio_idx} , single{ri.single} {}
		// services
		JobTgtIter& operator++(int) {
			_prev_prio = _cur_prio() ;
			if (single) idx = node.job_tgts().size() ;
			else        idx++ ;
			return *this ;
		}
		JobTgt        operator* (   ) const { return node.job_tgts()[idx] ;                                  }
		JobTgt const* operator->(   ) const { return node.job_tgts().begin()+idx ;                           }
		JobTgt      * operator->(   )       { return node.job_tgts().begin()+idx ;                           }
		operator bool           (   ) const { return idx<node.job_tgts().size() && _cur_prio()>=_prev_prio ; }
		void reset(RuleIdx i=0) {
			idx        = i         ;
			_prev_prio = -Infinity ;
		}
	private :
		Prio _cur_prio() const { return (**this)->rule->prio ; }
		// data
	public :
		NodeData& node   ;
		RuleIdx   idx    = 0    /*garbage*/ ;
		bool      single = false/*garbage*/ ;
	private :
		Prio _prev_prio = -Infinity ;
	} ;

	// check rule_tgts special rules and set rule_tgts accordingly
	Buildable NodeData::_gather_special_rule_tgts(::string const& name_) {
		job_tgts().clear() ;
		rule_tgts() = Node::s_rule_tgts(name_) ;
		//
		RuleIdx  n_skip = 0 ;
		for( RuleTgt const& rt : rule_tgts().view() ) {
			if (!rt.pattern().match(name_)) { n_skip++ ; continue ; }
			switch (rt->special) {
				case Special::GenericSrc : rule_tgts() = ::vector<RuleTgt>({rt}) ; return Buildable::DynSrc  ;
				case Special::Anti       : rule_tgts() = ::vector<RuleTgt>({rt}) ; return Buildable::DynAnti ;
				case Special::Plain      : rule_tgts().shorten_by(n_skip) ;        return Buildable::Maybe   ; // no special rule applies
			DF}
		}
		rule_tgts().clear() ;
		return Buildable::Maybe ;                                                                              // node may be buildable from dir
	}

	// instantiate rule_tgts into job_tgts by taking the first iso-prio chunk and set rule_tgts accordingly
	// - special rules (always first) are already processed
	// - if a sure job is found, then all rule_tgts are consumed as there will be no further match
	Buildable NodeData::_gather_prio_job_tgts( ::string const& name_ , Req req , DepDepth lvl ) {
		//
		Prio              prio       = -Infinity          ;                    // initially, we are ready to accept any rule
		RuleIdx           n          = 0                  ;
		Buildable         buildable  = Buildable::No      ;                    // return val if we find no job candidate
		::vector<RuleTgt> rule_tgts_ = rule_tgts().view() ;
		//
		SWEAR(is_lcl(name_),name_) ;
		::vector<JobTgt> jts ; jts.reserve(rule_tgts_.size()) ;                // typically, there is a single priority
		for( RuleTgt const& rt : rule_tgts_ ) {
			SWEAR(!rt->is_special()) ;
			if (rt->prio<prio) goto Done ;
			//          vvvvvvvvvvvvvvvvvvvvvvvvvv
			JobTgt jt = JobTgt(rt,name_,req,lvl+1) ;
			//          ^^^^^^^^^^^^^^^^^^^^^^^^^^
			if (+jt) {
				if (jt.sure()) { buildable  = Buildable::Yes   ; n = NoIdx ; } // after a sure job, we can forget about rules at lower prio
				else             buildable |= Buildable::Maybe ;
				jts.push_back(jt) ;
				prio = rt->prio ;
			}
			if (n!=NoIdx) n++ ;
		}
		n = NoIdx ;                                                            // we have exhausted all rules
	Done :
		//            vvvvvvvvvvvvvvvvvvvvvvvvvvv
		if (+jts    ) job_tgts ().append    (jts) ;
		if (n==NoIdx) rule_tgts().clear     (   ) ;
		else          rule_tgts().shorten_by(n  ) ;
		//            ^^^^^^^^^^^^^^^^^^^^^^^^^^^
		return buildable ;
	}

	void NodeData::_set_buildable_raw( Req req , DepDepth lvl ) {
		Trace trace("set_buildable",idx(),lvl) ;
		switch (buildable) {                                                                             // ensure we do no update sources
			case Buildable::Src    :
			case Buildable::SrcDir :
			case Buildable::Anti   : SWEAR(!rule_tgts(),rule_tgts()) ; goto Return ;
			case Buildable::Decode :
			case Buildable::Encode :
			case Buildable::Loop   :                                   goto Return ;
			default : ;
		}
		status(NodeStatus::Unknown) ;
		//
		{	::string name_ = name() ;
			//
			{	Buildable buildable_ = _gather_special_rule_tgts(name_) ;
				//                                     vvvvvvvvvvvvvvvvvvvvvvvvvvvvvvv
				if (buildable_<=Buildable::No      ) { buildable = Buildable::No       ; goto Return ; } // AntiRule have priority so no warning message is generated
				if (name_.size()>g_config->path_max) { buildable = Buildable::LongName ; goto Return ; } // path is ridiculously long, make it unbuildable
				if (buildable_>=Buildable::Yes     ) { buildable = buildable_          ; goto Return ; }
				//                                     ^^^^^^^^^^^^^^^^^^^^^^^^^^^^^^^
			}
			buildable = Buildable::Loop ;                                                                // during analysis, temporarily set buildable to break loops (will be caught at exec time) ...
			try {                                                                                        // ... in case of crash, rescue mode is used and ensures all matches are recomputed
				Buildable db = Buildable::No ;
				if (+dir()) {
					if (lvl>=g_config->max_dep_depth) throw ::vector<Node>() ;                           // infinite dep path
					//vvvvvvvvvvvvvvvvvvvvvvvvvvv
					dir()->set_buildable(req,lvl+1) ;
					//^^^^^^^^^^^^^^^^^^^^^^^^^^^
					switch ((db=dir()->buildable)) {
						case Buildable::DynAnti   :
						case Buildable::Anti      :
						case Buildable::No        :
						case Buildable::Maybe     :                                    break       ;
						//                          vvvvvvvvvvvvvvvvvvvvvvvvvvvvvvvv
						case Buildable::Yes       : buildable = Buildable::Yes       ; goto Return ;
						case Buildable::DynSrc    :
						case Buildable::Src       :
						case Buildable::SubSrc    : buildable = Buildable::SubSrc    ; goto Return ;
						case Buildable::SrcDir    :
						case Buildable::SubSrcDir : buildable = Buildable::SubSrcDir ; goto Return ;
						//                          ^^^^^^^^^^^^^^^^^^^^^^^^^^^^^^^^
					DF}
				}
				//                    vvvvvvvvvvvvvvvvvvvvvvvvv
				if (!is_lcl(name_)) { buildable = Buildable::No ; goto Return ; }
				//                    ^^^^^^^^^^^^^^^^^^^^^^^^^
				//
				Buildable buildable_ = _gather_prio_job_tgts(name_,req,lvl) ;
				if (db==Buildable::Maybe) buildable_ |= Buildable::Maybe ;                               // we are at least as buildable as our dir
				//vvvvvvvvvvvvvvvvvvvv
				buildable = buildable_ ;
				//^^^^^^^^^^^^^^^^^^^^
				goto Return ;
			} catch (::vector<Node>& e) {
				_set_match_gen(false/*ok*/) ;                                                            // restore Unknown as we do not want to appear as having been analyzed
				e.push_back(idx()) ;
				throw ;
			}
		}
	Return :
		_set_match_gen(true/*ok*/) ;
		trace("done",buildable) ;
		return ;
	}

	bool/*done*/ NodeData::_make_pre(ReqInfo& ri) {
		Trace trace("Nmake_pre",idx(),ri) ;
		Req      req   = ri.req ;
		::string name_ ;                                                                                // lazy evaluated
		auto lazy_name = [&]()->::string const& {
			if (!name_) name_ = name() ;
			return name_ ;
		} ;
		// step 1 : handle what can be done without dir
		switch (buildable) {
			case Buildable::LongName :
				if (req->long_names.try_emplace(idx(),req->long_names.size()).second) {                 // if inserted
					size_t sz = lazy_name().size() ;
					SWEAR( sz>g_config->path_max , sz , g_config->path_max ) ;
					req->audit_node( Color::Warning , to_string("name is too long (",sz,'>',g_config->path_max,") for") , idx() ) ;
				}
				[[fallthrough]] ;
			case Buildable::DynAnti   :
			case Buildable::Anti      :
			case Buildable::SrcDir    :
			case Buildable::No        : status(NodeStatus::None) ; goto NoSrc ;
			case Buildable::DynSrc    :
			case Buildable::Src       : status(NodeStatus::Src ) ; goto Src   ;
			case Buildable::Decode    :
			case Buildable::Encode    : status(NodeStatus::Src ) ; goto Codec ;
			case Buildable::Unknown   :                            FAIL()     ;
			default                   :                            break      ;
		}
		if (!dir()) goto NotDone ;
		// step 2 : handle what can be done without making dir
		switch (dir()->buildable) {
			case Buildable::DynAnti :
			case Buildable::Anti    :
			case Buildable::No      :                            goto NotDone ;
			case Buildable::SrcDir  : status(NodeStatus::None) ; goto Src     ;                         // status is overwritten Src if node actually exists
			default                 :                            break        ;
		}
		if ( ReqInfo& dri = dir()->req_info(req) ; !dir()->done(dri,NodeGoal::Status) ) {               // fast path : no need to call make if dir is done
			if (!dri.waiting()) {
				ReqInfo::WaitInc sav_n_wait{ri} ;                                                       // appear waiting in case of recursion loop (loop will be caught because of no job on going)
				dir()->asking = idx() ;
				//vvvvvvvvvvvvvvvvvvvvvvvvvvvvvvvvvvvvvvvvvvvvvvvvvvvv
				dir()->make( dri , MakeAction::Status , ri.speculate ) ;
				//^^^^^^^^^^^^^^^^^^^^^^^^^^^^^^^^^^^^^^^^^^^^^^^^^^^^
			}
			trace("dir",dir(),STR(dir()->done(dri,NodeGoal::Status)),ri) ;
			//
			if (dri.waiting()) {
				dir()->add_watcher(dri,idx(),ri,ri.pressure) ;
				status(NodeStatus::Uphill) ;                                                            // temporarily, until dir() is built and we know the definitive answer
				goto NotDone ;                                                                          // return value is meaningless when waiting
			}
			SWEAR(dir()->done(dri)) ;                                                                   // after having called make, dep must be either waiting or done
		}
		// step 3 : handle what needs dir status
		switch (dir()->buildable) {
			case Buildable::Maybe :
				if (dir()->status()==NodeStatus::None) { status(NodeStatus::Unknown) ; goto NotDone ; } // not Uphill anymore
				[[fallthrough]] ;
			case Buildable::Yes :
				if (buildable==Buildable::Maybe) buildable = Buildable::Yes ;                           // propagate as dir->buildable may have changed from Maybe to Yes when made
				[[fallthrough]] ;
			case Buildable::SubSrc    :
			case Buildable::SubSrcDir :
				switch (dir()->status()) {
					case NodeStatus::Transcient : status(NodeStatus::Transcient) ; goto NoSrc ;         // forward
					case NodeStatus::Uphill     : status(NodeStatus::Uphill    ) ; goto NoSrc ;         // .
					default : ;
				}
			break ;
			default : ;
		}
		// step 4 : handle what needs dir crc
		switch (dir()->buildable) {
			case Buildable::Maybe :
			case Buildable::Yes   :
				if (dir()->crc==Crc::None) { status(NodeStatus::Unknown) ; goto NotDone ; }             // uphill is buildable, but does not actually exist
				goto DirSrc ;
			case Buildable::SubSrcDir :
				if (dir()->crc==Crc::None) { status(NodeStatus::None   ) ; goto Src     ; }             // status is overwritten Src if node actually exists
				[[fallthrough]] ;
			case Buildable::DynSrc :
			case Buildable::Src    :
			DirSrc :
				if (dir()->crc.is_lnk()) status(NodeStatus::Transcient) ;                               // our dir is a link, we are transcient
				else                     status(NodeStatus::Uphill    ) ;                               // a non-existent source stays a source, hence its sub-files are uphill
				goto NoSrc ;
		DF}
	Src :
		{	bool modified = refresh_src_anti( status()!=NodeStatus::None , {req} , lazy_name() ) ;
			if (crc     !=Crc::None       ) status(NodeStatus::Src) ;                                   // overwrite status if it was pre-set to None
			if (status()==NodeStatus::None) goto NoSrc     ;                                            // if status was pre-set to None, it means we accept NoSrc
			if (modified                  ) goto DoDoneDsk ;                                            // sources are always done on disk, as it is by probing it that we are done
			else                            goto DoneDsk   ;                                            // .
		}
	Codec :
		{	SWEAR(crc.valid()) ;
			if (!Codec::refresh(+idx(),+ri.req)) status(NodeStatus::None) ;
			if (log_date()>req->start_ddate    ) ri.overwritten = Access::Reg ;                         // date is only updated when actual content is modified and codec cannot be links
			trace("codec",ri.overwritten) ;
			goto Done ;
		}
	NoSrc :
		{	if (status()==NodeStatus::Transcient) {
				refresh(Crc::Unknown) ;                                                                 // if depending on a transcient node, a job must be rerun in all cases
				goto DoDoneDsk ;
			}
			trace("no_src",crc) ;
			if (ri.goal>=NodeGoal::Dsk) {
				manual_wash(ri) ;                                                                       // always check manual if asking for disk
				if (crc==Crc::None       ) goto Done ;                                                  // node is not polluted
				if (ri.manual==Manual::Ok) {                                                            // if already unlinked, no need to unlink it again
					SWEAR(is_lcl(lazy_name()),lazy_name()) ;
					unlnk(lazy_name(),true/*dir_ok*/) ;                                                 // wash pollution if not manual
					req->audit_job( Color::Warning , "unlink" , "no_rule" , lazy_name() ) ;
				}
			} else {
				if (crc==Crc::None) goto Done ;                                                         // node is not polluted
			}
			refresh(Crc::None) ;                                                                        // if not physically unlinked, node will be manual
			goto DoDone ;
		}
	DoDone :
		actual_job() = {} ;
	Done :
		ri.done_ = ri.goal ;                                                                            // disk is de facto updated
		goto FinalizeDone ;
	DoDoneDsk :
		actual_job() = {} ;
	DoneDsk :
		ri.done_ = NodeGoal::Dsk ;                                                                      // disk is de facto updated
		goto FinalizeDone ;
	FinalizeDone :
		polluted = false ;
	NotDone :
		trace("done",idx(),status(),crc,ri) ;
		return ri.done() ;
	}

	static bool _may_need_regenerate( NodeData const& nd , NodeReqInfo& ri , NodeMakeAction make_action ) {
		/**/                                if (make_action==NodeMakeAction::Wakeup   ) return false ;                 // do plain analysis
		/**/                                if (!ri.done(NodeGoal::Status)            ) return false ;                 // do plain analysis
		JobTgt cjt = nd.conform_job_tgt() ; if (!cjt                                  ) return false ;                 // no hope to regenerate, proceed normally
		/**/                                if (!cjt.produces(nd.idx(),true/*actual*/)) return false ;                 // no hope to regenerate if we did not generate
		/**/                                if (nd.polluted                           ) ri.done_ &= NodeGoal::Status ; // disk cannot be ok if node was polluted, does not change conform_job_tgt()
		/**/                                if (ri.done()                             ) return false ;
		Trace trace("_may_need_regenerate",nd.idx(),ri,cjt,STR(nd.polluted)) ;
		ri.prio_idx = nd.conform_idx() ;                                                                               // ask to run only conform job
		ri.single   = true             ;                                                                               // .
		return true ;
	}
	void NodeData::_make_raw( ReqInfo& ri , MakeAction make_action , Bool3 speculate ) {
		RuleIdx prod_idx       = NoIdx                              ;
		Req     req            = ri.req                             ;
		Bool3   clean          = Maybe                              ;                                    // lazy evaluate manual()==No
		bool    multi          = false                              ;
		bool    stop_speculate = speculate<ri.speculate && +ri.goal ;
		Trace trace("Nmake",idx(),ri,make_action) ;
		ri.speculate &= speculate ;
		//                                vvvvvvvvvvvvvvvvvv
		try                             { set_buildable(req) ; }
		//                                ^^^^^^^^^^^^^^^^^^
		catch (::vector<Node> const& e) { set_infinite(e)    ; }
		//
		if (make_action==MakeAction::Wakeup                               ) ri.dec_wait() ;
		else                                                                ri.goal = ri.goal | mk_goal(make_action) ;
		if      ( ri.waiting()                                            ) goto Wait ;
		else if ( req.zombie()                                            ) ri.done_ |= NodeGoal::Dsk     ;
		else if ( buildable>=Buildable::Yes && ri.goal==NodeGoal::Makable ) ri.done_ |= NodeGoal::Makable ;
		//
		if (ri.prio_idx==NoIdx) {
			if (ri.done()) goto Wakeup ;
			//vvvvvvvvvvv
			_make_pre(ri) ;
			//^^^^^^^^^^^
			if (ri.waiting()) goto Wait   ;
			if (ri.done()   ) goto Wakeup ;
			ri.prio_idx = 0 ;
		} else {
			// check if we need to regenerate node
			if ( ri.done(NodeGoal::Status) && _may_need_regenerate(*this,ri,make_action) ) goto Make   ;
			if ( ri.done()                                                               ) goto Wakeup ;
			// fast path : check jobs we were waiting for, lighter than full analysis
			JobTgtIter it{*this,ri} ;
			for(; it ; it++ ) {
				JobTgt jt   = *it                                                 ;
				bool   done = jt->c_req_info(req).done(ri.goal>=NodeGoal::Status) ;
				trace("check",jt,jt->c_req_info(req)) ;
				if (!done             ) { prod_idx = NoIdx ; goto Make ;                               } // we waited for it and it is not done, retry
				if (jt.produces(idx())) { if (prod_idx==NoIdx) prod_idx = it.idx ; else multi = true ; } // jobs in error are deemed to produce all their potential targets
			}
			if (prod_idx!=NoIdx) goto DoWakeup ;                                                         // we have at least one done job, no need to investigate any further
			if (ri.single) ri.single   = false  ;                                                        // if regenerating but job does not generate us, something strange happened, retry this prio
			else           ri.prio_idx = it.idx ;                                                        // else go on with next prio
		}
	Make :
		for(;;) {
			SWEAR(prod_idx==NoIdx,prod_idx) ;
			if (ri.prio_idx>=job_tgts().size()) {                                                        // gather new job_tgts from rule_tgts
				SWEAR(!ri.single) ;                                                                      // we only regenerate using an existing job
				try {
					//                      vvvvvvvvvvvvvvvvvvvvvvvvvv
					buildable = buildable | _gather_prio_job_tgts(req) ;
					//                      ^^^^^^^^^^^^^^^^^^^^^^^^^^
					if (ri.prio_idx>=job_tgts().size()) break ;                                          // fast path
				} catch (::vector<Node> const& e) {
					set_infinite(e) ;
					break ;
				}
			}
			JobTgtIter it{*this,ri} ;
			if (!ri.single) {                                                                            // fast path : cannot have several jobs if we consider only a single job
				for(; it ; it++ ) {                                                                      // check if we obviously have several jobs, in which case make nothing
					JobTgt jt = *it ;
					if      ( jt.sure()                 )   buildable = Buildable::Yes ;                 // buildable is data independent & pessimistic (may be Maybe instead of Yes)
					else if (!jt->c_req_info(req).done())   continue ;
					else if (!jt.produces(idx())        )   continue ;
					if      (prod_idx!=NoIdx            ) { multi = true ; goto DoWakeup ; }
					prod_idx = it.idx ;
				}
				it.reset(ri.prio_idx) ;
				prod_idx = NoIdx ;
			}
			// make eligible jobs
			{	ReqInfo::WaitInc sav_n_wait{ri} ;                                                        // ensure we appear waiting while making jobs to block loops (caught in Req::chk_end)
				for(; it ; it++ ) {
					JobTgt        jt     = *it                   ;
					JobMakeAction ma     = JobMakeAction::Status ;
					JobReason     reason ;
					JobReqInfo&   jri    = jt->req_info(req)     ;
					switch (ri.goal) {
						case NodeGoal::Makable : if (jt.sure()) ma = JobMakeAction::Makable ; break ;                    // if star, job must be run to know if we are generated
						case NodeGoal::Status  :
						case NodeGoal::Dsk     :
							if      (polluted && crc==Crc::None       ) reason = {JobReasonTag::NoTarget      ,+idx()} ;
							else if (polluted && crc!=Crc::None       ) reason = {JobReasonTag::PollutedTarget,+idx()} ;
							else if (ri.goal==NodeGoal::Status        ) {}                                               // dont check disk if asked for Status
<<<<<<< HEAD
							else if (jt->running(true/*with_zombies*/)) reason =  JobReasonTag::Garbage                ; // be pessimistic and dont check target as it ...
							else                                                                                         // ... is not manual and checking may modify it
								switch (manual_wash(ri,true/*lazy*/)) {
=======
							else if (jt->running(true/*with_zombies*/)) reason =  JobReasonTag::Garbage                ; // be pessimistic and dont check target as it is not manual ...
							else                                                                                         // ... and checking may modify it
								switch (manual_wash(ri)) {
>>>>>>> 66fc855d
									case Manual::Ok      :                                                  break ;
									case Manual::Unlnked : reason = {JobReasonTag::NoTarget      ,+idx()} ; break ;
									case Manual::Empty   :
									case Manual::Modif   : reason = {JobReasonTag::PollutedTarget,+idx()} ; break ;
								DF}
						break ;
					DF}
					if (ri.live_out) jri.live_out = ri.live_out ;                                                        // transmit user request to job for last level live output
					jt->asking = idx() ;
					//vvvvvvvvvvvvvvvvvvvvvvvvvvvvvvvvvvvvvvvvvvvv
					jt->make( jri , ma , reason , ri.speculate ) ;
					//^^^^^^^^^^^^^^^^^^^^^^^^^^^^^^^^^^^^^^^^^^^^
					trace("job",ri,clean,ma,jt,STR(jri.waiting()),STR(jt.produces(idx())),STR(polluted)) ;
					if      (jri.waiting()     ) jt->add_watcher(jri,idx(),ri,ri.pressure) ;
					else if (jt.produces(idx())) { if (prod_idx==NoIdx) prod_idx = it.idx ; else multi = true ; }        // jobs in error are deemed to produce all their potential targets
				}
			}
			if (ri.waiting()   ) goto Wait ;
			if (prod_idx!=NoIdx) break     ;
			ri.prio_idx = it.idx ;
		}
	DoWakeup :
		if (prod_idx==NoIdx) {
			if (ri.goal==NodeGoal::Dsk) manual_wash(ri,true/*dangling*/) ;
			status(NodeStatus::None) ;
		} else if (!multi) {
			conform_idx(prod_idx) ;
		} else {
			status(NodeStatus::Multi) ;
			::vector<JobTgt> jts ;
			for( JobTgt jt : conform_job_tgts(ri) ) if (jt.produces(idx())) jts.push_back(jt) ;
			trace("multi",ri,job_tgts().size(),conform_job_tgts(ri),jts) ;
			/**/                   req->audit_node(Color::Err ,"multi",idx()            ) ;
			/**/                   req->audit_info(Color::Note,"several rules match :",1) ;
			for( JobTgt jt : jts ) req->audit_info(Color::Note,jt->rule->name         ,2) ;
		}
		ri.done_ = ri.goal ;
		if (_may_need_regenerate(*this,ri,make_action)) { prod_idx = NoIdx ; goto Make ; }                               // BACKWARD
	Wakeup :
		SWEAR(done(ri)) ;
		trace("wakeup",ri,conform_idx(),is_plain()?actual_job():Job()) ;
		ri.wakeup_watchers() ;
	Wait :
		if (stop_speculate) _propag_speculate(ri) ;
		trace("done",ri) ;
	}

	void NodeData::_propag_speculate(ReqInfo const& cri) const {
		switch (status()) {
			case NodeStatus::Uphill     :
			case NodeStatus::Transcient : { Node n = dir()             ;         n->propag_speculate( cri.req , cri.speculate ) ; } break ;
			case NodeStatus::Plain      : { Job  j = conform_job_tgt() ;         j->propag_speculate( cri.req , cri.speculate ) ; } break ;
			case NodeStatus::Multi      : { for( Job j : conform_job_tgts(cri) ) j->propag_speculate( cri.req , cri.speculate ) ; } break ;
			case NodeStatus::Unknown    :                                                                                           break ; // node is not built, nowhere to propagate
			default :
				SWEAR(status()<NodeStatus::Uphill,status()) ;                                                                               // ensure we have not forgotten a case
		}
	}

	bool/*ok*/ NodeData::forget( bool targets , bool deps ) {
		Trace trace("Nforget",idx(),STR(targets),STR(deps),STR(waiting()),conform_job_tgts()) ;
		if (waiting()) return false ;
		//
		bool    res  = true      ;
		RuleIdx k    = 0         ;
		Prio    prio = -Infinity ;
		for( Job j : job_tgts() ) {
			if (j->rule->prio<prio) break ;  // all jobs above or besides conform job(s)
			res &= j->forget(targets,deps) ;
			if (k==conform_idx()) prio = j->rule->prio ;
			k++ ;
		}
		_set_match_gen(false/*ok*/) ;
		return res ;
	}

	void NodeData::mk_old() {
		Trace trace("mk_old",idx()) ;
		if ( +actual_job() && actual_job()->rule.old() ) actual_job() = {} ; // old jobs may be collected, do not refer to them anymore
		_set_match_gen(false/*ok*/) ;
	}

	void NodeData::mk_no_src() {
		Trace trace("mk_no_src",idx()) ;
		_set_match_gen(false/*ok*/) ;
		fence() ;
		rule_tgts ().clear() ;
		job_tgts  ().clear() ;
		actual_job().clear() ;
		refresh() ;
	}

	void NodeData::mk_src(Buildable b) {
		Trace trace("mk_src",idx()) ;
		buildable = b ;
		fence() ;
		rule_tgts ().clear() ;
		job_tgts  ().clear() ;
		actual_job().clear() ;
		_set_match_gen(true/*ok*/) ;
	}

	void NodeData::mk_src(FileTag tag) {
		Trace trace("mk_src",idx(),tag) ;
		switch (tag) {
			case FileTag::None  : mk_src(Buildable::Anti  ) ;                      break ;
			case FileTag::Dir   : mk_src(Buildable::SrcDir) ;                      break ;
			case FileTag::Empty : mk_src(Buildable::Src   ) ; tag = FileTag::Reg ; break ; // do not remember file is empty, so it is marked new instead of steady/changed when first seen
			default             : mk_src(Buildable::Src   ) ;                      break ;
		}
		refresh(tag) ;
	}

	bool/*modified*/ NodeData::refresh( Crc crc_ , SigDate const& sd ) {
		bool modified = !crc.match(crc_) ;
		//
		Trace trace( "refresh" , STR(modified) , idx() , reqs() , crc ,"->", crc_ , date() ,"->", sd ) ;
		//
		{	Lock lock { s_crc_date_mutex } ;
			if (modified) crc_date(crc_,sd) ;
			else          date() = sd ;
		}
		if (modified) for( Req r : reqs() ) req_info(r).reset(NodeGoal::Status) ; // target is not conform on disk any more
		return modified ;
	}

	static ::pair<Manual,bool/*refreshed*/> _manual_refresh( NodeData& nd , FileSig const& sig ) {
		Manual m = nd.manual(sig) ;
		if (m<Manual::Changed) return {m,false/*refreshed*/} ;      // file was not modified
		if (nd.crc==Crc::None) return {m,false/*refreshed*/} ;      // file appeared, it cannot be steady
		//
		::string ndn = nd.name() ;
		if ( m==Manual::Empty && nd.crc==Crc::Empty ) {             // fast path : no need to open file
			nd.date() = FileSig(ndn) ;
		} else {
			FileSig sig ;
			Crc     crc { sig , ndn , g_config->hash_algo } ;
			if (!nd.crc.match(crc)) return {m,false/*refreshed*/} ; // real modif
			nd.date() = sig ;
		}
		return {Manual::Ok,true/*refreshed*/} ;                     // file is steady
	}
	Manual NodeData::manual_refresh( Req req , FileSig const& sig ) {
		auto [m,refreshed] = _manual_refresh(*this,sig) ;
		if ( refreshed && +req ) req->audit_node(Color::Note,"manual_steady",idx()) ;
		return m ;
	}
	Manual NodeData::manual_refresh( JobData const& j , FileSig const& sig ) {
		auto [m,refreshed] = _manual_refresh(*this,sig) ;
		if (refreshed) for( Req r : j.reqs() ) r->audit_node(Color::Note,"manual_steady",idx()) ;
		return m ;
	}

	//
	// Target
	//

	::ostream& operator<<( ::ostream& os , Target const t ) {
		/**/           os << "T("         ;
		if (+t       ) os << +t           ;
		if (+t.tflags) os <<','<<t.tflags ;
		return         os << ')'          ;
	}


	//
	// Dep
	//

	::ostream& operator<<( ::ostream& os , Dep const& d ) {
		return os << static_cast<DepDigestBase<Node> const&>(d) ;
	}

	::string Dep::accesses_str() const {
		::string res ; res.reserve(N<Access>) ;
		for( Access a : All<Access> ) res.push_back( accesses[a] ? AccessChars[+a] : '-' ) ;
		return res ;
	}

	::string Dep::dflags_str() const {
		::string res ; res.reserve(N<Dflag>) ;
		for( Dflag df : All<Dflag> ) res.push_back( dflags[df] ? DflagChars[+df].second : '-' ) ;
		return res ;
	}

	//
	// Deps
	//

	::ostream& operator<<( ::ostream& os , DepsIter::Digest const& did ) {
		return os <<'('<< did.hdr <<','<< did.i_chunk <<')'  ;
	}

	static void _append_dep( ::vector<GenericDep>& deps , Dep const& dep , size_t& hole ) {
		bool can_compress = dep.is_crc && +dep.accesses && dep.crc()==Crc::None && !dep.dflags && !dep.parallel ;
		if (hole==Npos) {
			if (can_compress) {                                                                       // create new open chunk
				/**/ hole                         = deps.size()             ;
				Dep& hdr                          = deps.emplace_back().hdr ;
				/**/ hdr.sz                       = 1                       ;
				/**/ hdr.chunk_accesses           = dep.accesses            ;
				/**/ deps.emplace_back().chunk[0] = dep                     ;
			} else {                                                                                  // create a chunk just for dep
				deps.push_back(dep) ;
			}
		} else {
			Dep& hdr = deps[hole].hdr ;
			if ( can_compress && dep.accesses==hdr.chunk_accesses && hdr.sz<lsb_msk(Dep::NSzBits) ) { // append dep to open chunk
				uint8_t i = hdr.sz%GenericDep::NodesPerDep ;
				if (i==0) deps.emplace_back() ;
				deps.back().chunk[i] = dep ;
				hdr.sz++ ;
			} else {                                                                                  // close chunk : copy dep to hdr, excetp sz and chunk_accesses fields
				uint8_t  sz                 = hdr.sz             ;
				Accesses chunk_accesses     = hdr.chunk_accesses ;
				/**/     hdr                = dep                ;
				/**/     hdr.sz             = sz                 ;
				/**/     hdr.chunk_accesses = chunk_accesses     ;
				/**/     hole               = Npos               ;
			}
		}
	}
	static void _fill_hole(GenericDep& hdr) {
		SWEAR(hdr.hdr.sz!=0) ;
		uint8_t  sz                     = hdr.hdr.sz-1                                                 ;
		Accesses chunk_accesses         = hdr.hdr.chunk_accesses                                       ;
		/**/     hdr.hdr                = { (&hdr)[1].chunk[sz] , hdr.hdr.chunk_accesses , Crc::None } ;
		/**/     hdr.hdr.sz             = sz                                                           ;
		/**/     hdr.hdr.chunk_accesses = chunk_accesses                                               ;
	}
	static void _fill_hole( ::vector<GenericDep>& deps , size_t hole ) {
		if (hole==Npos) return ;
		GenericDep& d = deps[hole] ;
		_fill_hole(d) ;
		if (d.hdr.sz%GenericDep::NodesPerDep==0) deps.pop_back() ;
	}

	Deps::Deps(::vmap<Node,Dflags> const& deps , Accesses accesses , bool parallel ) {
		::vector<GenericDep> ds   ;        ds.reserve(deps.size()) ;                   // reserving deps.size() is comfortable and guarantees no reallocaiton
		size_t               hole = Npos ;
		for( auto const& [d,df] : deps ) _append_dep( ds , {d,accesses,df,parallel} , hole ) ;
		_fill_hole(ds,hole) ;
		*this = {ds} ;
	}

	Deps::Deps( ::vector<Node> const& deps , Accesses accesses , Dflags dflags , bool parallel ) {
		::vector<GenericDep> ds   ;        ds.reserve(deps.size()) ;                               // reserving deps.size() is comfortable and guarantees no reallocaiton
		size_t               hole = Npos ;
		for( auto const& d : deps ) _append_dep( ds , {d,accesses,dflags,parallel} , hole ) ;
		_fill_hole(ds,hole) ;
		*this = {ds} ;
	}

	void Deps::assign(::vector<Dep> const& deps) {
		::vector<GenericDep> ds   ;        ds.reserve(deps.size()) ; // reserving deps.size() is comfortable and guarantees no reallocaiton
		size_t               hole = Npos ;
		for( auto const& d : deps ) _append_dep( ds , d , hole ) ;
		_fill_hole(ds,hole) ;
		DepsBase::assign(ds) ;
	}

	void Deps::replace_tail( DepsIter it , ::vector<Dep> const& deps ) {
		// close current chunk
		GenericDep* cur_dep = const_cast<GenericDep*>(it.hdr) ;
		cur_dep->hdr.sz = it.i_chunk ;
		if (it.i_chunk!=0) {
			_fill_hole(*cur_dep) ;
			cur_dep = cur_dep->next() ;
		}
		// create new tail
		::vector<GenericDep> ds   ;
		size_t               hole = Npos ;
		for( auto const& d : deps ) _append_dep( ds , d , hole ) ;
		_fill_hole(ds,hole) ;
		// splice it
		NodeIdx tail_sz = items()+DepsBase::size()-cur_dep ;
		if (ds.size()<=tail_sz) {
			for( GenericDep const& d : ds ) *cur_dep++ = d ;                               // copy all
			shorten_by(tail_sz-ds.size()) ;                                                // and shorten
		} else {
			for( GenericDep const& d : ::vector_view(ds.data(),tail_sz) ) *cur_dep++ = d ; // copy what can be fitted
			append(::vector_view( &ds[tail_sz] , ds.size()-tail_sz ) ) ;                   // and append for the remaining
		}
	}

}<|MERGE_RESOLUTION|>--- conflicted
+++ resolved
@@ -575,15 +575,9 @@
 							if      (polluted && crc==Crc::None       ) reason = {JobReasonTag::NoTarget      ,+idx()} ;
 							else if (polluted && crc!=Crc::None       ) reason = {JobReasonTag::PollutedTarget,+idx()} ;
 							else if (ri.goal==NodeGoal::Status        ) {}                                               // dont check disk if asked for Status
-<<<<<<< HEAD
-							else if (jt->running(true/*with_zombies*/)) reason =  JobReasonTag::Garbage                ; // be pessimistic and dont check target as it ...
-							else                                                                                         // ... is not manual and checking may modify it
-								switch (manual_wash(ri,true/*lazy*/)) {
-=======
 							else if (jt->running(true/*with_zombies*/)) reason =  JobReasonTag::Garbage                ; // be pessimistic and dont check target as it is not manual ...
 							else                                                                                         // ... and checking may modify it
 								switch (manual_wash(ri)) {
->>>>>>> 66fc855d
 									case Manual::Ok      :                                                  break ;
 									case Manual::Unlnked : reason = {JobReasonTag::NoTarget      ,+idx()} ; break ;
 									case Manual::Empty   :
