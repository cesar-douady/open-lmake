// This file is part of the open-lmake distribution (git@github.com:cesar-douady/open-lmake.git)
// Copyright (c) 2023 Doliam
// This program is free software: you can redistribute/modify under the terms of the GPL-v3 (https://www.gnu.org/licenses/gpl-3.0.html).
// This program is distributed WITHOUT ANY WARRANTY, without even the implied warranty of MERCHANTABILITY or FITNESS FOR A PARTICULAR PURPOSE.

#include "core.hh"

#include <tuple>

#include "rpc_job.hh"

using Backends::Backend ;

using namespace Disk ;

namespace Engine {

	SeqId     * g_seq_id     = nullptr ;
	Config    * g_config     = nullptr ;
	::vector_s* g_src_dirs_s = nullptr ;

}

namespace Engine::Persistent {

	//
	// RuleBase
	//

	MatchGen         RuleBase::s_match_gen = 1 ; // 0 is forbidden as it is reserved to mean !match
	umap_s<RuleBase> RuleBase::s_by_name   ;

	//
	// NodeBase
	//

	RuleTgts NodeBase::s_rule_tgts(::string const& target_name) {
		// first match on suffix
		PsfxIdx sfx_idx = _sfxs_file.longest(target_name,::string{Persistent::StartMrkr}).first ; // StartMrkr is to match rules w/ no stems
		if (!sfx_idx) return RuleTgts{} ;
		PsfxIdx pfx_root = _sfxs_file.c_at(sfx_idx) ;
		// then match on prefix
		PsfxIdx pfx_idx = _pfxs_file.longest(pfx_root,target_name).first ;
		if (!pfx_idx) return RuleTgts{} ;
		return _pfxs_file.c_at(pfx_idx) ;

	}

	//
	// Persistent
	//

	bool writable = false ;

	// on disk
	JobFile      _job_file       ; // jobs
	DepsFile     _deps_file      ; // .
	TargetsFile  _targets_file   ; // .
	NodeFile     _node_file      ; // nodes
	JobTgtsFile  _job_tgts_file  ; // .
	RuleStrFile  _rule_str_file  ; // rules
	RuleFile     _rule_file      ; // .
	RuleTgtsFile _rule_tgts_file ; // .
	SfxFile      _sfxs_file      ; // .
	PfxFile      _pfxs_file      ; // .
	NameFile     _name_file      ; // commons
	// in memory
	::uset<Job >       _frozen_jobs  ;
	::uset<Node>       _frozen_nodes ;
	::uset<Node>       _no_triggers  ;
	::vector<RuleData> _rule_datas   ;

	static void _compile_srcs() {
		if (g_src_dirs_s) g_src_dirs_s->clear() ;
		else              g_src_dirs_s = new ::vector_s ;
		for( Node const n : Node::s_srcs(true/*dirs*/) ) {
			::string nn_s = n->name() ; nn_s += '/' ;
			g_src_dirs_s->push_back(nn_s) ;
		}
	}

	static void _compile_rule_datas() {
		::vector<Rule> rules = rule_lst() ;
		RuleData::s_name_sz = "no_rule"s.size() ;                         // account for internal names
		_rule_datas.clear() ;                                             // clearing before resize ensure all unused entries are clean
		for( Special s : All<Special> ) if ( +s && s<=Special::Shared ) {
			grow(_rule_datas,+s) = RuleData(s)                                               ;
			RuleData::s_name_sz = ::max( RuleData::s_name_sz , _rule_datas[+s].name.size() ) ;
		}
		for( Rule r : rules ) {
			grow(_rule_datas,+r) = r.str()                                                   ;
			RuleData::s_name_sz = ::max( RuleData::s_name_sz , _rule_datas[+r].name.size() ) ;
		}
	}

	static void _compile_rules() {
		_compile_rule_datas() ;
		RuleBase::s_by_name.clear() ;
		for( Rule r : rule_lst() ) RuleBase::s_by_name[r->name] = r ;
	}

	static void _init_config() {
		try         { g_config = new Config{deserialize<Config>(IFStream(PrivateAdminDir+"/config_store"s))} ; }
		catch (...) { g_config = new Config                                                                  ; }
	}

	// START_OF_VERSIONING

	static void _init_srcs_rules(bool rescue) {
		Trace trace("_init_srcs_rules",Pdate(New)) ;
		::string dir = g_config->local_admin_dir+"/store" ;
		//
		mk_dir(dir) ;
		// jobs
		_job_file      .init( dir+"/job"       , writable ) ;
		_deps_file     .init( dir+"/deps"      , writable ) ;
		_targets_file  .init( dir+"/_targets"  , writable ) ;
		// nodes
		_node_file     .init( dir+"/node"      , writable ) ;
		_job_tgts_file .init( dir+"/job_tgts"  , writable ) ;
		// rules
		_rule_str_file .init( dir+"/rule_str"  , writable ) ;
		_rule_file     .init( dir+"/rule"      , writable ) ; if ( writable && !_rule_file.c_hdr() ) _rule_file.hdr() = 1 ; // 0 is reserved to mean no match
		_rule_tgts_file.init( dir+"/rule_tgts" , writable ) ;
		_sfxs_file     .init( dir+"/sfxs"      , writable ) ;
		_pfxs_file     .init( dir+"/pfxs"      , writable ) ;
		// commons
		_name_file     .init( dir+"/name"      , writable ) ;
		// misc
		if (writable) {
			g_seq_id = &_job_file.hdr().seq_id ;
			if (!*g_seq_id) *g_seq_id = 1 ;                                                                                 // avoid 0 (when store is brand new) to decrease possible confusion
		}
		// memory
		// Rule
		if (!_rule_file) for( [[maybe_unused]] Special s : Special::Shared ) _rule_file.emplace() ;
		RuleBase::s_match_gen = _rule_file.c_hdr() ;
		SWEAR(RuleBase::s_match_gen>0) ;
		_compile_srcs () ;
		_compile_rules() ;
		for( Job  j : _job_file .c_hdr().frozens    ) _frozen_jobs .insert(j) ;
		for( Node n : _node_file.c_hdr().frozens    ) _frozen_nodes.insert(n) ;
		for( Node n : _node_file.c_hdr().no_triggers) _no_triggers .insert(n) ;
		//
		trace("done",Pdate(New)) ;
		//
		if (rescue) {
			::cerr<<"previous crash detected, checking & rescueing"<<endl ;
			try {
				chk()              ;                                                                                        // first verify we have a coherent store
				invalidate_match() ;                                                                                        // then rely only on essential data that should be crash-safe
				::cerr<<"seems ok"<<endl ;
			} catch (::string const&) {
				exit(Rc::Format,"failed to rescue, consider running lrepair") ;
			}
		}
	}

	// END_OF_VERSIONING

	void chk() {
		// files
		/**/                                  _job_file      .chk(                    ) ; // jobs
		/**/                                  _deps_file     .chk(                    ) ; // .
		/**/                                  _targets_file  .chk(                    ) ; // .
		/**/                                  _node_file     .chk(                    ) ; // nodes
		/**/                                  _job_tgts_file .chk(                    ) ; // .
		/**/                                  _rule_str_file .chk(                    ) ; // rules
		/**/                                  _rule_file     .chk(                    ) ; // .
		/**/                                  _rule_tgts_file.chk(                    ) ; // .
		/**/                                  _sfxs_file     .chk(                    ) ; // .
		for( PsfxIdx idx : _sfxs_file.lst() ) _pfxs_file     .chk(_sfxs_file.c_at(idx)) ; // .
		/**/                                  _name_file     .chk(                    ) ; // commons
	}

	static void _save_config() {
		serialize( OFStream(PrivateAdminDir+"/config_store"s) , *g_config ) ;
		OFStream(AdminDir+"/config"s) << g_config->pretty_str() ;
	}

	static void _diff_config( Config const& old_config , bool dynamic ) {
		Trace trace("_diff_config",old_config) ;
		for( BackendTag t : All<BackendTag> ) {
			if (g_config->backends[+t].ifce==old_config.backends[+t].ifce) continue ;
			if (dynamic                                                  ) throw "cannot change server address while running"s ; // remote hosts may have been unreachable ...
			invalidate_exec(true/*cmd_ok*/) ;                                                                                    // ... do as if we have new resources
			break ;
		}
		//
		if (g_config->path_max!=old_config.path_max) invalidate_match() ;                                                        // we may discover new buildable nodes or vice versa
	}

	void new_config( Config&& config , bool dynamic , bool rescue , ::function<void(Config const& old,Config const& new_)> diff ) {
		Trace trace("new_config",Pdate(New),STR(dynamic),STR(rescue)) ;
		if ( !dynamic                                               ) mk_dir( AdminDir+"/outputs"s , true/*unlnk_ok*/ ) ;
		if ( !dynamic                                               ) _init_config() ;
		else                                                          SWEAR(g_config->booted,*g_config) ; // we must update something
		if (                                       g_config->booted ) config.key = g_config->key ;
		//
		/**/                                                         diff(*g_config,config) ;
		//
		/**/                                                         ConfigDiff d = config.booted ? g_config->diff(config) : ConfigDiff::None ;
		if (              d>ConfigDiff::Static  && g_config->booted ) throw "repo must be clean"s  ;
		if (  dynamic &&  d>ConfigDiff::Dynamic                     ) throw "repo must be steady"s ;
		//
		if (  dynamic && !d                                         ) return ;                            // fast path, nothing to update
		//
		/**/                                                          Config old_config = *g_config ;
		if (             +d                                         ) *g_config = ::move(config) ;
		if (!g_config->booted) throw "no config available"s ;
		/**/                                                          g_config->open(dynamic)          ;
		if (             +d                                         ) _save_config()                   ;
		if ( !dynamic                                               ) _init_srcs_rules(rescue)         ;
		if (             +d                                         ) _diff_config(old_config,dynamic) ;
		trace("done",Pdate(New)) ;
	}

	void repair(::string const& from_dir) {
		Trace trace("repair",from_dir) ;
		::vector<Rule>   rules    = rule_lst() ;
		::umap<Crc,Rule> rule_tab ; for( Rule r : Rule::s_lst() ) rule_tab[r->cmd_crc] = r ; SWEAR(rule_tab.size()==rules.size()) ;
		for( ::string const& jd : walk(from_dir,from_dir) ) {
			{	JobInfo job_info { jd } ;
				// qualify report
<<<<<<< HEAD
				if (job_info.start.pre_start.proc!=JobRpcProc::Start) { trace("no_pre_start",jd) ; goto NextJob ; }
				if (job_info.start.start    .proc!=JobRpcProc::Start) { trace("no_start"    ,jd) ; goto NextJob ; }
				if (job_info.end  .end      .proc!=JobRpcProc::End  ) { trace("no_end"      ,jd) ; goto NextJob ; }
				if (job_info.end  .end.digest.status!=Status::Ok    ) { trace("not_ok"      ,jd) ; goto NextJob ; }         // repairing jobs in error is useless
				// find rule
				auto it = rule_tab.find(job_info.start.rule_cmd_crc) ;
				if (it==rule_tab.end()) { trace("no_rule",jd) ; goto NextJob ; }                                            // no rule
=======
				if (job_info.start.pre_start.proc!=JobProc::Start) goto NextJob ;
				if (job_info.start.start    .proc!=JobProc::Start) goto NextJob ;
				if (job_info.end  .end      .proc!=JobProc::End  ) goto NextJob ;
				if (job_info.end  .end.digest.status!=Status::Ok ) goto NextJob ;                   // repairing jobs in error is useless
				// find rule
				auto it = rule_tab.find(job_info.start.rule_cmd_crc) ;
				if (it==rule_tab.end()) goto NextJob ;                                              // no rule
>>>>>>> c048ff74
				Rule rule = it->second ;
				// find targets
				::vector<Target> targets ; targets.reserve(job_info.end.end.digest.targets.size()) ;
				for( auto const& [tn,td] : job_info.end.end.digest.targets ) {
<<<<<<< HEAD
					if ( td.crc==Crc::None && !static_phony(td.tflags) ) continue     ;                                     // this is not a target
					if ( !td.crc.valid()                               ) { trace("invalid_target",jd,tn) ; goto NextJob ; } // XXX : handle this case
					if ( td.sig!=FileSig(tn)                           ) { trace("disk_mismatch" ,jd,tn) ; goto NextJob ; } // if dates do not match, we will rerun the job anyway
					//
					Node t{tn} ;
					t->refresh( td.crc , {td.sig,{}} ) ;                                                                    // if file does not exist, the Epoch as a date is fine
					targets.emplace_back( t , td.tflags ) ;
				}
				::sort(targets) ;                                               // ease search in targets
=======
					if ( td.crc==Crc::None && !static_phony(td.tflags) ) continue     ;             // this is not a target
					if ( !td.crc.valid()                               ) goto NextJob ;             // XXX : handle this case
					if ( td.sig!=FileSig(tn)                           ) goto NextJob ;             // if dates do not match, we will rerun the job anyway, no interest to repair
					//
					Node t{tn} ;
					t->refresh( td.crc , {td.sig,{}} ) ;                                            // if file does not exist, the Epoch as a date is fine
					targets.emplace_back( t , td.tflags ) ;
				}
				::sort(targets) ;                                                                   // ease search in targets
>>>>>>> c048ff74
				// find deps
				::vector_s    src_dirs ; for( Node s : Node::s_srcs(true/*dirs*/) ) src_dirs.push_back(s->name()) ;
				::vector<Dep> deps     ; deps.reserve(job_info.end.end.digest.deps.size()) ;
				for( auto const& [dn,dd] : job_info.end.end.digest.deps ) {
					if ( !is_canon(dn)) goto NextJob ;                                              // this should never happen, there is a problem with this job
					if (!is_lcl(dn)) {
						for( ::string const& sd : src_dirs ) if (dn.starts_with(sd)) goto KeepDep ; // this could be optimized by searching the longest match in the name prefix tree
<<<<<<< HEAD
						continue ;                                                                  // this dep is a slag acquired when it was in a src dir, which is no longer the case, ignore
					KeepDep : ;
					}
					Dep dep { Node(dn) , dd } ;
					if ( !dep.is_crc                         ) { trace("no_dep_crc" ,jd,dn) ; goto NextJob ; } // dep could not be identified when job ran, hum, better not to repair that
					if ( +dep.accesses && !dep.crc().valid() ) { trace("invalid_dep",jd,dn) ; goto NextJob ; } // no valid crc, no interest to repair as job will rerun anyway
=======
						goto NextJob ;                                                              // this should never happen as src_dirs are part of cmd definition
					KeepDep : ;
					}
					Dep dep { Node(dn) , dd } ;
					if ( !dep.is_crc                         ) goto NextJob ;                       // dep could not be identified when job ran, hum, better not to repair that
					if ( +dep.accesses && !dep.crc().valid() ) goto NextJob ;                       // no valid crc, no interest to repair as job will rerun anyway
>>>>>>> c048ff74
					deps.emplace_back(dep) ;
				}
				// set job
				Job job { {rule,::move(job_info.start.stems)} } ;
				job->targets.assign(targets) ;
				job->deps   .assign(deps   ) ;
				job->status = job_info.end.end.digest.status ;
<<<<<<< HEAD
				job->exec_ok(true) ;                                                                           // pretend job just ran
=======
				job->exec_ok(true) ;                                                                // pretend job just ran
>>>>>>> c048ff74
				// set target actual_job's
				for( Target t : targets ) {
					t->actual_job   () = job      ;
					t->actual_tflags() = t.tflags ;
				}
				// restore job_data
				job.record(job_info) ;
				trace("restored",jd,job->name()) ;
			}
		NextJob : ;
		}
	}

	// str has target syntax
	// return suffix after last stem (StartMrkr+str if no stem)
	static ::string _parse_sfx(::string const& str) {
		size_t pos = 0 ;
		for(;;) {
			size_t nxt_pos = str.find(Rule::StemMrkr,pos) ;
			if (nxt_pos==Npos) break ;
			pos = nxt_pos+1+sizeof(VarIdx) ;
		}
		if (pos==0) return StartMrkr+str   ; // signal that there is no stem by prefixing with StartMrkr
		else        return str.substr(pos) ; // suppress stem marker & stem idx
	}

	// return prefix before first stem (empty if no stem)
	static ::string _parse_pfx(::string const& str) {
		size_t pos = str.find(Rule::StemMrkr) ;
		if (pos==Npos) return {}                ; // absence of stem is already signal in _parse_sfx, we just need to pretend there is no prefix
		else           return str.substr(0,pos) ;
	}

	struct Rt : RuleTgt {
		// cxtors & casts
		Rt() = default  ;
		Rt( Rule r , VarIdx ti ) : RuleTgt{r,ti} , pfx{_parse_pfx(target())} , sfx{_parse_sfx(target())} {}
		// data (cache)
		::string pfx ;
		::string sfx ;
	} ;

}

namespace std {
	template<> struct hash<Engine::Persistent::Rt> {
		size_t operator()(Engine::Persistent::Rt const& rt) const { return hash<Engine::RuleTgt>()(rt) ; } // there is no more info in a Rt than in a RuleTgt
	} ;
}

namespace Engine::Persistent {

	static void _invalidate_exec(::vector<pair<bool,ExecGen>> const& keep_cmd_gens) {
		for( auto [yes,cmd_gen] : keep_cmd_gens ) if (yes) goto FullPass ;
		return ;
	FullPass :
		Trace trace("_invalidate_exec") ;
		Trace trace2 ;
		::cerr << "collecting job cmds ..." ;
		for( Job j : job_lst() ) {
			if (j->rule.is_shared()) continue ;
			auto [yes,cmd_gen] = keep_cmd_gens[+j->rule] ;
			if (!yes) continue ;
			ExecGen old_exec_gen = j->exec_gen ;
			j->exec_gen = cmd_gen && j->exec_gen >= cmd_gen ; // set to 0 if bad cmd, to 1 if cmd ok but bad rsrcs
			trace2(j,j->rule,old_exec_gen,"->",j->exec_gen) ;
		}
		::cerr << endl ;
	}

	template<bool IsSfx> static void _propag_to_longer(::umap_s<uset<Rt>>& psfx_map) {
		::vector_s psfxs = ::mk_key_vector(psfx_map) ;
		::sort( psfxs , [](::string const& a,::string const& b){ return a.size()<b.size() ; } ) ;
		for( ::string const& long_psfx : psfxs ) {
			for( size_t l=1 ; l<=long_psfx.size() ; l++ ) {
				::string short_psfx = long_psfx.substr( IsSfx?l:0 , long_psfx.size()-l ) ;
				if (psfx_map.contains(short_psfx)) {
					psfx_map.at(long_psfx).merge(::copy(psfx_map.at(short_psfx))) ; // copy arg as merge clobbers it
					break ;                                                         // psfx's are sorted shortest first, so as soon as a short one is found, it is already merged with previous ones
				}
			}
		}
	}

	// make a prefix/suffix map that records which rule has which prefix/suffix
	static void _compile_psfxs() {
		_sfxs_file.clear() ;
		_pfxs_file.clear() ;
		// first compute a suffix map
		::umap_s<uset<Rt>> sfx_map ;
		for( Rule r : rule_lst() )
			for( VarIdx ti=0 ; ti<r->matches.size() ; ti++ ) {
				if ( r->matches[ti].second.flags.is_target!=Yes         ) continue ;
				if (!r->matches[ti].second.flags.tflags()[Tflag::Target]) continue ;
				Rt rt{r,ti} ;
				sfx_map[rt.sfx].insert(rt) ;
			}
		_propag_to_longer<true/*IsSfx*/>(sfx_map) ;          // propagate to longer suffixes as a rule that matches a suffix also matches any longer suffix
		//
		// now, for each suffix, compute a prefix map
		for( auto const& [sfx,sfx_rule_tgts] : sfx_map ) {
			::umap_s<uset<Rt>> pfx_map ;
			if ( sfx.starts_with(StartMrkr) ) {
				::string_view sfx1 = ::string_view(sfx).substr(1) ;
				for( Rt const& rt : sfx_rule_tgts )
					if (sfx1.starts_with(rt.pfx)) pfx_map[""].insert(rt) ;
			} else {
				for( Rt const& rt : sfx_rule_tgts )
					pfx_map[rt.pfx].insert(rt) ;
				_propag_to_longer<false/*IsSfx*/>(pfx_map) ; // propagate to longer prefixes as a rule that matches a prefix also matches any longer prefix
			}
			//
			// store proper rule_tgts (ordered by decreasing prio, giving priority to AntiRule within each prio) for each prefix/suffix
			PsfxIdx pfx_root = _pfxs_file.emplace_root() ;
			_sfxs_file.insert_at(sfx) = pfx_root ;
			for( auto const& [pfx,pfx_rule_tgts] : pfx_map ) {
				vector<Rt> pfx_rule_tgt_vec = mk_vector(pfx_rule_tgts) ;
				::sort(
					pfx_rule_tgt_vec
				,	[]( Rt const& a , Rt const& b )->bool {
						// compulsery : order by priority, with special Rule's before plain Rule's, with Anti's before GenericSrc's within each priority level
						// optim      : put more specific rules before more generic ones to favor sharing RuleTgts in reversed PrefixFile
						// finally    : any stable sort is fine, just to avoid random order
						return
							::tuple( a->is_special() , a->prio , a->special , a.pfx.size()+a.sfx.size() , a->name )
						>	::tuple( b->is_special() , b->prio , b->special , b.pfx.size()+b.sfx.size() , b->name )
						;
					}
				) ;
				_pfxs_file.insert_at(pfx_root,pfx) = RuleTgts(mk_vector<RuleTgt>(pfx_rule_tgt_vec)) ;
			}
		}
	}

	static void _save_rules() {
		_rule_str_file.clear() ;
		for( Rule r : rule_lst() ) _rule_file.at(r) = _rule_str_file.emplace(::string(_rule_datas[+r])) ;
	}

	static void _set_exec_gen( RuleData& rd , ::pair<bool,ExecGen>& keep_cmd_gen , bool cmd_ok , bool dynamic=false ) { // called if at least resources changed
		Trace trace("_set_exec_gen") ;
		if (rd.rsrcs_gen<NExecGen-1) {
			if (!cmd_ok) rd.cmd_gen   = rd.rsrcs_gen+1 ;
			/**/         rd.rsrcs_gen = rd.rsrcs_gen+1 ;
			Trace trace("up gen",rd.cmd_gen,rd.rsrcs_gen) ;
		} else {
			if (cmd_ok) keep_cmd_gen = {true,rd.cmd_gen} ;    // all cmd_gen above this will be set to 1 to keep cmd, the others to 0
			else        keep_cmd_gen = {true,0         } ;    // all cmd_gen must be set to 0 as we have a new cmd but no room left for a new cmd_gen
			rd.cmd_gen   = 1                 ;                // 0 is reserved to force !cmd_ok
			rd.rsrcs_gen = rd.cmd_gen+cmd_ok ;                // if cmd_ok, we must distinguish between bad cmd and good cmd with bad rsrcs
			trace("reset gen",rd.cmd_gen,rd.rsrcs_gen) ;
		}
		if (dynamic) SWEAR( !keep_cmd_gen.first && cmd_ok ) ; // ensure decision of making job is not pertubated
	}

	void invalidate_exec(bool cmd_ok) {
		Trace trace("invalidate_exec",STR(cmd_ok)) ;
		::vector<pair<bool,ExecGen>> keep_cmd_gens{_rule_datas.size()} ; // indexed by Rule, if entry.first => entry.second is 0 (always reset exec_gen) or exec_gen w/ cmd_ok but !rsrcs_ok
		for( Rule r : rule_lst() ) {
			_set_exec_gen( _rule_datas[+r] , keep_cmd_gens[+r] , cmd_ok ) ;
			trace(r,r->cmd_gen,r->rsrcs_gen) ;
		}
		_save_rules() ;
		_invalidate_exec(keep_cmd_gens) ;
	}

	static void _collect_old_rules() {                                                               // may be long, avoid as long as possible
		MatchGen& match_gen = _rule_file.hdr() ;
		Trace("_collect_old_rules","reset",1) ;
		::cerr << "collecting" ;
		::cerr << " nodes ..." ; for( Node     n   : node_lst           () ) n  ->mk_old()         ; // handle nodes first as jobs are necessary at this step
		::cerr << " jobs ..."  ; for( Job      j   : job_lst            () ) j  ->invalidate_old() ;
		::cerr << " rules ..." ; for( RuleTgts rts : _rule_tgts_file.lst() ) rts. invalidate_old() ;
		/**/                     for( Rule     r   : rule_lst           () ) r  . invalidate_old() ; // now that old rules are not referenced any more, they can be suppressed and reused
		::cerr << endl ;
		Rule::s_match_gen = match_gen = 1 ;
	}

	bool/*invalidate*/ new_rules( ::umap<Crc,RuleData>&& new_rules_ , bool dynamic ) {
		Trace trace("new_rules",new_rules_.size()) ;
		//
		RuleIdx           max_old_rule = 0 ;
		::umap <Crc,Rule> old_rules    ;
		for( Rule r : rule_lst() ) {
			max_old_rule            = ::max(max_old_rule,+r) ;
			old_rules[r->match_crc] = r                      ;
		}
		//
		RuleIdx n_new_rules       = 0     ;
		RuleIdx n_modified_cmd    = 0     ;
		RuleIdx n_modified_rsrcs  = 0     ;
		RuleIdx n_modified_prio   = 0     ;
		bool    missing_rsrcs_gen = false ;
		// evaluate diff
		for( auto& [match_crc,new_rd] : new_rules_ ) {
			auto it = old_rules.find(match_crc) ;
			if (it==old_rules.end()) {
				n_new_rules++ ;
			} else {
				Rule old_r          = it->second                         ;
				bool modified_rsrcs = new_rd.rsrcs_crc!=old_r->rsrcs_crc ;
				n_modified_prio   += new_rd.prio   !=old_r->prio                      ;
				n_modified_cmd    += new_rd.cmd_crc!=old_r->cmd_crc                   ;
				n_modified_rsrcs  += modified_rsrcs                                   ;
				missing_rsrcs_gen |= modified_rsrcs && old_r->rsrcs_gen>=(NExecGen-1) ;
			}
		}
		if (dynamic) {                                                                        // check if compatible with dynamic update
			if (n_new_rules                        ) throw "new rules"s                     ;
			if (old_rules.size()!=new_rules_.size()) throw "old rules"s                     ;
			if (n_modified_prio                    ) throw "rule priorities were modified"s ;
			if (n_modified_cmd                     ) throw "rule cmd's were modified"s      ;
			if (missing_rsrcs_gen                  ) throw "must garbage collect rules"s    ;
		}
		//
		for( auto const& [crc,r] : old_rules )                        // make old rules obsolete but do not pop to prevent idx reuse as long as old rules are not collected
			if (!new_rules_.contains(crc)) _rule_file.clear(r) ;
		if ( old_rules.size()+n_new_rules >= RuleIdx(-1) ) {          // in case of size overflow, physically collect obsolete rules as we cannot fit old & new rules
			SWEAR(!dynamic) ;                                         // cannot happen without new rules
			_collect_old_rules() ;
		}
		::vector<pair<bool,ExecGen>> keep_cmd_gens{max_old_rule+1u} ; // indexed by Rule, if entry.first => entry.second is 0 (always reset exec_gen) or exec_gen w/ cmd_ok but !rsrcs_ok
		//
		_rule_str_file.clear() ;                                      // erase old rules before recording new ones
		for( auto& [match_crc,new_rd] : new_rules_ ) {
			Rule old_r ;
			auto it = old_rules.find(match_crc) ;
			if (it==old_rules.end()) {
				trace("new",new_rd,new_rd.cmd_gen,new_rd.rsrcs_gen) ;
			} else {
				old_r = it->second ;
				old_rules.erase(it) ;
				new_rd.cmd_gen      = old_r->cmd_gen      ;
				new_rd.rsrcs_gen    = old_r->rsrcs_gen    ;
				new_rd.exec_time    = old_r->exec_time    ;
				new_rd.stats_weight = old_r->stats_weight ;
				SWEAR( +old_r<keep_cmd_gens.size() , old_r , keep_cmd_gens.size() ) ;
				if (new_rd.rsrcs_crc!=old_r->rsrcs_crc) {
					bool cmd_ok = new_rd.cmd_crc==old_r->cmd_crc ;
					_set_exec_gen( new_rd , keep_cmd_gens[+old_r] , cmd_ok , dynamic ) ;
					trace("modified",new_rd,STR(cmd_ok),new_rd.cmd_gen,new_rd.rsrcs_gen) ;
				}
			}
			//           vvvvvvvvvvvvvvvvvvvvvvvvvvvvvvvvvvvvvvvv
			RuleStr rs = _rule_str_file.emplace(::string(new_rd)) ;
			//           ^^^^^^^^^^^^^^^^^^^^^^^^^^^^^^^^^^^^^^^^
			if (+old_r) _rule_file.at(old_r) = rs ;
			else        _rule_file.emplace(rs) ;
		}
		bool res = n_modified_prio || n_new_rules || +old_rules ;
		trace("rules",'-',old_rules.size(),'+',n_new_rules,"=cmd",n_modified_cmd,"=rsrcs",n_modified_rsrcs,"=prio",n_modified_prio) ;
		//
		_compile_rules() ;                                            // recompute derived info in memory
		if (res) _compile_psfxs() ;                                   // recompute derived info on disk
		_invalidate_exec(keep_cmd_gens) ;
		// trace
		Trace trace2 ;
		for( PsfxIdx sfx_idx : _sfxs_file.lst() ) {
			::string sfx      = _sfxs_file.str_key(sfx_idx) ;
			PsfxIdx  pfx_root = _sfxs_file.at     (sfx_idx) ;
			bool     single   = +sfx && sfx[0]==StartMrkr  ;
			for( PsfxIdx pfx_idx : _pfxs_file.lst(pfx_root) ) {
				RuleTgts rts = _pfxs_file.at(pfx_idx) ;
				::string pfx = _pfxs_file.str_key(pfx_idx) ;
				if (single) { SWEAR(!pfx,pfx) ; trace2(         sfx.substr(1) , ':' ) ; }
				else        {                   trace2( pfx+'*'+sfx           , ':' ) ; }
				Trace trace3 ;
				for( RuleTgt rt : rts.view() ) trace3( +Rule(rt) , ':' , rt->prio , rt->name , rt.key() ) ;
			}
		}
		// user report
		{	OFStream rules_stream{AdminDir+"/rules"s} ;
			::vector<Rule> rules = rule_lst() ;
			::sort( rules , [](Rule a,Rule b){
				if (a->prio!=b->prio) return a->prio > b->prio ;
				else                  return a->name < b->name ;
			} ) ;
			bool first = true ;
			for( Rule rule : rules ) {
				if (!rule->user_defined()) continue ;
				if (first) first = false ;
				else       rules_stream << '\n' ;
				rules_stream<<rule->pretty_str() ;
			}
		}
		return res ;
	}

	bool/*invalidate*/ new_srcs( ::vmap_s<FileTag>&& src_names , ::vector_s&& src_dir_names_s , bool dynamic ) {
		::map<Node,FileTag    > srcs         ;                                                                                                 // use ordered map/set to ensure stable execution
		::map<Node,FileTag    > old_srcs     ;                                                                                                 // .
		::map<Node,FileTag    > new_srcs_    ;                                                                                                 // .
		::set<Node            > src_dirs     ;                                                                                                 // .
		::set<Node            > old_src_dirs ;                                                                                                 // .
		::set<Node            > new_src_dirs ;                                                                                                 // .
		Trace trace("new_srcs") ;
		// format inputs
		for( bool dirs : {false,true} ) for( Node s : Node::s_srcs(dirs) ) old_srcs.emplace(s,dirs?FileTag::Dir:FileTag::None) ;               // dont care whether we delete a regular file or a link
		//
		for( auto const& [sn,t] : src_names       )                   srcs.emplace( Node(sn                      ) , t                   ) ;
		for( ::string&    sn    : src_dir_names_s ) { sn.pop_back() ; srcs.emplace( Node(sn,!is_lcl(sn)/*no_dir*/) , FileTag::Dir/*dir*/ ) ; } // external src dirs need no uphill dir
		//
		for( auto [n,_] : srcs     ) for( Node d=n->dir() ; +d ; d = d->dir() ) if (!src_dirs    .insert(d).second) break ;                    // non-local nodes have no dir
		for( auto [n,_] : old_srcs ) for( Node d=n->dir() ; +d ; d = d->dir() ) if (!old_src_dirs.insert(d).second) break ;                    // .
		// check
		for( auto [n,t] : srcs ) {
			if (!src_dirs.contains(n)) continue ;
			::string nn   = n->name() ;
			::string nn_s = nn+'/'    ;
			for( auto const& [sn,_] : src_names )
				if ( sn.starts_with(nn_s) ) throw to_string("source ",(t==FileTag::Dir?"dir ":""),nn," is a dir of ",sn) ;
			FAIL(nn,"is a source dir of no source") ;
		}
		// compute diff
		bool fresh = !old_srcs ;
		for( auto nt : srcs ) {
			auto it = old_srcs.find(nt.first) ;
			if (it==old_srcs.end()) new_srcs_.insert(nt) ;
			else                    old_srcs .erase (it) ;
		}
		if (!fresh) {
			for( auto [n,t] : new_srcs_ ) if (t==FileTag::Dir) throw "new source dir "+n->name()+' '+git_clean_msg() ;
			for( auto [n,t] : old_srcs  ) if (t==FileTag::Dir) throw "old source dir "+n->name()+' '+git_clean_msg() ;
		}
		//
		for( Node d : src_dirs ) { if (old_src_dirs.contains(d)) old_src_dirs.erase(d) ; else new_src_dirs.insert(d) ; }
		//
		if ( !old_srcs && !new_srcs_ ) return false ;
		if (dynamic) {
			if (+new_srcs_) throw "new source "    +new_srcs_.begin()->first->name() ;                                                         // XXX : accept new sources if unknown
			if (+old_srcs ) throw "removed source "+old_srcs .begin()->first->name() ;                                                         // XXX : accept old sources if unknown
			FAIL() ;
		}
		//
		trace("srcs",'-',old_srcs.size(),'+',new_srcs_.size()) ;
		// commit
		for( bool add : {false,true} ) {
			::map<Node,FileTag> const& srcs = add ? new_srcs_ : old_srcs ;
			::vector<Node>             ss   ; ss.reserve(srcs.size()) ;                                                                        // typically, there are very few src dirs
			::vector<Node>             sds  ;                                                                                                  // .
			for( auto [n,t] : srcs ) if (t==FileTag::Dir) sds.push_back(n) ; else ss.push_back(n) ;
			//    vvvvvvvvvvvvvvvvvvvvvvvvvvvvv
			Node::s_srcs(false/*dirs*/,add,ss ) ;
			Node::s_srcs(true /*dirs*/,add,sds) ;
			//    ^^^^^^^^^^^^^^^^^^^^^^^^^^^^^
		}
		{	Trace trace2 ;
			for( auto [n,t] : old_srcs     ) { Node(n)->mk_no_src()           ; trace2('-',t==FileTag::Dir?"dir":"",n) ; }
			for( Node  d    : old_src_dirs )        d ->mk_no_src()           ;
			for( auto [n,t] : new_srcs_    ) { Node(n)->mk_src(t            ) ; trace2('+',t==FileTag::Dir?"dir":"",n) ; }
			for( Node  d    : new_src_dirs )        d ->mk_src(FileTag::None) ;
		}
		_compile_srcs() ;
		// user report
		{	OFStream srcs_stream{AdminDir+"/manifest"s} ;
			for( auto [n,t] : srcs ) srcs_stream << n->name() << (t==FileTag::Dir?"/":"") <<'\n' ;
		}
		trace("done",srcs.size(),"srcs") ;
		return true ;
	}

	void invalidate_match() {
		MatchGen& match_gen = _rule_file.hdr() ;
		if (match_gen<NMatchGen) {
			match_gen++ ;                                   // increase generation, which automatically makes all nodes !match_ok()
			Trace("invalidate_match","new gen",match_gen) ;
			Rule::s_match_gen = match_gen ;
		} else {
			_collect_old_rules() ;
		}
	}

}<|MERGE_RESOLUTION|>--- conflicted
+++ resolved
@@ -222,7 +222,6 @@
 		for( ::string const& jd : walk(from_dir,from_dir) ) {
 			{	JobInfo job_info { jd } ;
 				// qualify report
-<<<<<<< HEAD
 				if (job_info.start.pre_start.proc!=JobRpcProc::Start) { trace("no_pre_start",jd) ; goto NextJob ; }
 				if (job_info.start.start    .proc!=JobRpcProc::Start) { trace("no_start"    ,jd) ; goto NextJob ; }
 				if (job_info.end  .end      .proc!=JobRpcProc::End  ) { trace("no_end"      ,jd) ; goto NextJob ; }
@@ -230,20 +229,10 @@
 				// find rule
 				auto it = rule_tab.find(job_info.start.rule_cmd_crc) ;
 				if (it==rule_tab.end()) { trace("no_rule",jd) ; goto NextJob ; }                                            // no rule
-=======
-				if (job_info.start.pre_start.proc!=JobProc::Start) goto NextJob ;
-				if (job_info.start.start    .proc!=JobProc::Start) goto NextJob ;
-				if (job_info.end  .end      .proc!=JobProc::End  ) goto NextJob ;
-				if (job_info.end  .end.digest.status!=Status::Ok ) goto NextJob ;                   // repairing jobs in error is useless
-				// find rule
-				auto it = rule_tab.find(job_info.start.rule_cmd_crc) ;
-				if (it==rule_tab.end()) goto NextJob ;                                              // no rule
->>>>>>> c048ff74
 				Rule rule = it->second ;
 				// find targets
 				::vector<Target> targets ; targets.reserve(job_info.end.end.digest.targets.size()) ;
 				for( auto const& [tn,td] : job_info.end.end.digest.targets ) {
-<<<<<<< HEAD
 					if ( td.crc==Crc::None && !static_phony(td.tflags) ) continue     ;                                     // this is not a target
 					if ( !td.crc.valid()                               ) { trace("invalid_target",jd,tn) ; goto NextJob ; } // XXX : handle this case
 					if ( td.sig!=FileSig(tn)                           ) { trace("disk_mismatch" ,jd,tn) ; goto NextJob ; } // if dates do not match, we will rerun the job anyway
@@ -252,40 +241,20 @@
 					t->refresh( td.crc , {td.sig,{}} ) ;                                                                    // if file does not exist, the Epoch as a date is fine
 					targets.emplace_back( t , td.tflags ) ;
 				}
-				::sort(targets) ;                                               // ease search in targets
-=======
-					if ( td.crc==Crc::None && !static_phony(td.tflags) ) continue     ;             // this is not a target
-					if ( !td.crc.valid()                               ) goto NextJob ;             // XXX : handle this case
-					if ( td.sig!=FileSig(tn)                           ) goto NextJob ;             // if dates do not match, we will rerun the job anyway, no interest to repair
-					//
-					Node t{tn} ;
-					t->refresh( td.crc , {td.sig,{}} ) ;                                            // if file does not exist, the Epoch as a date is fine
-					targets.emplace_back( t , td.tflags ) ;
-				}
-				::sort(targets) ;                                                                   // ease search in targets
->>>>>>> c048ff74
+				::sort(targets) ;                                                                              // ease search in targets
 				// find deps
 				::vector_s    src_dirs ; for( Node s : Node::s_srcs(true/*dirs*/) ) src_dirs.push_back(s->name()) ;
 				::vector<Dep> deps     ; deps.reserve(job_info.end.end.digest.deps.size()) ;
 				for( auto const& [dn,dd] : job_info.end.end.digest.deps ) {
-					if ( !is_canon(dn)) goto NextJob ;                                              // this should never happen, there is a problem with this job
+					if ( !is_canon(dn)) goto NextJob ;                                                         // this should never happen, there is a problem with this job
 					if (!is_lcl(dn)) {
-						for( ::string const& sd : src_dirs ) if (dn.starts_with(sd)) goto KeepDep ; // this could be optimized by searching the longest match in the name prefix tree
-<<<<<<< HEAD
-						continue ;                                                                  // this dep is a slag acquired when it was in a src dir, which is no longer the case, ignore
+						for( ::string const& sd : src_dirs ) if (dn.starts_with(sd)) goto KeepDep ;            // this could be optimized by searching the longest match in the name prefix tree
+						goto NextJob ;                                                                         // this should never happen as src_dirs are part of cmd definition
 					KeepDep : ;
 					}
 					Dep dep { Node(dn) , dd } ;
 					if ( !dep.is_crc                         ) { trace("no_dep_crc" ,jd,dn) ; goto NextJob ; } // dep could not be identified when job ran, hum, better not to repair that
 					if ( +dep.accesses && !dep.crc().valid() ) { trace("invalid_dep",jd,dn) ; goto NextJob ; } // no valid crc, no interest to repair as job will rerun anyway
-=======
-						goto NextJob ;                                                              // this should never happen as src_dirs are part of cmd definition
-					KeepDep : ;
-					}
-					Dep dep { Node(dn) , dd } ;
-					if ( !dep.is_crc                         ) goto NextJob ;                       // dep could not be identified when job ran, hum, better not to repair that
-					if ( +dep.accesses && !dep.crc().valid() ) goto NextJob ;                       // no valid crc, no interest to repair as job will rerun anyway
->>>>>>> c048ff74
 					deps.emplace_back(dep) ;
 				}
 				// set job
@@ -293,11 +262,7 @@
 				job->targets.assign(targets) ;
 				job->deps   .assign(deps   ) ;
 				job->status = job_info.end.end.digest.status ;
-<<<<<<< HEAD
 				job->exec_ok(true) ;                                                                           // pretend job just ran
-=======
-				job->exec_ok(true) ;                                                                // pretend job just ran
->>>>>>> c048ff74
 				// set target actual_job's
 				for( Target t : targets ) {
 					t->actual_job   () = job      ;
