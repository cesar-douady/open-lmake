--- conflicted
+++ resolved
@@ -499,11 +499,7 @@
 		::string interpreter0 = res.interpreter[0] ;
 		m.rule->add_cwd(interpreter0) ;
 		AutodepLock lock{deps} ;
-<<<<<<< HEAD
-		Record::Read( auditer() , interpreter0.c_str() , false/*no_follow*/ , false/*keep_real*/ , "dyn_attr_eval" ) ;
-=======
-		Record::Read( auditor() , interpreter0.c_str() , false/*no_follow*/ , false/*keep_real*/ , true/*allow_tmp_map*/ , "dyn_attr_eval" ) ;
->>>>>>> 26682ad3
+		Record::Read( auditor() , interpreter0.c_str() , false/*no_follow*/ , false/*keep_real*/ , "dyn_attr_eval" ) ;
 		return res ;
 	}
 
