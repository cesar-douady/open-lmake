\input texinfo

@c This file is part of the open-lmake distribution (git@github.com:cesar-douady/open-lmake.git)
@c Copyright (c) 2023 Doliam
@c This program is free software: you can redistribute/modify under the terms of the GPL-v3 (https://www.gnu.org/licenses/gpl-3.0.html).
@c This program is distributed WITHOUT ANY WARRANTY, without even the implied warranty of MERCHANTABILITY or FITNESS FOR A PARTICULAR PURPOSE.

@macro XXX{txt}
@end macro

@XXX{document which config fields are clean/static/dynamic}

@macro lmake
@code{lmake}
@end macro

@macro adminfile{file}
@file{LMAKE/\file\}
@end macro

@macro Lmakefile
@file{Lmakefile.py}
@end macro

@set TITLE The lmake Manual
@set UPDATED 22 April 2024
@set UPDATED-MONTH April 2024
@set EDITION @dfn{work in progress}
<<<<<<< HEAD
@set VERSION 22.09
=======
@set VERSION 24.05
>>>>>>> 4aece307

@settitle @value{TITLE}
@setchapternewpage odd
@c Combine the variable and function indices:
@syncodeindex vr fn
@c Combine the program and concept indices:
@syncodeindex pg cp
@c FSF publishers: format makebook.texi instead of using this file directly.
@c %**end of header

@copying
This file documents the @lmake utility, which determines
automatically which pieces of a large workflow need to be remade
and issues the commands to remake them.

This is Edition @value{EDITION}, last updated @value{UPDATED},
of @cite{@value{TITLE}}, for @lmake version @value{VERSION}.

Copyright @copyright{}  2023 Doliam.

@quotation
Permission is granted to copy, distribute and/or modify this document
under the terms of the GNU Free Documentation License, Version 3 or
any later version published by the Free Software Foundation
@end quotation
@end copying

@summarycontents
@contents

@top @lmake
@insertcopying


@chapter Overview of @lmake

The @lmake utility automatically determines automatically which pieces of a large workflow need to be remade
and issues the commands to remake them.
This manual describes @lmake, which was implemented by Cesar Douady.

Our examples show C/C++ and Python programs, since they are most common, but you can use
@lmake with any programming language to run any phase of your CI/CD as long as these can be scripted.
Indeed, @lmake is not limited to programs.
You can use it to describe any task where some files must be (re)computed automatically
from others whenever recomputing would generate such files differently than what they currently are.
Such situations include dependency modifications, but also command modifications, dependency list modifications,
apparition of an include file that was in the search path before an include file was actually accessed, symbolic link modifications, etc.

Hard links are also fully supported.
Repositories can be moved (as far as @lmake is concerned, user content may not support moves), archived and restored.

@lmake is designed to be scalable, robust and efficient.

By scalable, we mean that @lmake can manage millions of files and tens of thousands of CPU hours without any difficulty,
so there is never any reason to have any kind of recursive invocation, @lmake can handle the whole project all at once.

By robust, we mean that @lmake guarantees that if a job is not rerun, then rerunning it would lead to the same content (or a content that is equally legal).
This includes automatic capture of so called hidden dependencies (i.e. dependencies that are not explicitly stated in the rules, e.g. include files).

We also mean that @lmake, as any software, it may have bug.
Such bugs can lead to crashes and to pessimistic behavior (a job is rerun while it was not necessary).
But special attention has been devoted in its design to ensure that it is never optimistic (a job not being rerun while it should have been).
In case of any adverse event (lmake crashes or spurious system reboot),
@lmake automatically recovers potentially corrupted states in a safe way to avoid having to remake the whole project because a few files are corrupted.

Note that @lmake does not only recorver from its own flees, but also a lot of experience is embedded into it to work around system bugs.
This includes for example NFS peculiar notion of close-to-open consistency (which does not apply to the directory containing the file) or SGE/slurm jobs spuriously disappearing.

By efficient, we mean that jobs are run in parallel, optionally using a batcher such as SGE or slurm, managing limited resources as declared in @Lmakefile.
We also mean that @lmake makes a lot of effort to determine if it is necessary to run a job (while always staying pessismistic).
Such effort includes checksum based modification detection rather than date based, so that if a job is rerun and produces an identical content, subsequent jobs are not rerun.
Also, @lmake embed a build cache whereby jobs can record their results in a cache so that if the same run needs to be carried out by another user,
it may barely fetch the result from the cache rather than run the - potentially lengthy - job.


@section Preparing and running @lmake.

To prepare to use @lmake, you must write a file called
the @Lmakefile that describes the relationships among files
in your workflow and provides commands for generating each file.
In a program, typically, the executable file is updated from object
files, which are in turn made by compiling source files.
Then unit tests are run from the executable and input files, and the output is compared to some references.

Once a suitable @Lmakefile exists, each time you change anything in the workflow (source files, recipes, ...)
this simple shell command:

@example
lmake <my_target>
@end example

@noindent
suffices to perform all necessary steps so that @file{<my_target>} is reproduced as if all steps leading it were carried out while actually carrying out only necessary steps.
The @lmake program maintains an internal state in the @file{LMAKE} directory
to decide which of the files need to be regenerated.
For each of those files, it issues the recipes recorded in @Lmakefile.
During the execution of recipes, @lmake instruments them in order to gather which files were read and written in order to determine hidden dependencies and whether such actions were legal.
These information are recorded in the @file{LMAKE} directory.

You can provide command line arguments to @lmake to somewhat control this process.

@section Problems and Bugs

If you have problems with @lmake or think you've found a bug,
please report it to the developers; we cannot promise to do anything but
we might well want to fix it.

Before reporting a bug, make sure you've actually found a real bug.
Carefully reread the documentation and see if it really says you can do
what you're trying to do.
If it's not clear whether you should be able to do something or not, report that too; it's a bug in the documentation!

Before reporting a bug or trying to fix it yourself, try to isolate it
to the smallest possible @Lmakefile that reproduces the problem.
Then send us the @Lmakefile and the exact results @lmake gave you, including any error messages.
Please don't paraphrase these messages: it's best to cut and paste them into your report.
When generating this small @Lmakefile, be sure to not use any non-free
or unusual tools in your recipes: you can almost always emulate what
such a tool would do with simple shell commands.
Finally, be sure to explain what you expected to occur; this will help us decide whether the problem was really in the documentation.

if your problem is non-deterministic, i.e. it shows up once in a while, include the entire content of the @file{LMAKE} directory.
This directory contains extensive execution traces meant to help developers to track down problems.
Make sure, though, to trim it from any sensitive data.

Once you have a precise problem you can report it in one of two ways.
Either send electronic mail to:

@example
    xxx@@yyy.zzz
@end example

@noindent
or use our Web-based project management tool, at:

@example
    https://xxx.yyy.zzz
@end example

@noindent
In addition to the information above, please be careful to include the
version number of @lmake you are using.
You can get this information from the file @file{LMAKE/version}.
Be sure also to include the type of machine and operating system you are using.
One way to obtain this information is by running the command @samp{uname -a}.


@chapter An Introduction to @Lmakefile syntax

You need a file called a @Lmakefile to tell @lmake what to do.

In this chapter, we will discuss a simple @Lmakefile that describes how to
compile, link and test a tiny executable @file{hello_world} which consists of 3 C++ source files (@file{hello_world.cc}, @file{hello.cc} and @file{world.cc})
and 2 header files (@file{hello.hh} and @file{world.hh}).
This tiny executable just writes @code{hello world} on its output.
There is a reference output (@file{hello_world.ref}) that @lmake uses to check if the execution is correct.

So, the entire project contains the following files :
@itemize
@item @file{hello.hh}
@item @file{hello.cc} (includes @file{hello.hh})
@item @file{world.hh}
@item @file{world.cc} (includes @file{world.hh})
@item @file{hello_world.cc} (includes @file{hello.hh} and @file{world.hh})
@item @file{hello_world.ref}
@end itemize

When @lmake recompiles this tiny executable, each changed C++ source file must be recompiled.
If a header file has changed, each C++ source file that includes the header file must be recompiled.
Each compilation produces an object file corresponding to the source file.
Then, if any source file has changed, all the object files, whether newly made or saved from previous compilations, must be linked together to produce the new tiny executable.
Finally, if the tiny executable changed, its unit test must be rerun and if the resulting output changes (or if the reference is modified), the actual output must be recompared against the reference.

As its name suggests, @Lmakefile is actually a Python file.
@lmake embeds a Python interpreter (version 3.6+) to interpret @Lmakefile.
Because Python is among the most powerful and widely used programming language, this choice allows @lmake users to have access to a very powerful language to express complicated workflows
without the need to learn a new language.
As a side effect, it also allows the developpers to provide such a powerful means without having to design and implement it.
Among the features of Python that come handy when describing workflows, one can list variables, functions, f-strings, conditionals, loops and inheritance.

The goal of @Lmakefile is to describe 3 aspects of your workflow :
@itemize @bullet
@item some global configuration
@item the list of the sources of the workflow
@item the derivation rules
@end itemize

This is done by importing the @lmake module and defining the 2 variables @code{lmake.config}, @code{lmake.manifest} and by defining rules inheriting from the base classes in @code{lmake.rules}.
When reading @Lmakefile, @lmake simply imports this module by issuing @code{import Lmakefile} in a Python 3.6+ interpreter and looks at these variables and sub-classes.
@lmake provides some help for these 3 goals, though.

Once @Lmakefile has been read, @lmake writes in the @file{LMAKE} directory a digest of these definitions in the files @file{LMAKE/config}, @file{LMAKE/sources} and @file{LMAKE/rules}.
These may be consulted in case of doubt about what @lmake has understood of your @Lmakefile file.

@section Configuration

The configuration describes some global aspects of the workflow.
The @lmake module contains a reasonable default value for the @code{lmake.config} variable and in an introduction chapter, there is nothing much to say.
In a simple workflow, ignoring the configuration step is a good starting point.

@section Sources

@lmake needs to know the list of the source files.
The mere presence on disk of a file is not sufficient for @lmake to qualify it as a source.
This is because the aim of @lmake is to provide a reproductible workflow.
For example, if you work under @code{git}, as it is very common, once you have been able to build a target, you must be able to commit and push, then a colleague (or yourself in another repository)
must be able to do a pull and build the same target to get the same result.
If a file exists in your original repository, but is not tracked by @code{git} and is used to build your target, your colleague will not be able to reproduce the same target with the same content.
In such a situation, @lmake will consider your file as @dfn{dangling} and accessing it will be an error.

Source files are listed in @code{lmake.manifest} as a @code{list} or a @code{tuple}.
By default, if @code{lmake.manifest} is not set, @lmake will look for a file named @file{Manifest} and use it as a list of files, one per line.
If no @file{Manifest} file is present, it will then issue a @code{git ls-files --recurse-submodules} command to gather the list of sources.
Note that the @code{git} repository can be anywhere on the directory path to the @lmake repository.

@section Rules

Rules are classes that derive from one of the base classes defined in @code{lmake.rules} (Rule, AntiRule, PyRule, ...).

To be recognized as a usable rule, rules must define the following attributes (possibly by inheriting them) :
@itemize @bullet
@item @code{targets}
@item @code{cmd}
@end itemize

If any is not defined, such a @code{class} may still be pertinent to serv as base class for usable rules.

Generally, it will also have the @code{deps} attribute defined and possibly the @code{stems} (unless stems are directly defined in targets or deps) :

@example
@group
from lmake.rules import Rule
class Compile(Rule) :
	stems   = @{ 'File' : r'.*'         @}
	targets = @{ 'OBJ'  : '@{File@}.o'  @}
	deps    = @{ 'SRC'  : '@{File@}.cc' @}
	cmd     = 'gcc -c -o @{OBJ@} @{SRC@}'
@end group
@end example

Let's look at each element in this rule.

@subsection @code{name}
The first element is the class name @code{Compile}.
This name will be used by @lmake in reporting when it needs to refer to this rule, in error messages or when it reports execution.
Generally speaking, all rules have a @code{name} attribute which defaults to the class name if not explicitly set.
Here, the @code{name} of our rule is @code{'Compile'} but we could have set the attribute @code{name} to @code{'cc compilation'} for example.

@subsection @code{stems}
Then comes the @code{stems} attribute.
This attribute provides a vocabulary of (Python) regular expressions that can be further referenced in other attributes.

@subsection @code{targets}
Then, there is the @code{targets} attribute.
This attribute defines the files that may be generated by this rule.
Its syntax looks like Python 3.6+ f-strings, except that variable parts (in @code{@{@}}) must be plain variables (not actual expressions).
However, this works the other way around, compared to f-strings. With an f-string, you start from a value of @code{File}, say @code{'foo'}, and from that, you can derive the string
@code{'foo.o'} from the f-string @code{'@{File@}.o'}.
But here, we start from a file @file{foo.o} and we find that this rule applies if we define @code{File} as @code{'foo'}.
More precisely, @lmake matches the file name @code{'foo.o'} against the regular expression @code{r'(?P<File>.*)\.o'} and Python provides the group @code{'File'} as @code{'foo'}.

The reason why the Python 3.6+ f-strings syntax has been leveraged is by symmetry with the @code{deps} attribute described below.

There may be more than a single target (and this is why this attribute is a @code{dict}).
In that case, the rule is supposed to generate all of them when it is executed and any of them will trigger its execution.

@subsection @code{deps}
Then, we find the @code{deps} attribute.
This attribute define the explicit dependencies the rule need before it can be run.
This is a @code{dict} mapping keys to actual Python 3.6+ f-strings.
Once @code{File} has been determined by matching a target, it is fed to the f-strings to determine the explicit dependencies.
@lmake will automatically determine actual dependencies by spying the rule execution, so one could think mentioning them explicitly is useless.
To some extent, this is true, with these limitations :

@itemize @bullet

@item
Explicit dependencies are not only used to determine if a rule must be run or not, they are also used to determine if a rule apply or not.
For a rule to apply, it must match a given file as a target, but also, the computed explicit dependencies must be sources or recursively buildable.
By contrast, if a hidden dependencies cannot be built (and if it does not actually exist), this is silently ignored (more to come later on this subject).

Imagine for example that you have a rule to compile C++ files and another rule to compute C files. Given @file{foo.o}, @lmake must determine which rule to apply.
With explicit dependencies, @lmake has the necessary information to select the adequate rule : it will look for files @file{foo.cc} and @file{foo.c} and if one is a source or is buildable,
it can then select the corresponding rule.
Note that if both are sources or buildable, the situation will be ambiguous and @lmake will report an error.
On the opposite, if none are sources or buildable, @file{file.o} will be deemed not buildable.

@item
From a performance perspective, this allows @lmake to know up front that a dependency is required before running a job.
If a dependency is not explicitly mentioned, a target may be built by @lmake, spying its accesses.
@lmake then discovers the dependency, and if it is not up to date, build it and rerun the rule with up to date dependencies.
This double run (which occurs only the first time @lmake hit the given target) can be avoided if the dependency is explicit.

@end itemize

Generally speaking, obvious dependencies (such as the source file for a compilation step) should be mentioned explicitly and the other ones (such as include files for a compilation step)
can be left as hidden dependencies.

@subsection @code{cmd}
Finally we see the @code{cmd} attribute.
This attribute specifies the recipe to use to build targets from dependencies.
The @code{cmd} attribute can be either a @code{str} or a function.

If it is a @code{str}, it contains a shell script that will be executed when the rule is triggered
(the shell can be customized and defaults to the default system shell, usually @file{/bin/bash}).
Before execution, it is interpreted as a Python f-string, i.e. everything between @code{@{@}} is interpreted as a Pyhton expression and the corresponding value is substituted.
During this process, the stems, targets and deps have their definition from the current job.
This way, scripts are easy to write and read.

It can also be a function and our example rule could have been written as :
@example
@group
import subprocess as sp
from lmake.rules import Rule
class Compile(Rule) :
	stems   = @{ 'File' : r'.*'       @}
	targets = @{ 'OBJ'  : '@{File@}.o'  @}
	deps    = @{ 'SRC'  : '@{File@}.cc' @}
	def cmd() :
		sp.run( ('gcc','-c','-o',OBJ,SRC) , check=True )
@end group
@end example

In that case, this function is executed in a Python interpreter when the rule is triggered
(the Python used to run this function can be customized and defaults to the Python used to read @Lmakefile).
Before execution, the definitions of stems, targets and dependencies are put in the global @code{dict} (and a few others that will be described later).

Static targets are defined as their associated file name.
Star targets are defined as functions taking the star stems as arguments and returning the corresponding file.
The @code{regexpr} attribute of this function is defined as the regular expression that matches the star targets.

For example if target @code{STAR} is @code{'@{Dir:.*@}.tardir/@{File*:.*@}}, @code{STAR} will be defined as a function
and @code{STAR('foo')} will return @code{'my_dir.tardir/foo'} if executed from a job with @code{Dir} defined as @code{my_dir},
and @code{STAR.regexpr} will be @code{r'my_dir\.tardir/(.*)'}.

This way, functions are easy to write and read.

@section A simple @Lmakefile

Here is a simple @Lmakefile that sustains our hello_world example :

@example
@group
import lmake
from lmake.rules import Rule

# use default config

# automatic sources

class Base(Rule) :
	stems = @{ 'File' : r'.*' @}

class Compile(Base) :
	targets = @{ 'OBJ' : '@{File@}.o'  @}
	deps    = @{ 'SRC' : '@{File@}.cc' @}
	cmd     = 'gcc -c -o @{OBJ@} @{SRC@}'

class LinkHelloWorld(Rule) :
	targets = @{ 'EXE' : 'hello_world' @}
	deps    = @{
		'HELLO_WORLD' : 'hello_world.o'
	,	'HELLO'       : 'hello.o'
	,	'WORLD'       : 'world.o'
	@}
	cmd = 'gcc -o @{EXE@} @{HELLO_WORLD@} @{HELLO@} @{WORLD@}'

class Run(Base) :
	target = '@{File@}.out'
	deps   = @{ 'EXE' : '@{File@}' @}
	cmd    = '@{EXE@}'

class Check(Base) :
	target = '@{File@}.ok'
	deps = @{
		'OUT' : '@{File@}.out'
	,	'REF' : '@{File@}.ref'
	@}
	def cmd() :
		assert open(OUT).read()==open(REF).read()
@end group
@end example

Note a certain number of elements we have not introduced yet :
@itemize @bullet
@item
We use a base class to define the stem @code{File}, so we do not need to repeat its definition in each rule.
@item
In rule @code{Run}, we have defined the attribute @code{target} as a @code{str} rather than attribute @code{targets} as a @code{dict}.@*
This this handy in simple situations and has the following meaning :
@itemize @bullet
@item There is a single target
@item Its content is generated from the stdout of @code{cmd} execution
@end itemize
@item
If @code{cmd} is a @code{str}, the status of the job is determined from the status of the script.
If @code{cmd} is a function, raising an exception or returning convertible to @code{True} will trigger an error status for the rule execution
@end itemize

To run our example, we need to execute @code{lmake hello_world.ok} and this will do all necessary steps that ensure proper generation of the @code{hello_world} executable,
including compilation, link, execution and check.

Note that we do not have to ever mention hidden dependencies (@file{hello.h} and @file{world.h}), these are handled automatically.

A few reactions of @lmake to user actions when you execute @code{lmake hello_world.ok} :
@itemize @bullet

@item If you modify @file{hello.cc}, @lmake will recompile to @file{hello.o}, then relink to @file{hello_world},
then re-generate to @file{hello_world.out} and finally re-check to @file{hello_world.ok} if @file{hello_world.out} changed or stop there if it did not.

@item If you modify @file{hello.hh}, @lmake will recompile to @file{hello.o} and to @file{hello_world.o} in parallel (if resources permit), then proceed with the rest of the flow as above.

@item If you merely modify a comment in @file{hello.cc}, @lmake will recompile to @file{hello.o} (which will be identical to its previous content) and stop there.

@item If you modify the compilation script (e.g. to add the @code{'-O'} option), all compilations are rerun and most probably the rest as well.

@item If you @code{rm} @file{hello.o}, nothing happens.
@item If you @code{rm} @file{hello.o} and modify @file{world.cc}, @lmake will recompile to @file{world.o}, then understands that it needs to @file{hello.o} for the link phase and
will recompile to it, then proceed with the rest of the workflow.

@item If you modify @file{hello.cc} and @file{hello.o}, @lmake will refuse to regenerate @file{hello.o} over your modifications as it fears to destroy an information which is important for you.
For example, you may have saved an important work in this wrong file and you may not have a copy elsewhere.

@end itemize


@chapter User Commands

All commands may be launched from anywhere in a repository.
A repository is a directory containing @Lmakefile.
This means that before being executed, all commands walk up the directory tree until it finds a file named @Lmakefile, which is then considered to be the repository.

Argument and reports are systematically localized to the current working directory.
For example, if you launch @code{lmake b} from directory @file{a} in your repository,
@lmake will execute jobs from the repository root, and during this execution, it will refer to file @file{a/b} as @file{b} and file @file{c} as @file{../c}.

If launched from a terminal, output is colored.
Colors are different depending on whether terminal if dark/light or light/dark.
These colors can be configured.
The colors bears a semantic :
@itemize @bullet
@item Green means success.
@item Red means error.
@item Magenta means warning.
@item Blue means notes generated by the tool.
@item Gray means information of secondary importance.
@item Uncolored means output from user code. This output can be colored by user code (e.g. gcc generates colored error messages, which is very helpful).
@end itemize

@section Global options
In addition to options described for each user command, the following options are supported by all of them.
@itemize @bullet
@item @code{-J}|@code{--job}   : passed arguments are interpreted as job names rather than as file names.
Job names are the names that appear, for example, on start and done lines when @lmake executes a job.
@item @code{-R}|@code{--rule}  : when the previous option is used, this options allows the specification of a rule, given by its name.
This is necessary when the job name is ambiguous as several rules may lead to the same job name.
@item @code{-q}|@code{--quiet} : Do not generate user oriented messages.Strictly generate what is asked.
This is practical if output is meant for automatic processing such as executing the output of @code{lshow -s}.
@item @code{-S}|@code{--sync}  : Ensure server is launched and wait for its termination.
@item @code{-V}|@code{--video} : Explicitly ask for a video mode instead of interrogating connected terminal.
If argument start with @code{n} or @code{N}, output is assumed to be normal video (black on white).
If it starts with @code{r} or @code{R}, reverse video is assumed.
Else output is not colorized.
@end itemize

If the @code{LMAKE_VIDEO} environment variable is defined, it is processed as if provided to the @code{--video} option.

@section @lmake

Usage : @code{lmake [-a|--archive] [-e|--forget-old-errors] [[-j|--jobs] max_jobs] [-m|--manual-ok] [-o|--live-out] [-l|--local] [-v|--versbose-backend] targets...}

@lmake launches all necessary jobs to ensure that targets are generated following rules specified in @Lmakefile.

@lmake generates an output line for each significant event :
@itemize @bullet
@item When a job starts if it is long (duration that qualifies a job as long is configurable). This start line is deemed of secondary importance.
@item When a job terminates.  Such lines are followed by the content of stderr if any and status is known.
@item When the job status is finally known, if it was not known when it terminated.
Such lines are followed by the content of stderr if any.
Typically the job status is not known at the end of execution when a new dep was discovered that turned out to be out-of-date.
In that case, the dependency is rebuilt, and if the new content is identical to the old one, @lmake can then decide that the job was run with up-to-date deps.
@end itemize

During execution, if launched from a terminal, @lmake also generates a progression status in the title bar.
This progression status line contains :
@itemize @bullet
@item the number of executed jobs (split between useful, rerun and hit)
@item the number of queued jobs, i.e. jobs that are waiting for resources to be run
@item the number of waiting jobs, i.e. jbos that are waiting for dependencies to be run
@end itemize

At the end of the execution, if the asked targets are not successfully generated, a summary is generated reminding the errors (with a configurable max, 20 by default)
and the stderr of the first error. Intermediate targets are deemed of secondary importance.

When run @lmake launches a server and direct its request to it.
This server can then serve other @lmake requests, so that several @lmake process can run simultaneously in the same repository.

During a @lmake process, all jobs are launched according to the state of the repository at the time the @lmake command was launched.
This way, edition in the repository can go on while the @lmake process runs.
If it turns out that a file is needed that has been modified since @lmake was launched, it will be deemed in error for that process.
This way, if you want a reliable run, then you must not modify the repository while @lmake is running.
But if you are running @lmake in an interactive mode, it is very comfortable to be able to go on with your edition session while some regression testing is running.
At worst, you will have an error mentionning a file has been overwritten, but you will not have an incoherent result based on some old files and some newer files.

Before processing arguments, @lmake prepends the content of the @code{LMAKE_ARGS} environment variable, separated by spaces.
This eases the management of user preferences.
For example, a user may like to systematically pass the @code{-a} and @code{-t} options, in which case it can set @code{LMAKE_ARGS='-a -t'}.

Options :
@itemize @bullet
@item @code{-a}|@code{--archive} : ensure all intermediate files are up to date, in addition to the asked targets.
This is useful for example if you want to archive a fully built repository.
@item @code{-b}|@code{--backend} : pass value to backend.
This is used for example to pass a partition or specificities to the slurm backend for a particular command.
Note that backend only impacts resources and scheduling, not the content of the targets, so specifying such an option does not hurt repeatability.
@item @code{-e}|@code{--forget-old-errors} : assume encountered errors are transicent.
Contrarily to the @code{lforget -e} command, this only concerns this execution, not subsequent ones.
@item @code{-j}|@code{--jobs} max_jobs : When this option is used, @lmake will limit the overall number of simultaneous jobs to max_jobs per backend.
If several @lmake commands run simultaneously, a job cannot be launched on behalf of a given command if the number of running jobs is not less than its associated max_jobs.
@item @code{-m}|@code{--manual-ok} : normally, @lmake refuses to launch a job that may overwrite a modification done by the user (unless the file is empty)
as @lmake fears to jettison important information from the user.
With this option, the user instructs @lmake that this fear is not pertinent.
@item @code{-o}|@code{--live-out} : normally, @lmake does not output the stdout of jobs (such stdout is accessible with the @code{lshow} command).
However, sometimes it is practical to have the output while jobs are running.
Generating such output for all jobs would produce an intermixed flow of characters of all jobs running in parallel making such an output unreadable.
When this option is used, only the jobs directly producing the asked targets have their output generated on the output of @lmake.
Because most of the time there is a single target, this ensures that there is a single job generating its output, avoiding the intermixing problem.
@item @code{-l}|@code{--local} : with this option, jobs are launched locally (i.e. using the @code{local} backend) instead of the backend mentioned in the rule.
Note that if 2 @lmake commands with different values for this option are running simultaneously, in case a job is necessary for both, it may be launched locally or remotely.
The originally targetted backend is in charge of mapping required resources mentioned in the rule to local resources understandable by the local backend.
@item @code{-s}|@code{--source-ok} : normally, @lmake refuses to launch a job that may overwrite a source.
With this option, the user instructs @lmake that this is allowed.
@item @code{-t}|@code{--keep-tmp} : normally, @lmake washes the temporary directory allocated to a job at the end of job execution.
With this option, the user instructs @lmake to keep the temporary directories, as if the @code{keep_tmp} attribute was set for all rules.
The kept temporary directory can be retreived with @code{lshow -i}.
@item @code{-v}|@code{--verbose} : enable the generation of some execution information from backend.
This is not systematic as this may incur a performance hit.
These information is available by using @code{lshow -i}.
@end itemize

@subsection output

While @lmake runs, it outputs a log.
This log is also recorded in @file{LMAKE/outputs/<start date>} with the following differences :
@itemize @minus
@item It is not colored.
@item Files are relative to the root of the repository, not to the current working directory where the @lmake command has been launched.
@end itemize

The log contains a line, possibly followed by attached information when the following events occur :
@itemize @minus
@item A job is started, if the job duration is longer than the @code{start_delay} attribute of the rule.
@item A job is completed.
@item A job status is known, while it was not known when it completed.
@item A source file has been seen as modified.
@item A frozen file or a target of a frozen job is needed.
@end itemize

Once the build process is complete, a summary is generated with :
@itemize @minus
@item The frozen files and jobs that we necessary to carry out the build.
@item The jobs in error (the first of them is accompanied with its stderr).
@end itemize

@section @code{lshow}

Usage : @code{lshow -short_cmd|--long_cmd [ -short_option|--long_option option_arg ]* files or job}

@code{lshow} provides various information about jobs.
The jobs are those officially generating the targets (i.e. the jobs that would be selected by @lmake if needing to generate it) if any,
else it may be the jobs that actually generated the target.

There must be a single command while there may be 0 or more options.

Arguments can be files or a single job as described in generic arguments description.

Commands :
@itemize @bullet
@item @code{-b}|@code{--bom} : Output the list of all source files necessary to build the arguments.
If verbose (option @code{-v} or @code{--verbose}), some intermediate files are shown in gray, enough to justify why all listed source files.
@item @code{-c}|@code{--cmd} : Output the @code{cmd} used to execute the job. If dynamic, it shows the specialized @code{cmd} for this job.
@item @code{-d}|@code{--deps} : Output the list of all the deps of the jobs.
Unless the verbose flag is specified, only existing deps are shown.
Each line is composed of 6 fields  separated by spaces :
@itemize @minus
@item Flags : each flag is either a letter if set, or a @code{-} if not :
	@itemize .
	@item @code{E} : dep is essential, i.e. dep is show in a future graphical tool.
	@item @code{c} : dep is critical (cf @pxref{critical-deps}).
	@item @code{e} : ignore errors on dep, i.e. job can be run even if this dep is built in error.
	@item @code{r} : dep is required, i.e. job is in error if dep is not buildable. For static deps, job is not even tried if dep is not buildable (and another rule is used if possible).
	@item @code{S} : dep is static.
	@end itemize
@item Accesses : each kind of accesses is either a letter if done, or a @code{-} if not :
	@itemize .
	@item @code{L} : dep has been accessed as a symbolic link.
	@item @code{R} : dep has been accessed as a regular file.
	@item @code{T} : dep has been accessed with a stat-like system call (i.e. its inode has been accessed).
	@end itemize
@item Key : the key if the dep is static, else blank.
@item Ascii art showing parallel deps (deps coming from a single call to @code{ldepend} or @code{lmake.depend} are considered parallel).
@item Name of the dep.
@end itemize
If a dep does not exist, it is deemed secondary information and is shown in gray.
@item @code{-D}|@code{--inv-deps} : Show jobs that depend on targets.
@item @code{-E}|@code{--env}      : Show the environment used to run the script
@item @code{-i}|@code{--info}     : Show various self-reading info about jobs, such as reason to be launched, why it was needed, execution time, host that executed it, ...
If porcelaine mode (using the @code{--porcelaine} or @code{-p} option), the same information is reported as as an easy to parse Python @code{dict}.
@item @code{-r}|@code{--running}  : Show the list of jobs currently running to build the arguments.
If verbose (option @code{-v} or @code{--verbose}), some waiting jobs are shown in gray, enough to justify why all running jobs are running.
Queued jobs are shown in blue, actively running jobs are uncolored.
@item @code{-e}|@code{--stderr}   : Show the stderr of the jobs.
@item @code{-o}|@code{--stdout}   : Show the stdout of the jobs.
@item @code{-t}|@code{--targets}  : Show the targets of the jobs.
Unless the verbose flag is specified, only existing targets are shown.
Each line is composed of 3 fields  separated by spaces :
@itemize @minus
@item Info : composed of 1 characters : @code{W} if target was written, @code{U} if target was unlinked, else @code{-}.
@item Flags : each flag is either a letter if set, or a @code{-} if not :
	@itemize .
	@item @code{E} : target is essential, i.e. target is show in a future graphical tool.
	@item @code{i} : target is incremental, i.e. it is not unlinked before job execution and read accesses are ignored
	@item @code{p} : target is phony, i.e. being non existing a considered as a particular value for that file
	@item @code{u} : target is not uniquified if several links point to it before job execution (only meaningful for incremental targets).
	@item @code{w} : no warning is emitted if target is either uniquified or unlinked while produced by another job.
	@item @code{S} : target is static.
	@item @code{T} : target is official, i.e. job can be triggered when another one depend on this target.
	@end itemize
@item The name of the target.
@end itemize
If a target does not exist, it is deemed secondary information and is shown in gray.
@item @code{-T}|@code{--inv-targets} : Show jobs that produce targets either officially (listed in @code{targets} attribute) or not (listed in @code{side_targets} attribute or not)
@end itemize

@section @code{ldebug}

Usage : @code{ldebug [-k|--key <key>] [-n] target}

@code{ldebug} runs a job in a debug environment.

The job must have been run with @lmake before (but may not have finished, it just need to have started).
The precise way the job is launched is controled by the @code{lmake.config.debug[<key>]} which provides the name of a module to import.
This module must contain a @code{gen_script} function taking a description of the job provided as keyword arguments and returning the script to execute.

When @code{ldebug} is run, the debug script is generated in a file withing the @file{LMAKE} directory and, unless the @code{-n} or @code{--no-exec} option is given, it is executed.

To write a module for use with @code{ldebug}, the best way is to start from the closest standard module in @file{lib/lmake_debug} and modify it to fit your specific needs.

Unless overridden, the following standard debug methods are provided :
@multitable @columnfractions 0.05 0.15 0.4 0.4
@headitem Key @tab Module @tab Python job @tab Shell job
@item
@tab @file{lmake_debug.default}
@tab Job is run under pdb control.
@tab Job is run with the @code{-x} flag (so that commands are traced).
@item g
@tab @file{lmake_debug.gdb}
@tab Job interpreter is run under gdb control.
@tab Job interpreter is run under gdb control.
@item u
@tab @file{lmake_debug.pudb}
@tab Job is run under pudb control.
@tab Not supported
@item e
@tab @file{lmake_debug.enter}
@tab Job is not run, just an interactive shell (as provided by the @code{$SHELL} environment variable) is open in the job environment.
@tab Job is not run, just an interactive shell (as provided by the @code{$SHELL} environment variable) is open in the job environment.
@item n
@tab @file{lmake_debug.none}
@tab Job is run normally with no debug support.
@tab Job is run normally with no debug support.
@end multitable

In addition to running the job, these standard modules provide the following environment variables to the job :
@itemize @minus
@item @code{LMAKE_DEBUG_KEY}    : the key provided by the @code{-k} or @code{--key} option.
@item @code{LMAKE_DEBUG_STDIN}  : the file connected as stdin to @code{ldebug} when it was launched (usually a tty)
if the job has its stdin redirected (in case the @code{dep} rule attribute is defined).
@item @code{LMAKE_DEBUG_STDOUT} : the file connected as stdout to @code{ldebug} when it was launched (usually a tty)
if the job has its stdout redirected (in case the @code{target} rule attribute is defined).
@end itemize

When an interactive session is started, the @code{HOME} and @code{SHLVL} are preserved to provide a smooth user environment.
In particular @code{$SHLVL} can be used to provide a differentiated prompt if adequately defined in the start up file (usually @file{~/.bashrc}).

Providing a working @code{pudb} with redirected stdin/stdout necessitated to patch it. This patch is dynamically applied as part of the job start up procedure.

@section @code{lmark}

Usage : @code{lmark [ [-a|--add] | [-d|--delete] ] [-f|--freeze] [-t|--no-trigger] [-F|--force] targets...}
or      @code{lmark [-l|--list] | [-c|--clear] [-f|--freeze] [-t|--no-trigger]}

@code{lmark} is used to mark jobs and files with specific attributes.

@itemize @bullet
@item freeze : This mark prevents jobs from being run.
Instead its targets (as built during the last run for star targets) behave as sources.
If no job generated a file provided in arguments, this file behave as a source.
@item no trigger : This mark prevents @lmake to trigger builds of dependent jobs after modifications of provided files.
However, this applies only if job was last run with success.
@end itemize

Jobs and files marked with freeze or no-trigger and that have been used are repeated in the summary.
This precaution is taken because such presence goes against repeatability and should be suppressed before commiting the repository.

Frozen jobs are useful to run a flow from A to B. To do that you type @code{lmark -f -a A} followed by @code{lmake B}.

No trigger files are useful when working on a foundation file (called @file{utils.h} hereinafter).
It is common to work on @file{utils.h} to add new features.
During such developments, it is practical to run a test suite that checks the new feature.
But to run this test suite, you probably need a lot a derived files that depend on @file{utils.h} without using the new feature.
It is then a waste of time and resources to rebuild these derived files at each tiny modification.
An easy way is :
@itemize @minus
@item mark @file{utils.h}) with @code{no-trigger}
@item write the new test that uses this new feature.
@item modify @file{utils.h} to implement the new feature.
@item run your test.
Files not using the new feature will likely be successfully built and will not be uselessly rebuilt.
File using the new feature will likely fail and will be usefully rebuilt.
If no error is generated, it is easy to run @code{rm} or @code{lforget} to force rebuild.
@item loop on modify/test until feature is ok.
@item when you are satisfied with the new feature, suppress the no-trigger mark and rerun your test suite to ensure repeatability.
@end itemize

Options :
@itemize @bullet
@item @code{-a}|@code{--add}    : mark mentioned jobs or files.
@item @code{-d}|@code{--delete} : remove mark from mentioned jobs or files.
@item @code{-l}|@code{--list}   : list marked files.
@item @code{-c}|@code{--clear}  : delete all marks.
@end itemize

@section @code{lforget}

Usage : @code{lforget [-d] [-t] targets...} or @code{lforget [-e|-r]}

@code{lforget} is used to ask lmake to forget about some of its history.
In its first form, subsequent @lmake commands will forget about the build history of the mentioned targets.
As a consequence, these targets will appear out of date.

This is exceptionally useful in situations where @lmake's hypotheses are broken :
@itemize @minus
@item A file outside the repository is modified. Because @lmake does not track modifications outside the repository, it canot rerun jobs that must be rerun, this must be done manually.
@item An error is transient. Another option is to launch @code{lmake -e} which asks to consider jobs in error as out-of-date.
@end itemize

Options are :
@itemize @minus
@item @code{-d}|@code{--deps}    : In addition, @lmake will forget about hidden deps.
@item @code{-t}|@code{--targets} : In addition, @lmake will forget about star targets.
Caveat : upon next run, these targets will not be unlinked, with a possible rerun as a consequence if non-incremental targets are read before being written.
@end itemize

In its second form, subsequent @lmake commands will :
@itemize @minus
@item @code{-e}|@code{--error} : consider errors seen so far as transient errors and will rerun corresponding jobs.
@item @code{-r}|@code{--resources} : not trust builds with old resources and rerun targets that have been successfully built with old resources.
@end itemize

The @code{-e} option is useful when you have actully seen transient errors.
Just rerunning jobs in error will wash these.
If you need finer control, then you must use the first form of @code{lforget} to control what must be forgotten on a job by job basis.

The @code{-r} option is useful in the following scenario :
@itemize @minus
@item You have run jobs J1 and J2. J1 completed successfully but J2 lacked some memory and ended in error.
@item Then you have modified  the allocated memory, increasing J2's memory and decreasing J1's memory because you think it is better balanced this way.
@item Then you remade both jobs. J2 reran because it was in error and now completes successfully. J1 did not rerun because it was ok and modifying some resources would not change the result.
@item However, it could be that now J1 does not have enough memory any more. It is not a problem in itself because its content is correct, but it may not be reproducible.
@item You want to make sure your repository is fully reproducible.
@item In that case, you run @code{lforget -r}. J1 will rerun because it was not run with the new resources, as if its command was modified. J2 will not because it has already run since then.
@end itemize

@section @code{autodep}

Usage : @code{autodep [ -short_option|--long_option option_arg ]* executable args...}

@code{autodep} is a small tool that may be useful when designing a flow.
It is also used by @code{ldebug} to launch jobs in an adequate environment.
It allows to see what information (dependencies and targets) are recorded by code instrumentation @lmake injects in jobs to track activity without actually run a job under its control.

The trace generated by @code{autodep} is halfly digested in the sens that :
@itemize @minus
@item Only a summary of pertinent accesses are provided, unlike @code{strace} can generate a line for each access.
There is a line for each accessed file, which may be a read or nothing, possibly followed by a write or an unlink.
@item Accesses are tracked as for @lmake, i.e. files outside the repository are not tracked, except read accesses in a source directory.
@item When symbolic links are supported, they are resolved according to the required support level and additional dependencies may be generated when needed for @lmake to work properly.
@item It is not fully digested as dep/target flags that are provided in rules are not taken into account.
A full digestion to mimic @lmake would require a whole lot of information that would make the user interface significantly heavier, defeating the usefulness of this tool.
@end itemize

Accesses are split into 2 categories :
@itemize @minus
@item Targets : a prefix mention the type of target, unlink versus write, preceded by a read or not.
@item Deps : a kind of ascii art render parallel accesses.
@end itemize

For option descriptions, refer to the corresponding rule attribute.

Options :
@multitable @columnfractions 0.05 0.1 0.15 0.7
@headitem short option @tab long options @tab rule attribute @tab Description
@item @code{-m}
@tab  @code{--autodep-method}
@tab  @code{autodep}
@tab
@item @code{-a}
@tab  @code{--auto-mkdir}
@tab  @code{auto_mkdir}
@tab No argument, the presence of this option is equivalent of a @code{True} value for the rule attribute.
@item @code{-c}
@tab  @code{--chroot-dir}
@tab  @code{chroot_dir}
@tab
@item @code{-d}
@tab  @code{--cwd}
@tab  @code{cwd}
@tab
@item @code{-e}
@tab  @code{--env}
@tab  @code{environ_*}
@tab The mapping must be provided as a python @code{dict}  mapping variable names to their corresponding value (beware of quoting with regard to shell).
@item @code{-i}
@tab  @code{--ignore-stat}
@tab  @code{ignore_stat}
@tab No argument, the presence of this option is equivalent of a @code{True} value for the rule attribute.
@item @code{-k}
@tab  @code{--keep-env}
@tab  @code{environ_*}
@tab The mapping must be provided as a python @code{tuple} or @code{list} listing the variables to keep in the environment (beware of quoting with regard to shell).
@item @code{-l}
@tab  @code{--link-support}
@tab  @code{link_support}
@tab This attribute is in @code{lmake.config}, not on the rule.
@item @code{-o}
@tab  @code{--out}
@tab
@tab The file in which to write access info (deps and targets).
@item @code{-r}
@tab  @code{--root-view}
@tab  @code{root_view}
@tab
@item @code{-s}
@tab  @code{--source-vdirs}
@tab  @code{source_dirs}
@tab The list must be provided as a python @code{tuple} or @code{list} (beware of quoting with regard to shell).
@item @code{-t}
@tab  @code{--tmp-view}
@tab  @code{tmp_view}
@tab
@item @code{-v}
@tab  @code{--views}
@tab  @code{views}
@tab The mapping must be provided as a python @code{dict}  mapping views to their corresponding list of origin (beware of quoting with regard to shell).
@item @code{-w}
@tab  @code{--work-dir}
@tab
@tab The name of a directory.
Its content is unpredictable after execution.
This is necessary as soon as one of the views has more than one origin (in that case, overlayfs is used, which requires aorking directory).
@end multitable

@section @code{xxhsum}

Usage : @code{xxhsum file}

XXH is a very high performance, high quality checksum generation algorithm internally used by @lmake to find out whether file was actually modified or not when its date is changed.
XXH is high quality but @strong{not} crypto-robust.
This means that you can defeat it if you write a code specially aimed at this purpose, but not otherwise, by chance.
The version used in @lmake is 56/64 bits : Checksums are computed on 64 bits but when comparing 2 checksums, if they match on 56 (lsb) bits but not on the full 64 bits,
@lmake will consider we enter into a @emph{danger zone} and will stop.
Theoretical computation gives that you can generate thousands of files per second for thousands of year before entering the @emph{danger zone}.
However this theoretical computation assumes that XXH is nearly perfect, which seems to be the case with regards to experiments, but of course it is impossible to do such experiments with
a particular data set that may be far from random and from the actual data set used to evaluate XXH.
In the very improbable case where your data set would be particularly unfriendly with XXH, @lmake will crash with an error rather than silently forgetting to rerun a job.

@code{xxhsum} allow you to generate the checksum of a file, as distingued by @lmake.

Because @lmake handles symbolic links as themselves and not as the file they point to (i.e. @lmake works in the physical world), @code{xxhsum} does not follow symbolic links.
The checksum generated for a symbolic link is computed after the link (not the content of the file it refers to)
and such checksums do not clash with regular files with the same content (a different salt is used).

Also, the execute permission bit is also used to compute the checksum of regular files.
@lmake does not handle security bits (read and write permissions), but the execute bit is a semantic bit (possibly in addition to security) and thus is managed by @lmake.

Directories and other awkward files (i.e. neither a regular file or a symbolic link) are handled as if they did not exist.

The following special cases produce dedicated outputs :
@itemize
@item file does not exist : output is @code{'none'}
@item file is empty       : output is @code{'empty'}
@end itemize

@section @code{lrepair}

Usage : @code{lrepair}

@code{lrepair} is meant to repair internal @lmake book-keeping in case of catastrophic crash, either because of system failure or a bug in @lmake.
Most of the time, @lmake does not need resort to heavy reparation as its internal book-keeping is fairly robust, but in some rare cases, this may be necessary.
In such a case, @lmake will suggest the use of @code{lrepair}.
In case of incoherent behavior, the user may decide to run @code{lrepair}.
This process is pretty long, the goal being to avoid having to restart from a fresh repository, which may incur a severe cost in terms of compute power.

@chapter Job Commands

The commands listed hereafter are meant to be executed from within a job, not as standalone commands.

@section @code{ldepend}

Usage : @code{ldepend [-<short-option>|--<long-option>]... files ...}

@code{ldepend} may be used to inform @lmake that some files must be deemed as read as if you called the @code{open} system call on each of them.
To this extent, it is not that much different from @code{cat} (except performance wise, depend is of course much faster since @code{files} are not really accessed).

Also, generated dependencies are parallel, i.e. a modification on a dependency will not mask an error on another one.
For example, if you do @code{cat a b}, @lmake sees 2 @code{open} system calls, to @file{a} then to @file{b},
exactly the same sequence that if you did @code{cat $(cat a)} where @file{a} contains @code{b} as its only content.

Suppose now that @file{b} is an error. This is a reason for your job to be in error.
But if you modify @file{a}, in the former case, this @strong{cannot} solve your error while in the later case, it may, if the new content of a points to file that may be successfully built.
Because @lmake cannot distinguish between the 2 cases, upon a modification of @file{a}, the job will be rerun in the hope that the error is solved.
Parallel dependencies wil prevent this to happen.

If you do @code{ldepend a b} and @file{a} is modified and @file{b} is in error, the job is not rerun and stays in error.

Also, if for some reasons you run with autodep method @code{none}, this is the way to report dependencies.

In addition to signaling an access, @code{ldepend} is used to set flag on the files passed as arguments. Flags accumulate and will apply if the file is independently accessed.

The following options are supported :
@itemize @bullet
@item @code{-L}|@code{--follow-symlinks} : follow the last level symbolic link, default is not to follow.
@item @code{-v}|@code{--verbose}         : write lines composed of the crc and the name separated by a space for each required dependency.
@item @code{-R}|@code{--no-read}         : does not report an actual read, only dep flags. Default is to report a read and alter flags.
@item @code{-c}|@code{--critical}        : create critical deps (cf @pxref{critical-deps}).
@item @code{-E}|@code{--essential}       : passed dependencies will appear in the flow shown with a graphical tool.
@item @code{-e}|@code{--ignore-error}    : ignore the error status of the passed dependencies.
@item @code{-r}|@code{--no-required}     : accept that dpes may not be buildable, as for a normal read access (in that case, the read may fail, but @lmake is ok).
@item @code{-I}|@code{--ignore}          : dep is ignored altogether.
@item @code{-d}|@code{--stat-read-data}  : if dep is accessed with a stat-like access, ensure @lmake will consider full content has been accessed.
Default is to optimize dependency check as much as possible.
@end itemize

@section @code{lcheck_deps}

Usage : @code{lcheck_deps}

@code{lcheck_deps} ensures that all dependencies accessed so far are up-to-date.
If this not the case, the job is killed, generating a @code{rerun} report, the dependencies are rebuilt and the job is rerun.

This is useful before starting a heavy computation. Typically, dependencies are computed and accessed before the heavy sequence and calling @code{check_deps} allows to avoid
running a heavy computation with bad inputs. It is not a semantic problem as @lmake will realize the situation, rebuild the dependencies are rerun the job, but it may be performance problem.

Imagine for exemple that you have to compile @file{heavy.c} that includes a file @file{generated.h} generated by the command @file{generator}.
Imagine then that you type @code{lmake generated.h}, you look at it, find that the file is syntactically correct but contains a bug.
You then modify @file{generator} and because you are confident in your modification, you type @code{lmake heavy.o}.

@lmake will run the compilation of @file{heavy.o}, which lasts 10 minutes and discover that you need @file{generated.h}, which is out-of-date.
It will then rebuild @file{generated.h} and rerun the compilation to @file{heavy.o}, another 10 minutes.

Suppose now that your compilation script separate the preprocessor (say 10 secondes) phase from the compilation (10 minutes) phase and call @code{lcheck_deps} inbetween.
In that case, the first run will stop after preprocessing as @code{lcheck_deps} will kill the job at that moment and the overall time will be 10 minutes 10 secondes instead of 20 minutes.

Note the following points :
@itemize @minus
@item This is a (performance) problem only during the first run of @file{heavy.o}.
On subsequent runs, in particular during a typical edit-compile-debug loop, @lmake will know the dependencies and will launch jobs in the proper order.
But during the first run, it has no knowledge that @file{heavy.c} actually includes @file{generated.h}.
@item Most often, when @file{generated.h} is out-of-date, it is syntactically incorrect (for example it does not exist),
so the first run fails quite early (without spending its heavy optimization time).
@item In the case where @file{generated.h} is rebuilt identically to its previous content, there will be no second run without @code{lcheck_deps} call,
so @code{lcheck_deps} has a (minor) adverse effect leading to an overall time of 10 minutes 10 seconds instead of 10 minutes.
@end itemize

Despite these remarks, there are case where @code{lcheck_deps} is very welcome.

@section @code{ltarget}

Usage : @code{ltarget [-<short-option>|--<long-option>]... files ...}

@code{ltarget} may be used to inform @lmake that some files must be deemed as written as if you called the @code{open} system call on each of them.
If for some reasons you run with autodep method @code{none}, this is the way to report targets.

Also, it is possible to alter the target flags for these targets. Flags accumulate and apply if the files are independently accessed.

The following options are supported :
@itemize @bullet
@item @code{-L} or @code{--follow-symlinks} : follow the last level symbolic link, default is not to follow.
@item @code{-W} or @code{--no-write}        : does not report an actual write, only target flags. Default is to report a write an alter flags.
@item @code{-E} or @code{--essential}       : show when generating user oriented graphs.
@item @code{-i} or @code{--incremental}     : target is not unliked before job execution and read accesses to it are ignored.
@item @code{-u} or @code{--no-uniquify}     : target is not uniquified if several links are pointing to it. Only meaningful for incremental targets.
@item @code{-w} or @code{--no-warning}      : no warning is emitted if target is either uniquified or unlinked while generated by another job.
@item @code{-I} or @code{--ignore}          : from now on, ignore all reads and writes to target.
@item @code{-a} or @code{--no-allow}        : unless this option is passed, @code{ltarget} makes its arguments valid targets (cf @pxref{targets-deps}).
@item @code{-s} or @code{--source-ok}       : unless this option is passed, @code{ltarget} writing to a source is an error.
@end itemize

@section @code{ldecode}

Usage : @code{ldecode association_file context code}

@code{ldecode} may be used to ask for a value (typically rather large) associated with a short code.
This must have been generated using the command @code{lencode} with the same association_file and context.
The value corresponding to the code is output on @code{stdout}.
It is an error if
@itemize @minus
@item association_file is not a source (symbolic links are followed, though).
@item code cannot be found with the accompanying context
@end itemize
Usage and use cases are more extensively documented in @xref{codec}.

@section @code{lencode}

Usage : @code{lencode association_file context [min_length]}

@code{lencode} may be used to create or retrieve an association between a value (typically rather large) and a short code.
This association must be done before @code{ldecode} is called with the code to retrieve the corresponding value.

The value must be passed to @code{stdin}.
The generated or retrieved code corresponding to the value is output on @code{stdout}.
If generated, the code is generated after a checksum computed on the passed value in hexadecimal, with a length at least min_length, but may be longer in case of conflict.
It is an error if association_file is not a source (symbolic links are followed, though).
Usage and use cases are more extensively documented in @xref{codec}.


@chapter The Python @lmake module

The @lmake module provides support to write @code{cmd} functions executed during job execution.

The @code{lmake.rules} module provides support to write rules themselves.

The @code{lmake.auto_sources} module can be used to help define sources if the default behavior is not satisfactory.

Some variables of this module can be defined in @Lmakefile for some specific purposees.

@section @code{class pdict}

This is a helpful tiny @code{class} deriving from @code{dict} that allows item access as attribute.
This is just syntactic sugar to help the manipulation of configuration @code{dict} objects.

Also, a @code{mk_deep} method exists to transform a @code{dict} into a @code{pdict} in a deep way (i.e. sub-@code{dict}'s are transformed into @code{pdict} as well).

@section @code{def multi_strip(txt)}

This is a helpful tiny function that strips its argument and suppresses the common leading spaces of all lines.
This allows and easy way to define commands using triple quote strings while maintaining a clean indentation but without such indentation appearing in the resulting string.

For example, in this code :

@example
@group
from lmake.rules import Rule
class X(Rule) :
	cmd = multi_strip('''
		line1
			indented line2
	''')
@end group
@end example

The resulting value for @code{X.cmd} is :

@example
@group
line1
	indented line2
@end group
@end example

@section @code{def check_version(major,minor)}

This function is used to check that the expected version is compatible with the actual version.

Upon new releases of @lmake, the major version is a tag of the form YY.MM providing the year and month of publication if it is not backward compatible.
Else the minor version is increased if the interface is modified (i.e. new features are supported).
Hence, the check is that major versions must match equal and the actual minor version must be at least the expected minor version.

This function must be called right after having imported the @lmake module as it may adapt itself to the required version when this function is called.
For example, some default values may be modified and if they are used before this function is called, a wrong (native) value may be provided instead of the correct (adjusted to required version) one.

@section @code{version}

This variable holds the native version of @lmake.
It is a tuple formed with a @code{str} (the major version) and a @code{int} (the minor version).
See previous section for more information.

@subsection @code{def search_root_dir(cwd=os.getcwd())}
Return the root dir as seen from passed @code{cwd} argument.

Note that his may be different from the @code{root_dir} variable in case there is a @Lmakefile file in a subdir.

@subsection @code{def has_backend(backend)}
Return @code{True} if the passed backend is implemented, else return @code{False}.

Raises the @code{ValueError} exception is the passed backend is unknown.

@section constants

The following constants are defined :
@table @code
@item root_dir
The root directory of the repository as determined when the @lmake command was run.

Recursive sub-repositories are ignored.
Use the @code{search_root_dir} function if you want to get the nearest hierarchical root dir.
@item has_ld_audit
@code{True} if autodep method @code{'ld_audit'} is supported, else @code{False}.
@item has_ld_preload
@code{True} if autodep method @code{'ld_preload'} is supported, else @code{False}.
@item has_ptrace
@code{True} if autodep method @code{'ld_ptrace'} is supported, else @code{False}.
@item backends
The list of implemented backends. @code{local} is always present.
@item no_crc
The 64-bit @code{int} checksum when it has not been computed (yet).
@item crc_no_file
The 64-bit @code{int} checksum produced when computed on a non-existent file.
@item user_environ
A dict, much like os.environ, that provides the environment in which @lmake was run when it read its configuration.
This allows the user to have access to these environment variables when explicitly required.
@end table

@section Job execution support

The Python @lmake module also provides a Python API to the job supporting command described above.
The correspondance is :
@table @asis
@item @code{def check_deps()}
@code{lcheck_deps}
@item @code{def depend(*files,follow_symlinks=True,verbose=False,read=True,critical=False,essential=False,ignore_error=False,required=True,ignore=False,stat_read_data=False)}
@code{ldepend}
@code{files} may be a single @code{tuple} or a @code{tuple} of @code{str}'s.
For example, you can call @code{depend('file1','file2')} or @code{depend(('file1','file2'))}.
@item @code{def target(*files,follow_symlinks=True,write=True,essential=False,incremental=False,phony=False,no_uniquify=False,no_warning=False,ignore=False,source_ok=False,allow=True)}
@code{ltarget}
@code{files} may be a single @code{tuple} or a @code{tuple} of @code{str}'s.
For example, you can call @code{target('file1','file2')} or @code{target(('file1','file2'))}.
@item @code{def decode(file,context,code)}
@code{ldecode}
The return value is the value associated with code.
@item @code{def encode(file,context,value,min_len=1)}
@code{lencode}
The return value is the generated of retrieved code.
@end table

@section @code{lmake.get_autodep}
@code{def get_autodep()}

This function returns whether autodep is currently activate (@code{True}) or deactivated (@code{False}).
When activated, the monitoring is performed normally.
When deactivated, no access monitoring is performed, as if the @code{autodep} rule attribute is set to @code{None}.
Note that even in that case, the @code{depend} and @code{target} functions work normally.

Using the @code{Autodep} @code{class}, the context version of this function, is much easier.

@section @code{lmake.set_autodep}
@code{def set_autodep(active)}

This function may be used to activate or deactivate the autodep machinery.
When activated, the monitoring is performed normally.
When deactivated, no access monitoring is performed, as if the @code{autodep} rule attribute is set to @code{None}.
Note that even in that case, the @code{depend} and @code{target} functions work normally.

Using the @code{Autodep} @code{class}, the context version of this function, is much easier.

@section @code{class Autodep}
@code{def __init__(self,enable)}

This @code{class} is initialized with a single @code{bool} as argument.

This class may be used as a context to temporarily enable or disable the autodep machinery and can be nested, as in the following example :

@example
@group
import subprocess
import lmake
class Foo(Rule) :
	targets = @{ 'DST' : 'foo' @}
	def cmd() :
		with lmake.Autodep(False) :
			subprocess.run(('no_autodep_in_script',))
			print(open('no_dep_for_this_file').read(),file=open(DST,'w')) # writing to DST is not seen
			lmake.target(DST)                                            # however this will report writing to DST
			with lmake.Autodep(True) :
				print(open('dep_recorded_for_this_file').read(),file=open(DST,'w')) # writing to DST is seen
@end group
@end example

@section The @code{lmake.rules} module

@subsection @code{class Rule}
This @code{class} is used as a base @code{class} for rules.

@subsection @code{class AntiRule}
This @code{class} is used as a base @code{class} for anti-rules.

Anti-rules specify that target files that are not buildable.
They have no dependencies nor execution.

@subsection @code{class SourceRule}
This @code{class} is used as a base @code{class} for sources defined by a pattern.

Source-rules specify that a matching target is considered a source.
If such a file is required and does not exist, it is an error condition.
They have no dependencies nor execution.

@subsection @code{class Py[23]Rule}

These classes may be used as base @code{class} for Python code doing imports.

It manages @code{.pyc} files so that user is not annoyed by Python generating @code{.pyc} files at esoteric places.

It relies on @code{stat} access made by Python to access the original @code{.py} to check @code{.pyc} validity.
As a consequence, if you want to set the @code{ignore_stat} attribute on a @code{PyRule}, you must run python with the @code{-B} option set for all rules.
Otherwise, dependencies to the original @code{.py} will be lost when the @code{.pyc} is available an up-to-date.

@code{Py2Rule} manages Python2.
@code{Py3Rule} manages Python3.
@code{PyRule} is an alias for @code{Py3Rule}.

In addition standard attributes, the following ones may be set on these rules :
@itemize @minus
@item @code{gen_module_deps} : If set (the default), the import machinery is set up to ensure all deps to all logically searched files are recorded.
This ensures dynamically generated modules will be adequately rebuilt if necessary.
If not set, Python optimizes its search and misses module files if the enclosing directory does not exist.
@item @code{mask_python_deps} : Only supported for Python3. If set, the import machinery is set up to prevent Python from generating deps when reading files.
This is useful when Python absusively stats files it does not import, which occur in certain cases.
@end itemize

@subsection @code{class DynamicPy[23]Rule}
These classes may be used as base @code{class} for Python code doing imports that are dynamically generated.

In addition to @code{Py[23]Rule} features, they patch Python import machinery to prevent optimizations that suppress accesses to inexisting modules.
Accessing inexisting modules is the way to inform @lmake that these are needed and must be generated.

@code{DynamicPy2Rule} manages Python2.
@code{DynamicPy3Rule} manages Python3.
@code{DynamicPyRule} is an alias for @code{DynamicPy3Rule}.

@subsection @code{class RustRule}
This @code{class} may be used as a base @code{class} to execute executable written in rust.

Rust uses a special link mechanism which defeats the default @code{ld_audit} autodep mechanism.
This base @code{class} merely sets the autodep method to @code{ld_preload} which works around this problem.

@subsection @code{class HomelessRule}
This @code{class} removes the @code{HOME} environment variable, which is then set by default to the value of the @code{TMPDIR} environment variable.
This is a way to ensure that various tools behave the same way as if they were run for the first time.
By default the @code{HOME} environment variable points to the root of the repository, which permits to put various init code there.

@subsection @code{class TraceRule}
This @code{class} defines a preamble for use by shell rules that set the @code{-x} flag (which traces commands) so that traces are sent to stdout.
This is useful as such traces are activity logging, not errors, which are normally reported to stdout in jobs.

@subsection @code{class DirtyRule}
This @code{class} may be used to ignore all writes that are not an official target.

By itself, it is a dangerous @code{class} and must be used with care.
It is meant to be a practical way to do trials without having to work out all the details, but in a finalized workflow, it is better to avoid the usage of this class.

@section The @code{lmake.sources} module
This module provide support functions to define sources.

@subsection @code{def manifest_sources(manifest='Manifest')}
This function returns the list of sources found in the @code{manifest} file, one per line.
Comments are supported as everything following a @code{#} itself at start of line or preceded by a space.
Leading and trailing white spaces are stripped after comment removal.

@subsection @code{def git_sources( recurse=True , ignore_missing_submodules=False )}
This function lists files under @code{git} control, recursing to sub-modules if @code{recurse} is true and ignore missing such sub-modules if @code{ignore_missing_submodules} is true.
The @code{git} repository itself can be an enclosing directory of the @lmake repository.
In that case, sources are adequately set to track @code{git} updates.

@subsection @code{def auto_sources(**kwds)}
This function tries to find sources by calling @code{manifest_sources} and @code{git_sources} in turn, untill one succeeds. Arguments are passed as pertinent.

@chapter Directories

By default, all administration data @lmake needs to track the repository state is in the @file{LMAKE} directory at the root of the repository.

But most data are either accessed only by the @lmake server, or by individual jobs, and need not be on a shared disk that is visible from the server and all execution hosts.
Such disk are typically rather slow, compared to local disks.

So there a possibility to store administration data that do not mandate sharing into local disks.

@anchor{dir-local_admin_dir}
@section @code{lmake.config.local_admin_dir}

This variable specifies the directory to use for data that are accessed by the @lmake server only.
It can be set to a directory mounted on a local disk which may be visible only by the @lmake server (i.e. on the host on which you launch the @lmake command).

This directory need not be unique for each repository as @lmake will create a unique sub-directory per repository (identified by its absolute path).

It is of paramount importance to leave this directory intact as this is where @lmake stores most of its bookkeeping data.

@chapter Config

@lmake can be configured to tailor its parameters to the user needs. When reading its configuration, the environment is reset to a standard environment :
@itemize @minus
@item HOME is set to the repository root dir.
@item PATH is set to the default path.
@item UID is set to the user id.
@item USER is set to the user name.
@end itemize
However, the existing environment in which @lmake is launched can be accessed as @code{lmake.user_environ}.
This allows explicit access to this environment while avoiding spurious, unwanted, unreliable and uncontrolled accesses.

Note that @code{lmake.user_environ} is not defined when the @code{lmake} module is imported when not reading the configuration.
During job execution, environment must be passed using the @code{environ_cmd}, @code{environ_resources} and @code{environ_ancillary} rule attributes.

Configuration is done by setting attributes (or items) of the @code{pdict} @code{lmake.config}.

After @lmake has been run (at least once), the configuration, as understood by @lmake can be retrieved in the file @adminfile{config}.

The configuration is reloaded (if necessary) each time a @lmake command is run, which may occur while another one is also running.
However, fields may have restrictions :
@itemize @minus
@item Clean   : This field can only set initially when the repository is clean (for example after a @code{git clean -ffdx} command).
@item Static  : This field can only be modified when no other @lmake command is running.
@item Dynamic : This field can freely be modified.
@end itemize

Recognized attributes are :
@multitable @columnfractions 0.1 0.07 0.05 0.78
@headitem Attribute @tab Default @tab Update @tab Description

@item @code{disk_date_precision}
@tab @code{0.010}
@tab Static
@tab This attribute instruct @lmake to take some margin (expressed in seconds) when it must rely on file dates to decide about event orders.
It must account for file date granularity (generally a few ms) and date discrepancy between executing hosts and disk servers (generally a few ms when using NTP).
If too low, there are risks that @lmake consider that data read by a job are up to date while they have been modified shortly after.
If too high, there is a small impact on performance as @lmake will consider out of date data that are actually up to date.
The default value should be safe in usual cases and user should hardly need to modify it.

@item @code{heartbeat}
@tab @code{10}
@tab Static
@tab @lmake has a heartbeat mechanism to ensure a job does not suddenly disappear (for example if killed by the user, or if a remote host reboots).
If such an event occurs, the job will be restarted automatically.
This attribute specifies the time between 2 successive checks for a given job (subject to the restrictions of @code{heartbeat_tick} below).
If @code{None}, the heartbeat mechanism is disabled.
The default value should suit the needs of most users.

@item @code{heartbeat_tick}
@tab @code{0.1}
@tab Static
@tab @lmake has a heartbeat mechanism to ensure a job does not suddenly disappear (for example if killed by the user, or if a remote host reboots).
If such an event occurs, the job will be restarted automatically.
This attribute specifies the time between 2 successive checks globally for all jobs (subject to the restrictions of @code{heartbeat} above).
If @code{None}, no restriction apply.
The default value should suit the needs of most users.

@item @code{local_admin_dir}
@tab @code{LMAKE}
@tab Clean
@tab This variable contains a directory to be used for @lmake administration in addition to the @code{LMAKE} directory.
Actually most of the accesses are made in this directory (cf @pxref{dir-local_admin_dir}).

@item @code{link_support}
@tab @code{'Full'}
@tab Clean
@tab @lmake has several levels of symbolic link support (cf @pxref{link-support}).
This attribute specifies the used level.

@item @code{max_dep_depth}
@tab @code{1000}
@tab Static
@tab The rule selection process is a recursive one (cf @pxref{rule-selection}).
Several means are provided to avoid infinite recursion and this one is the last resort.
The search stops if the depth of the search reaches the value of this attribute, leading to the selection of a special internal rule called @code{'infinite'}.
@item @code{max_error_lines}
@tab @code{100}
@tab When a lot of error lines are generated by @lmake, other than copying the @code{stderr} of a job, only the first @code{max_error_lines} ones are actually output,
followed by a line containing @code{...}.
The purpose is to ease reading.

@item @code{network_delay}
@tab @code{1}
@tab Static
@tab When a job completes, it signals it to @lmake.
But while this informations is travelling, the job is nowhere : it is no more running and @lmake is not aware of it being completed.
If during that time, the heartbeat fires checking for job liveness or a ^C is hit asking for jobs to die, @lmake may think this job is lost.
To prevent that, @lmake waits for some time before declaring such a job as actually lost.
This attribute provides this delay in seconds.

@item @code{path_max}
@tab unlimited
@tab Static
@tab This is one of the infinite recursion protection in the rule selection process (cf @pxref{rule-selection}).
Any file with name longer than the value of this attribute is deemed not buildable.

@item @code{rules_module}
@tab empty
@tab Static
@tab Specify a module that is used in place of @code{Lmakefile} to define rules, i.e. this module must define rules the same way as described in this document.
If this entry is set, @code{Lmakefile} must have no rules defined.

The primary goal is to decouple loading configuration and loadng rules as @lmake tracks dependencies for each of them separately.
This is both more performant (when there are a lot of rules) and allows dynamic modification of the configuration (for fields that support dynamic updates).

@item @code{sources_module}
@tab @code{lmake.auto_sources} if @code{lmake.manifest} is empty, else empty
@tab Static
@tab Specify a module that is used in place of @code{Lmakefile} to define sources, i.e. this module must define sources by setting the @code{lmake.manifest} variable as described in this document.
If this entry is set, @code{Lmakefile} must have no sources defined in @code{lmake.manifest}.

The default value (@code{lmake.auto_sources}) merely call @code{lmake.sources.auto_sources()} to define @code{lmake.manifest}.
Most of the time, this is suitable so the user rarely has to bother with sources.

The primary goal is to decouple loading configuration and load sources as @lmake tracks dependencies for each of them separately.
This is both more performant (when there are a lot of sources) and allows dynamic modification of the configuration (for fields that support dynamic updates).

@item @code{reliable_dirs}
@tab @code{False} unless only local backend is used
@tab Static
@tab Specify whether directory coherence is enforced when a file is created/modified/unlinked.

It is the case for the following file systems : ceph.

It is not the case for the followin file systems : NFS.

When false, enclosing directories are recursively open before any file is accessed to ensure the right file is open,
and enclosing directory is closed after any file creation, modification or delettion.
This is due to the fact that some file systems, such as NFS.
In other words, on such file systems, the "close to open coherence" must be understood as "the data are there, but it does not mean you are guaranteed access to them".
In order to access the data, you need a reliable directory, which mean you must open the directory before such access, hoping that the directory has been closed by the writer after the last update.
And this applies recursively.

This has a performance cost but no more performant method is known to the autor.
And because of the performance cost, this option has been designed to avoid paying it for file systems that do not require such going through such a headache.

@item @code{console.date_precision}
@tab @code{None}
@tab Dynamic
@tab This attribute specifies the precision (as the number of digit after the second field, for example 3 means we see milli-seconds) with which timestamps are generated on the console output.
If @code{None}, no timestamp is generated.

@item @code{console.host_length}
@tab @code{None}
@tab Dynamic
@tab This attribute specifies the width of the field showing the host that executed or is about to execute the job.
If @code{None}, the host is not shown.
Note that no host is shown for local execution.

@item @code{console.has_exec_time}
@tab @code{True}
@tab Dynamic
@tab If this attribute is true, execution time is reported each time a job is completed.

@item @code{trace.size}
@tab @code{100_000_000}
@tab Static
@tab While @lmake runs, it generates an execution trace recording a lot of internal events meant for debugging purpose.
The trace is handled as a ring buffer, storing only the last events when the size overflows.
The larger the trace, the more probable the root cause of a potential problem is still recorded, but the more space it takes on disk.
This attributes contains the maximum size this trace can hold (@lmake keeps the 5 last traces in case the root cause lies in a previous run).

@item @code{trace.n_jobs}
@tab @code{1000}
@tab Static
@tab While @lmake runs, it generates execution traces for all jobs.
This attributes contains the overall number of such traces that are kept.

@item @code{trace.channels}
@tab all
@tab Static
@tab The execution trace @lmake generates is split into channels to better control what to trace.
This attributes contains a @code{list} or @code{tuple} of the channels to trace.

@item @code{colors}
@tab raisonably readable
@tab Dynamic
@tab @lmake generate colorized output if it is connected to a terminal (and if it understands the color escape sequences) (cf @pxref{video-mode}).
This attribute is a @code{pdict} with one entry for each symbolic color (cf @pxref{video-mode}).
Each entry is a 2-tuple of 3-tuple's.
The first 3-tuple provides the color in normal video mode (black/white) and the second one the color in reverse video (white/black).
Each color is a triplet RGB of values between 0 and 255.

@item @code{backends}
@tab
@tab Dynamic (with possible restrictions from backend)
@tab This attribute is a @code{pdict} with one entry for each backend
(cf @pxref{backends} for an explanation of what is the purpose of backends, and see the backends section for a description of the attributes).
Each entry is a pdict providing resources. Such resources are backend specific.

In addition the @code{precisions} can be set to a @code{dict} with one entry for each standard resource (@code{cpu}, @code{mem} and @code{tmp}).
This attribute must be @code{0} or a power of 2 not less than 2.

If set to a positive value, it represent a number under which full precision is retained when specified in a rule.
Above it, the relative precision is retained, rounding up.
For example, if set to 4, values 1, 2, 3, 4 are retained, but 5 is rounded to 6, 7 to 8, 9 to 12 etc (cf @pxref{resource-buckets}).

@item @code{caches}
@tab
@tab Static
@tab This attribute is a @code{pdict} with one entry for each cache.
Caches are named with an arbitrary @code{str} and are referenced in rules using this name.
The attributes are described in the caches section below.
@end multitable

@section backends

@multitable @columnfractions 0.1 0.07 0.83
@headitem Attribute @tab Default @tab Description
@item @code{backends.*.interface}
@tab best guess
@tab
When jobs are launched remotely, they must connect to @lmake when they start and when they complete.
This is done by connecting to a socket @lmake has opened for listening, which requires that we must have a means to determine an IP address to connect to.
The host running @lmake may have several network interfaces, one of them (typically only one) being usable by such remote hosts.
There is no generic way to determine this address, so in general, @lmake cannot determine it automatically.

This value may be empty (loop-back for local backend, @code{hostname} look up for remote backends), given in standard dot notation, as the name of an interface (as shown by @code{ifconfig})
or the name of a host (looked up as for @code{ping}).
@item @code{backends.local.cpu}
@tab number of physical CPU's
@tab This is a normal resource that rules can require (which is the case if resources are defaulted)
@item @code{backends.local.mem}
@tab size of physical memory
@tab This is the pysical memory necessary for jobs.
It can be specified as a number or a string representing a number followed by a standard suffix such as @code{k},  @code{M} or @code{G}.
Internally, the granularity is forced to MBytes before any possible rounding linked with the @code{precisions} attribute.
@item @code{backends.local.tmp}
@tab 0
@tab This is the disk size in the temporary directory necessary for jobs.
It can be specified as a number or a string representing a number followed by a standard suffix such as @code{k},  @code{M} or @code{G}.
Internally, the granularity is forced to MBytes before any possible rounding linked with the @code{precisions} attribute.
@end multitable

@section caches

By default, no cache is configured, but an example can be found in @file{lib/lmake.py}, commented out.

@multitable @columnfractions 0.1 0.07 0.83
@headitem Attribute @tab Default @tab Description
@item @code{caches.*.tag}
@tab -
@tab This attribute specifies the method used by @lmake to cache values.
In the current version, only 2 tags may be used :
@itemize @minus
@item @code{'none'} is a cache that caches nothing. No further configuration is required for such a cache.
@item @code{'dir'} is a cache working without daemon. The data are stored in a directory.
@end itemize
@item @code{caches.<dir>.repo}
@tab -
@tab Valid only when @code{tag} is @code{'dir'}. This attribute specifies a key identifying the repository.
In order to avoid poluting the cache during typical edit-run-debug loops with data that will never be reused, the cache restrict its data to at most one entry for each job in each repo.
This attribute is used to identiy a repository.
If 2 repositories use the same key, then results produced in one will replace those produced in the other one.
Symetrically, if you use 2 different keys for the same repo, then the cache may store several entries for the same repo.
Besides this restriction, a classical LRU algorithm is used.
@item @code{caches.<dir>.dir}
@tab -
@tab Valid only when @code{tag} is @code{'dir'}.
This attribute specifies the directory in which the cache puts its data.
The directory must pre-exist and contain a file @file{LMAKE/size} containing the size the cache may occupy on disk.
The size may be suffixed by a unit suffix (k, M, G, T, P or E). These refer to base 1024.
@end multitable

@chapter Sources

Sources are files that are deemed as intrinsic.
They cannot be derived using rules as explained in the following chapter.

Also, if a file cannot be derived and is not a source, it is deemed unbuildable, even if it actually exists.
In this later case, it will be considered dangling and this is an error condition.
The purpose of this restriction is to ensure repeatability : all buildable files can be (possibly indirectly) derived from sources using rules.

The list of sources is provided to @lmake by setting the @code{lmake.manifest} variable as the list of sources to use or the @code{lmake.config.sources_module} variable as a module to load.

The manifest can contain :
@itemize
@item Files located in the repository.
@item Directories.
In that case, the whole subtree underneath the directory are considered sources.
Directories may be in the repository or outside, but cannot contain or lie within system directories such as @file{/usr}, @file{/proc}, @file{/etc}, etc.
If outside, they can be relative or absolute.
If the repository is moved, the relative/absolute semantic is enforced.
This is true for cache related aspects as well where comparison between job data located in different repositories must be performed.
@end itemize
In both cases, names must be canonical, i.e. contain no empty component nor @file{.}, nor @file{..} except initially for relative names.

The following helper functions can be used to provide sources.
If nothing is mentioned in @Lmakefile, @code{auto_sources()} is called.

@section @code{manifest_sources(manifest='Manifest',**kwds)} :

This function sets @code{lmake.manifest} from the content of the file provided in @code{manifest}.

@code{kwds} is ignored.

It raises a @code{FileNotFoundError} exception if @code{manifest} cannot be found.

@section @code{git_sources(recurse=True,ignore_missing_submodules=False,**kwds)} :

This function sets @code{lmake.manifest} by listing files managed by @code{git}.

If @code{recurse}, sub-modules are searched as well.

If @code{ignore_missing_submodules}, missing sub-modules are ignored rather than generating an error.

@code{kwds} is ignored.

It raises a @code{FileNotFoundError} exception if the repository is not controled by @code{git}.

@section @code{auto_sources(**kwds)} :

This function successively tries @code{manifest_sources} and @code{git_sources} by passing its @code{kwds} argument until one succeeds.

It raises a @code{FileNotFoundError} exception if none succeeds.


@chapter Rules

Rules are described as Python @code{class}'es inheriting from @code{lmake.Rule}, @code{lmake.AntiRule} or @code{SourceRule}.

Inheriting from @code{lmake.Rule} is used to define production rules that allows deriving targets from dependencies.

Inheriting from @code{lmake.AntiRule} is (rarely) used to define rules that specify that matching targets @strong{cannot} be built.
Anti-rules only require the @code{targets} attribute (or those that translate into it, @code{target}, @code{post_targets} and @code{post_target}) and may usefully have a @code{prio} attribute.
Other ones are useless and ignored.

Inheriting from @code{lmake.SourceRule} may be used to define sources by patterns rather than as a list of files controlled by some sort of source-control (typically @code{git}).

In addition to user rules defined as described hereinafter, there are a certain number of special rules that applies systematically :

@multitable @columnfractions 0.1 0.9
@item Sources
@tab Sources are built in a special way : the disk is checked and if the file has been modified, the rule is triggered, which mostly does nothing except noticing the modification,
which may trigger other jobs.
This is typically the root reason why @lmake run jobs instead of doing nothing at all.
@item Uphill
@tab Any file is deemed as depending on its directory in a special way : if its directory is buildable, then the file is deemed not buildable.
This is logical : if file @file{foo} is buildable (i.e. produced as a regular file or a symbolic link), there is not way file @file{foo/bar} can be built.
If @file{foo} is produced as a regular file, this is the end of the story.
If it is produced as a symbolic link (say with @file{foo_real} as target), the dependent job will be rerun and it will then depend on @file{foo} and @file{foo_real/bar} when it opens @file{foo/bar}.
Note that if the directory applies as the star-target of a rule, then the corresponding job must be run to determine if said directory is, indeed, produced.
@item Infinite
@tab if walking the dependencies leads to infinite recursion, when the depth reaches @code{lmake.config.max_dep_depth}, this special rule is triggered which generates an error.
Also, if a file whose name is longer that @code{lmake.config.path_max} considered, it is deemed to be generated by this rule and it is in error.
This happens typically if you have a rule that, for example builds @code{@{File@}} from @code{@{File@}.x}.
If you try to build @file{foo}, @lmake will try to build @file{foo.x}, which needs @file{foo.x.x}, which needs @file{foo.x.x.x} etc.
@end multitable

Rules are described by a series of attribute as follows.

@section Dynamic values

Most attributes can either be data of the described type or a function taking no argument returning the desired value.
This allows the value to be dynamically selected depending on the job.

Such functions are evaluated in an environment in which the stems (as well as the @code{stems} variable which is a @code{dict} containing the stems
and the targets (as well as the @code{targets} variable) are defined and usable to derive the return value.
Also, depending on the attribute, the deps (as well as the @code{deps} variable) and the resources (as well as the @code{resources} variable) may also be defined.
Whether or not these are available depend on when a given attribute is needed.
For example, when defining the @code{deps}, the deps are obviously not available.

Generally, these functions are not supposed to do local disk accesses (i.e. from within the repository) as at the time they are called, such accessed files may not be up to date.
However, when @code{deps} are in the function environment, the listed files are up to date and can be accessed.
In the current release, these restrictions are not enforced by @lmake, but they will be in a future release.

For composite values (dictionaries or sequences), the entire value may be function or each value can individually be a function (but not the keys).
For dictionaries, if the value function returns @code{None}, there will be no corresponding entry in the resulting dictionary.

Note that regarding resources available in the function environment, the values are the ones instantiated by the backend.

@section @code{combine}

@multitable @columnfractions 0.1 0.9
@item Inheritance
@tab Combined
@item Type
@tab @code{set}
@item Default
@tab The list of attributes hereinafter described as having combined inheritance
@item Dynamic
@tab No.
@item Example
@tab @code{@{'my_dict_attribute'@}}
@end multitable

This attribute specify a set of attribute names to be processed with combined inheritance (cf @pxref{rule-inheritance}).

Combined attributes may only be @code{dict}, @code{set} and @code{list}.
@code{dict}'s and @code{set}'s are @code{update}d, @code{list}'s are @code{append}ed.
@code{dict}'s and @code{list}'s are ordered in MRO, base classes being after derived classes.

Note that this attribute is itself combined, and thus can easily be extended.

@section @code{paths}

@multitable @columnfractions 0.1 0.9
@item Inheritance
@tab Combined
@item Type
@tab @code{dict}
@item Default
@tab @code{@{ 'environ_cmd.PATH':':' , 'environ_cmd.PYTHONPATH':':' , 'environ_cmd.LD_LIBRARY_PATH':':' @}}
@item Dynamic
@tab No.
@item Example
@tab @code{@{'environ_resources.LM_LICENSE_FILE':':'@}}
@end multitable

This attribute specify a set of entries in @code{dict} combined attributes (i.e. listed in the @code{combine} attribute) that must be handled by joining values with a separator.
When such an entry appear in a rule, its value is searched for occurrences of the special marker @code{...} surrounded by separators (the start and end of the strings are deemed to be separators)
And each such occurrence is replaced by the inherited value.

This makes it particularly useful to manage paths as it allows any intermediate base @code{class} to add its own entries, before or after the original ones.

For example, to add the directory @file{/mypath} after the inherited path, one would define the attribute @code{environ_md} as @code{@{'PATH':'...:/mypath'@}}.
To add it before, one would use @code{@{'PATH':'/mypath:...'@}}.

It is a @code{dict} whose keys are of the form <attribute>.<key> and values are the separator to use.

@section @code{name}

@multitable @columnfractions 0.1 0.9
@item Inheritance
@tab None
@item Type
@tab @code{str}
@item Default
@tab @code{cls.__name__}
@item Dynamic
@tab No.
@item Example
@tab @code{'compile and link'}
@end multitable

This attribute specify a name for the rule.
This name is used each time @lmake needs to mention the rule in a message.

All rules must have a unique name.
Usually, the default value is fine, but if your rule is defined in a for loop for example,
then you have several definitions with the same @code{__name__} and you must distinguish them from each other with this attribute (usually an f-string with the loop index in it).

@section @code{virtual}

@multitable @columnfractions 0.1 0.9
@item Inheritance
@tab None
@item Type
@tab @code{bool}
@item Default
@tab @code{True} if @code{cls} lacks the essential attributes to make it a rule (@code{targets} and, if not anti, @code{deps} and @code{cmd}).
@item Dynamic
@tab No.
@item Example
@tab @code{True}
@end multitable

When this attribute exists and has a @code{True} value, this @code{class} is not a rule and is only used as a base @code{class} to define concrete rules.

@section @code{prio}

@multitable @columnfractions 0.1 0.9
@item Inheritance
@tab Python
@item Type
@tab @code{float}
@item Default
@tab @code{0} if inheriting from @code{lmake.Rule}, @code{float('+inf')} if deriving from @code{lmake.AntiRule}.
@item Dynamic
@tab No.
@item Example
@tab @code{1}
@end multitable

This attribute is used to order matching priority.
Rules with higher priorities are tried first and if none of them are applicable, rules with lower priorities are then tried (cf @pxref{rule-selection}).
However, @code{AntiRule}'s and @code{SourceRule}'s are always tried before plain rules.

@section @code{stems}

@multitable @columnfractions 0.1 0.9
@item Inheritance
@tab Combined
@item Type
@tab @code{dict}
@item Default
@tab @code{@{@}}
@item Dynamic
@tab No.
@item Example
@tab @code{@{'File':r'.*'@}}
@end multitable

Stems are regular expressions that represent the variable parts of targets which rules match.

Each entry <key>:<value> define a stem named <key> whose associated regular expression is <value>.

@section @code{job_name}

@multitable @columnfractions 0.1 0.9
@item Inheritance
@tab Python
@item Type
@tab @code{str}
@item Dynamic
@tab No.
@item Default
@tab The first matching target of the most derived @code{class} in the inheritance hierarchy (i.e. the MRO) having a matching target.
@end multitable

This attribute may exceptionally be used for cosmetic purpose.
Its syntax is the same as target name (i.e. a target with no option).

When @lmake needs to include a job in a report, it will use this attribute.
If it contains star stems, they will be replaced by @code{*}'s in the report.

If defined, this attribute must have the same set of static stems (i.e. stems that do not contain *) as any matching target.

@section @code{targets}

@multitable @columnfractions 0.1 0.9
@item Inheritance
@tab Combined
@item Type
@tab @code{dict}
@item Default
@tab @code{@{@}}
@item Dynamic
@tab No.
@item Example
@tab @code{@{ 'OBJ' : '@{File@}.o' @}}
@end multitable

This attribute is used to define the regular expression which targets must match to select this rule (cf @pxref{rule-selection}).

Keys must be Python identifiers.
Values are @code{list}'s or @code{tuple}'s whose first item defines the target regular expression and following items define flags.
They may also be a simple @code{str} in which case it is as if there were no associated flags.

The regular expression looks like Python f-strings.
The fixed parts (outside @{@}) must match exactly.
The variable parts, called stems, are composed of :
@itemize @bullet
@item An optional name.
If it exists, it is used to ensure coherence with other targets and the @code{job_name} attribute, else coherence is ensured by position.
This name is used to find its definition in the stems @code{dict} and may also be used in the @code{cmd} attribute to refer to the actual content of the corresponding part in the target.
@item An optional *.
If it exists, this target is a star target, meaning that a single job will generate all or some of the targets matching this regular expression.
if not named, such stem must be defined.
@item An optional @code{:} followed by a definition (a regular expression).
This is an alternative to refering to an entry in the @code{stems} @code{dict}.
Overall, all stems must be defined somewhere (in the @code{stems} @code{dict}, in a target or in @code{job_name}) and if defined several times, definitions must be identical.
Also, when defined in a target, a definition must contain balanced @code{@{@}}'s, i.e. there must be as many @code{@{} as @code{@}}.
If a regular expression requires unbalanced @code{@{@}}, it must be put in a @code{stems} entry.
@end itemize

Regular expressions are used with the @code{DOTALL} flag, i.e. a @code{.} matches any character, including @code{\n}.

The flags may be any combination of the following flags, optionally preceded by - to turn it off.

@multitable @columnfractions 0.1 0.1 0.05 0.75
@headitem CamelCase @tab snake_case  @tab Default @tab Description
@item Essential     @tab essential   @tab Yes     @tab This target will be shown in a future graphic tool to show the workflow, it has no algorithmic effect.
@item Incremental   @tab incremental @tab No      @tab Previous content may be used to produce these targets.
In that case, these are not unlinked before execution.
However, if the link count is more than 1, they are uniquified, i.e. they are copied in place to ensure modification to the link does not alter other links.
@item Optional      @tab optional    @tab No      @tab If this target is not generated, it is not deemed to be produced by the job.
@lmake will try to find an alternative rule.
This is equivalent to being a star target, except that there is no star stem.
@item Phony         @tab phony       @tab No      @tab Accept that this target is not generated, this target is deemed generated even not physically on disk.
If a star target, do not search for an alternative rule to produce the file.
@item SourceOk      @tab source_ok   @tab No      @tab Do not generate an error if target is actually a source
@item NoUniquify    @tab no_uniquify @tab No      @tab If such a target has several hard links pointing to it, it is not uniquified (i.e. copied in place) before job execution.
@item NoWarning     @tab no_warning  @tab No      @tab Warning is not reported if a target is either uniquified or unlinked before job execution while generated by another job.
@item Top           @tab top         @tab No      @tab target pattern is interpreted relative to the root directory of the repository, else it is relative to the @code{cwd} of the rule.
@end multitable

All matching targets must have the same set of static stems (i.e. stems with no * in its name).

Matching is done by first trying to match static targets (i.e. which are not star) then star targets.
The first match will provide the associated stem definitions and flags.

Unless the @code{top} flag is set, the @code{cwd} attribute is prepended to the target pattern in order to support hierarchical repository (cf @pxref{hierarchical-repositories}).


@section @code{target}

@multitable @columnfractions 0.1 0.9
@item Inheritance
@tab Python
@item Type
@tab @code{str} or @code{list} or @code{tuple}
@item Default
@tab -
@item Dynamic
@tab No.
@end multitable

This attribute defines an unnamed target.
Its syntax is the same as any target entry except that it may not be @code{incremental}. Also, such a target may not be a @code{star} target.

During execution, @code{cmd} stdout will be redirected to this (necessarily unique since it cannot be a @code{star}) target.

@section @code{side_targets}

@multitable @columnfractions 0.1 0.9
@item Inheritance
@tab Combined
@item Type
@tab @code{dict}
@item Default
@tab @code{@{@}}
@item Dynamic
@tab No.
@end multitable

This attribute is identical to @code{targets} except that :
@itemize @minus
@item the @code{ReadIsDep} or @code{read_is_dep} flag is available that transform files accessed read-only into deps rather than targets.
@item targets listed here do not trigger job execution, i.e. they do not participate to the rule selection process (cf @pxref{rule-selection}).
@item it not compulsery to use all static stems as this constraint is only necessary to fully define a job when selected by the rule selection process.
@end itemize

@section @code{deps}

@multitable @columnfractions 0.1 0.9
@item Inheritance
@tab Combined
@item Type
@tab @code{dict}
@item Default
@tab @code{@{@}}
@item Dynamic
@tab Yes. Environment includes stems and targets.
@item Example
@tab @code{@{ 'SRC' : '@{File@}.c' @}}
@end multitable

This attribute defines the static dependencies.
It is a @code{dict} which associates Python identifiers to files computed from the available environment.

They are f-strings, i.e. their value follow the Python f-string syntax and semantic
but they are interpreted when @lmake tries to match the rule (the rule only matches if static dependencies are buildable, cf @pxref{rule-selection}).
Hence they lack the initial @code{f} in front of the string.

Accessible variables when evaluating the f-string include the @code{stems}, the @code{targets}, attributes and the module dictionary.

Alternatively, values can also be @code{list} or @code{tuple} whose first item is as described above, followed by flags.

The flags may be any combination of the following flags, optionally preceded by - to turn it off when it is present by default.
Flags may be arbitrarily nested into sub-@code{list}'s or sub-@code{tuple}'s.

@multitable @columnfractions 0.1 0.1 0.05 0.75
@headitem CamelCase Flag @tab snake_case Flag @tab Default @tab Description
@item Essential          @tab essential       @tab Yes     @tab This dep will be shown in a future graphic tool to show the workflow, it has no algorithmic effect.
@item Critical           @tab critical        @tab No      @tab This dep is critial (cf @pxref{critical-deps}).
@item IgnoreError        @tab ignore_error    @tab No      @tab This dep may be in error, job will be launched anyway.
@item StatReadData       @tab stat_read_data  @tab No      @tab If this dep is accessed with a stat-like access, it is deemed to have accessed its content, which may increase the number of rebuilds.
@item Top                @tab top             @tab No      @tab dep pattern is interpreted relative to the root directory of the repository, else it is relative to the @code{cwd} of the rule.
@end multitable

Flag order and dependency order are not significative.

Unless the @code{top} flag is set, the @code{cwd} attribute is prepended to the dep pattern in order to support hierarchical repository (cf @pxref{hierarchical-repositories}).

@section @code{dep}

@multitable @columnfractions 0.1 0.9
@item Inheritance
@tab Python
@item Type
@tab @code{str}
@item Default
@tab -
@item Dynamic
@tab Yes. Environment includes stems and targets.
@end multitable

This attribute defines an unnamed static dependency.

During execution, @code{cmd} stdin will be redirected to this dependency, else it is @file{/dev/null}.

@section @code{side_deps}

@multitable @columnfractions 0.1 0.9
@item Inheritance
@tab Combined
@item Type
@tab @code{dict}
@item Default
@tab @code{@{@}}
@item Dynamic
@tab No.
@end multitable

This attribute is used to define flags to deps when they are acquired during job execution.
It does not declare a dep by itself.
Syntactically, it follows the @code{side_targets} attribute except that :
@itemize @minus
@item specified flags are dep flags rather than target flags.
@item an additional flag @code{Ignore} or @code{ignore} is available to mean that files matching this pattern must not be deps if accessed as read.
@end itemize

@section @code{order}

@multitable @columnfractions 0.1 0.9
@item Inheritance
@tab Combined
@item Type
@tab @code{list}
@item Default
@tab @code{@{@}}
@item Dynamic
@tab No.
@end multitable

By default @code{target}, @code{side_targets} and @code{side_deps} are handled in this order (cf @pxref{targets-deps}).
If this order is inadequate, this attribute may be used to specify the order.
The order may be partial : other keys are put after the mentioned keys, keeping their relative order.

@section @code{chroot_dir}

@multitable @columnfractions 0.1 0.9
@item Inheritance
@tab Python
@item Type
@tab @code{str}
@item Default
@tab @code{None}
@item Dynamic
@tab Yes. Environment includes stems, targets and deps.
@end multitable

This attribute defines a directory in which jobs will @code{chroot} into before execution begins.
It must be an absoluted path (e.g. @code{'/ubuntu22.04'}).

Note that unless the @code{root_view} is set, the repository must be visible under its original name in this chroot environment.

If @code{None}, @code{''}, @code{'/'}, no @code{chroot} is performed unless required to manage the @code{tmp_view} and @code{root_view} attributes (in which case it is transparent).
However, if @code{'/'}, namespaces are used nonetheless (cf @pxref{namespaces}).

@section @code{root_view}

@multitable @columnfractions 0.1 0.9
@item Inheritance
@tab Python
@item Type
@tab @code{str}
@item Default
@tab @code{None}
@item Dynamic
@tab Yes. Environment includes stems, targets and deps.
@end multitable

This attribute defines a directory in which jobs will see the top-level directory of the repo (the root directory).
This is done by using @code{mount -rbind} (cf @pxref {namespaces}).

It must be an absolute path not lying in the temporary directory (e.g. @code{'/repo'}).

If @code{None} or @code{''}, no bind mount is performed.

If performed, the @code{$ROOT_DIR} env variable will reflect this value.

As of now, this attribute must be a top level directory, i.e. @code{'/a'} is ok, but @code{'/a/b'} is not.

@section @code{tmp_view}

@multitable @columnfractions 0.1 0.9
@item Inheritance
@tab Python
@item Type
@tab @code{str}
@item Default
@tab @code{None}
@item Dynamic
@tab Yes. Environment includes stems, targets and deps.
@end multitable

This attribute defines the name which the temporary directory available for job execution is mounted on (cf @pxref {namespaces}).

If @code{None}, @code{''} or not specified, this directory is not mounted and job must use the @code{$TMPDIR} environment variable to identify it.
Else, it must be an absolute path.
in this case, the @code{$TMPDIR} environment variable is redefined as this value when job is executed.

The physical directory is :
@itemize
@item @code{$TMPDIR} if it is specified in the environment of the job. Note that it need not be unique as @lmake will create a unique sub-directory within it.
@item Else, a @code{tmpfs} file system created for the job execution if the @code{'tmp'} resource is defined, in which case this resource indicates the size of the created @code{tmpfs}.
if the value of this resource is 0, no @code{tmpfs} file system is created.
@item Else, a directory determined by @lmake lying in the @code{LMAKE} directory.
@end itemize

As of now, this attribute must be a top level directory, i.e. @code{'/a'} is ok, but @code{'/a/b'} is not.

@section @code{views}

@multitable @columnfractions 0.1 0.9
@item Inheritance
@tab Combined
@item Type
@tab @code{dict}
@item Default
@tab @code{@{@}}
@item Dynamic
@tab Yes. Environment includes stems, targets and deps.
@end multitable

This attribute defines a mapping from logical views to physical directories.
Accesses to logical views are mapped to their corresponding physical location. Views and physical locations may be dirs or files depending on whether they end with a @code{/} or not.
Files must be mapped to files and directories to directories.
Both logical views and physical locations may be inside or outside the repository, but it is not possible to map an external view to a local location.
The mapping is done through bind mounts (cf @pxref {namespaces}).

@section @code{cwd}

@multitable @columnfractions 0.1 0.9
@item Inheritance
@tab Python
@item Type
@tab @code{str}
@item Default
@tab @code{''}
@item Dynamic
@tab No.
@end multitable

This attribute defines a directory in which jobs will @code{chdir} into before execution begins.
It must be empty to specify the repository root.
Else, it must be a relative path (to the repository root).

This attribute is also prepended to targets and deps unless they have the @code{top} flag.

@section @code{environ_cmd}

@multitable @columnfractions 0.1 0.9
@item Inheritance
@tab Combined
@item Type
@tab @code{dict}
@item Default
@tab See description
@item Dynamic
@tab Yes. Environment includes stems, targets, deps and resources.
@item Example
@tab @code{@{ 'MY_TOOL_ROOT' : '/install/my_tool' @}}
@end multitable

This attribute defines environment variables set during job execution.

The content of this attribute is managed as part of the job command, meaning that jobs are rerun upon modification.

The environment in which the @lmake command is run is ignored so as to favor reproducibility, unless explicitly transported by using value from @code{os.environ}.

If resulting value is @code{...} (the Python ellipsis), the value from the execution environment is used.
This is typically used to access some environment variables set by @code{slurm}.

By default the following environment variables are defined :
@table @code
@item HOME in Rule
The root directory of the repository, so as to prevent tools from accessing startup files that may vary from user to user.
Necessary startup files can be put inside the repository, administered with your prefered versioning tool as any other source.
In @code{HomelessRule}, it is defined as the temporary directory.
@item PATH in Rule
The standard path with @lmake bin directory in front.
The standard path is the one you get with the standard shell in absence of any startup file.
@item PYTHONPATH in PyRule
The @lmake lib directory.
@end table

Note that the current environment is accessible when @Lmakefile is read, so that it is quite simple to copy some variables from the user environment
although this practice is discouraged and should be used with much care.

@section @code{environ_resources}

@multitable @columnfractions 0.1 0.9
@item Inheritance
@tab Combined
@item Type
@tab @code{dict}
@item Default
@tab @code{@{@}}
@item Dynamic
@tab Yes. Environment includes stems, targets, deps and resources.
@item Example
@tab @code{@{ 'MY_TOOL_LICENCE' : '12345' @}}
@end multitable

This attribute defines environment variables set during job execution.

The content of this attribute is managed as resources, meaning that jobs in error are rerun upon modification, but not jobs that were successfully built.

The environment in which the @lmake command is run is ignored so as to favor reproducibility.

Note that the current environment is accessible when @Lmakefile is read, so that it is quite simple to copy some variables from the user environment
although this practice is discouraged and should be used with much care.

If resulting value is @code{...} (the Python ellipsis), the value from the execution environment is used.
This is typically used to access some environment variables set by @code{slurm}.

@section @code{environ_ancillary}

@multitable @columnfractions 0.1 0.9
@item Inheritance
@tab Combined
@item Type
@tab @code{dict}
@item Default
@tab See description
@item Dynamic
@tab Yes. Environment includes stems, targets, deps and resources.
@item Example
@tab @code{@{ 'DISPLAY' : ':10' @}}
@end multitable

This attribute defines environment variables set during job execution.

The content of this attribute is not managed, meaning that jobs are not rerun upon modification.

The environment in which the @lmake command is run is ignored so as to favor reproducibility.

By default the following environment variables are defined :
@table @code
@item UID
The user id.
@item USER
The user login name.
@end table

Note that the current environment is accessible when @Lmakefile is read, so that it is quite simple to copy some variables from the user environment
although this practice is discouraged and should be used with much care.

If resulting value is @code{...} (the Python ellipsis), the value from the execution environment is used.
This is typically used to access some environment variables set by @code{slurm}.

@section @code{python}

@multitable @columnfractions 0.1 0.9
@item Inheritance
@tab Python
@item Type
@tab @code{list} or @code{tuple}
@item Default
@tab system Python
@item Dynamic
@tab Yes. Environment includes stems, targets, deps and resources.
@end multitable

This attribute defines the interpreter used to run the @code{cmd} if it is a @code{function}.
At the end of the supplied executable and arguments, @code{'-c'} and the actual script is appended, unless the @code{use_script} attribut is set.
In the later case, a file that contains the script is created and its name is passed as the last argument without a preceding @code{-c}.

@lmake uses Python 3.6+ to read @file{Lmakefile.py}, but that being done, any interpreter can be used to execute @code{cmd}.
In particular, Python2.7 and all revisions of Python3 are fully supported.

@section @code{shell}

@multitable @columnfractions 0.1 0.9
@item Inheritance
@tab Python
@item Type
@tab @code{list} or @code{tuple}
@item Default
@tab @code{/bin/bash}
@item Dynamic
@tab Yes. Environment includes stems, targets, deps and resources.
@end multitable

This attribute defines the interpreter used to run the @code{cmd} if it is a @code{str}.
At the end of the supplied executable and arguments, @code{'-c'} and the actual script is appended.

@section @code{cmd}

@multitable @columnfractions 0.1 0.9
@item Inheritance
@tab Combined
@item Type
@tab @code{function} or @code{str}
@item Default
@tab -
@item Dynamic
@tab Yes. Environment includes stems, targets, deps and resources. See description, though, if it is defined as a function.
@item Example1
@tab @code{'gcc -c -o @{OBJ@} @{SRC@}'}
@item Example2
@tab @code{def cmd() : subprocess.run(('gcc','-c','-o',OBJ,SRC,check=True))}
@end multitable

Whether @code{cmd} is a @code{str} or a @code{function}, the following environment variable are automatically set, if not explicitly set by the @code{environ} attribute :
@itemize @minus
@item @code{LD_AUDIT}          : A variable necessary for autodep if the @code{autodep} attribute is set to @code{'ld_audit'} (cf @pxref{autodep}).
@item @code{LD_PRELOAD}        : A variable necessary for autodep if the @code{autodep} attribute is set to @code{'ld_preload'} or @code{'ld_preload_jemalloc'} (cf @pxref{autodep}).
@item @code{LMAKE_AUTODEP_ENV} : A variable necessary for the autodep mechanism of @lmake, it must stay present and untouched (cf @pxref{autodep}).
@item @code{PWD}               : The initial directory in which @code{cmd} is run, as provided by the @code{cwd} attribute (often the root of the repository).
@item @code{ROOT_DIR}          : The root of the repository.
@item @code{SEQUENCE_ID}       : A value which is unique for each run.
It is  @code{1} initially and is incremented each time a job is run.
@item @code{SMALL_ID}          : A value which is unique among running job at any given time.
It is always at least @code{1} and efforts are made to maintain it as small as possible.
@item @code{TMPDIR}            : The name of a directory which is empty at the start of the job.
If the temporary directory is not kept through the use of the @code{keep_tmp} attribute or the @code{-t} option, this directory is cleaned up at the end of the job execution.
@item @code{HOME}              : This variable is set to the value of the TMPDIR variable if not set.
However it is set by default to the root of the repository by the @code{Rule} base class.
@end itemize

@subsection if it is a @code{function}

In that case, this attribute is called to run the job.
Combined inheritance is a special case for @code{cmd}.

If several definitions exist along the MRO, They must all be @code{function}'s and they are called successively in reverse MRO.
The first (i.e. the most basic) one must have no non-defaulted arguments and will be called with no argument.
The other ones may have arguments, all but the first having default values.
In that case, such @code{function}'s are called with the result of the previous one as unique argument.
Else, if a @code{function} has no argument, the result of the previous function is dropped.

During evaluation, when the job runs, its global @code{dict} is populated to contain values referenced in these @code{function}'s.
Values may come from (by order of preference) :
@itemize @minus
@item The @code{stems}, @code{targets}, @code{deps}, @code{resources} as named in their respective @code{dict}.
@item @code{stems}, @code{targets}, @code{deps}, @code{resources} that contain their respective whole @code{dict}, @code{job_tokens} that contain its value.
@item Any attribute defined in the class, or a base class (as for normal Python attribute access).
@item Any value in the module @code{dict}.
@item Any builtin value
@item undefined variables are not defined, which is ok as long as they are not accessed.
@end itemize

Because jobs are executed remotely using the interpreter mentioned in the @code{python} attribute
and to avoid depending on the whole @Lmakefile (which would force to rerun all jobs as soon as any rule is modified),
these @code{function}'s and their context are serialized to be transported.
The serialization process may improve over time but as of today, the following applies :
@itemize @minus
@item Basic objects are transported as is : @code{None}, @code{...}, @code{bool}, @code{int}, @code{float}, @code{complex}, @code{str}, @code{bytes}.
@item @code{list}, @code{tuple}, @code{set} and @code{dict} are transported by transporting their content. Note that reconvergences (and a fortiori loops) are not handled.
@item @code{function}'s are transported as their source accompanied with their context : global accessed variables and default values for arguments.
@item Imported objects (@code{function}'s and @code{class}'es and generally all objects with a @code{__qualname__} attribute) are transported as an @code{import} statement.
@item Builtin objects are transported spontaneously, without requiring any generated code.
@end itemize

Values are captured according to the normal Python semantic, i.e. once the @code{Lmakefile} module is fully imported.
Care must be taken for variables whose values change during the @code{import} process.
This typically concerns loop indices.
To capture these at definition time and not at the end, such values must be saved somewhere.
There are mostly 2 practical possibilities :
@itemize @minus
@item Declare an argument with a default value. Such default value is saved when the function is defined.
@item Define a class attribute. Class attributes are saved when its definition ends, which is before a loop index.
@end itemize

The job is deemed to be successful if the last function returns a false value.

@subsection if it is a @code{str}

In that case, this attribute is executed as a shell command to run the job.
Combined inheritance is a special case for @code{cmd}.
While walking the MRO, if for a base class @code{cmd} is defined as a @code{function} and it has a @code{shell} attribute, the value of this attribute is used instead.
The purpose is that it is impossible to combine @code{str}'s and @code{function}'s because they use different paradigms.
As a consequence, a base class may want to have 2 implementations, one for subclasses that use Python @code{cmd} and another for subclasses that use shell @code{cmd}.
For such a base class, the solution is to define @code{cmd} as a @code{function} and set its @code{shell} attribute to the @code{str} version.

If several definitions exist along the MRO, They must all be @code{str}'s and they are run successively in reverse MRO in the same process.
So, it is possible for a first definition to define an environment variable that is used in a subsequent one.

As for other attributes that may be dynamic, @code{cmd} is interpreted as an f-string.

The job is deemed to be successful if the return code of the overall process is @code{0}.

@section @code{cache}

@multitable @columnfractions 0.1 0.9
@item Inheritance
@tab Python
@item Type
@tab @code{str}
@item Constraint
@tab One of the caches listed in config.
@item Default
@tab <not cached>
@item Dynamic
@tab Yes. Environment includes stems, targets.
@end multitable

This attribute specifies the cache to use for jobs executed by this rule.
When a job is executed, its results are stored in the cache.
If space is needed (all caches are constrained in size), any other entry can be replaced.
The cache policy (described in its own section, in the config chapter) tries to identify entries that are likely to be useless in the future.

@section @code{backend}

@multitable @columnfractions 0.1 0.9
@item Inheritance
@tab Python
@item Type
@tab @code{str}
@item Constraint
@tab One of the supported backends.
@item Default
@tab @code{'local'}
@item Dynamic
@tab Yes. Environment includes stems, targets and deps.
@end multitable

This attribute specifies the backend to use to launch jobs (cf @pxref{backends}).

@section @code{autodep}

@multitable @columnfractions 0.1 0.9
@item Inheritance
@tab Python
@item Type
@tab @code{str}
@item Constraint
@tab One of @code{'none'}, @code{'ld_preload'}, @code{'ld_preload_jemalloc'}, @code{'ld_audit'} or @code{'ptrace'}
@item Default
@tab @code{'ld_audit'} if supported else @code{'ld_preload'}
@item Dynamic
@tab Yes. Environment includes stems, targets, deps and resources.
@end multitable

This attribute specifies the method used by autodep (cf @pxref{autodep}) to discover hidden dependencies.

@section @code{resources}

@multitable @columnfractions 0.1 0.9
@item Inheritance
@tab Combined
@item Type
@tab @code{dict}
@item Default
@tab @code{@{@}}
@item Dynamic
@tab Yes. Environment includes stems, targets and deps.
@item Example
@tab @code{@{ 'MY_RESOURCE' : '1' @}}
@end multitable

This attribute specifies the resources required by a job to run successfully.
These may be cpu availability, memory, commercial tool licenses, access to dedicated hardware, ...

The syntax is the same as for @code{deps}, except that in addition to other variables, deps can be referenced.

After interpretation, the @code{dict} is passed to the @code{backend} to be used in its scheduling (cf @pxref{local-backend} for the local backend).

@section @code{max_stderr_len}

@multitable @columnfractions 0.1 0.9
@item Inheritance
@tab Python
@item Type
@tab @code{int}
@item Default
@tab @code{100}
@item Dynamic
@tab Yes. Environment includes stems, targets, deps.
@end multitable

This attribute defines the maximum number of lines of stderr that will be displayed in the output of @lmake.
The whole content of stderr stays accessible with the @code{lshow -e} command.

@section @code{allow_stderr}

@multitable @columnfractions 0.1 0.9
@item Inheritance
@tab Python
@item Type
@tab @code{bool}
@item Default
@tab @code{False}
@item Dynamic
@tab Yes. Environment includes stems, targets, deps and resources.
@end multitable

When this attribute has a false value, the simple fact that a job generates a non-empty stderr is an error.
If it is @code{True}, writing to stderr is allowed and does not produce an error. The @lmake output will exhibit a warning, though.

@section @code{auto_mkdir}

@multitable @columnfractions 0.1 0.9
@item Inheritance
@tab Python
@item Type
@tab @code{bool}
@item Default
@tab @code{False}
@item Dynamic
@tab Yes. Environment includes stems, targets, deps and resources.
@end multitable

When this attribute has a @code{True} value, executing a @code{chdir} syscall (e.g. executing @code{cd} in bash) will create the target directory if it does not exist.

This is useful for scripts in situations such as :
@itemize @minus
@item The script does @code{chdir a}.
@item Then try to read file @file{b} from there.
@item What is expected is to have a dependency on @file{a/b} which may not exist initially but will be created by some other job.
@item However, if directory @file{a} does not exist, the @code{chdir} call fails and the file which is open for reading is @file{b} instead of @file{a/b}.
@item As a consequence, no dependency is set for @file{a/b} and the problem will not be resolved by a further re-execution.
@item Setting this attribute to @code{True} creates directory @file{a} on the fly when @code{chdir} is called so that it succeeds and the correct dependency is set.
@end itemize

@section @code{keep_tmp}

@multitable @columnfractions 0.1 0.9
@item Inheritance
@tab Python
@item Type
@tab @code{bool}
@item Default
@tab @code{False}
@item Dynamic
@tab Yes. Environment includes stems, targets, deps and resources.
@end multitable

When this attribute is set to a true value, the temporary directory is kept after job execution.
It can be retreived with @code{lshow -i}.
Sucessive executions of the same job overwrite the temporary directory, though, so only the content corresponding to the last execution is available.
When this attribute has a @code{False} value, the temporary directory is washed at the end of the job execution.

@section @code{force}

@multitable @columnfractions 0.1 0.9
@item Inheritance
@tab Python
@item Type
@tab @code{bool}
@item Default
@tab @code{False}
@item Dynamic
@tab No.
@end multitable

When this attribute is set to a @code{True} value, jobs are always considered out-of-date and are systematically rerun if a target is needed.
It is rarely necessary.

@section @code{max_submit_count}

@multitable @columnfractions 0.1 0.9
@item Inheritance
@tab Python
@item Type
@tab @code{int}
@item Default
@tab @code{10}
@item Dynamic
@tab No.
@end multitable

This attribute specifies the maximum number of times a job can be submitted for a single @lmake command.
The goal is to protect agains potential infinite loop cases.
The default value should be both comfortable (avoid hitting it in normal situations) and practical (avoid too many submission before stopping).

@section @code{timeout}

@multitable @columnfractions 0.1 0.9
@item Inheritance
@tab Python
@item Type
@tab @code{float}
@item Constraint
@tab >=0
@item Default
@tab no timeout
@item Dynamic
@tab Yes. Environment includes stems, targets, deps and resources.
@end multitable

When this attribute has a non-zero value, job is killed and a failure is reported if it is not done before that many seconds.

@section @code{job_tokens}

@multitable @columnfractions 0.1 0.9
@item Inheritance
@tab Python
@item Type
@tab @code{str} or @code{int}
@item Constraint
@tab >=1 and <256
@item Default
@tab @code{1}
@item Dynamic
@tab Yes. Environment includes stems and targets.
@end multitable

This attribute has the same syntax as a resource, except that a @code{float} is accepted.
If it is a @code{str}, it must be convertible to a float after interpretation.

It is only used to estimate the ETA (cf @pxref{eta-estimation}).

@section @code{n_tokens}

@multitable @columnfractions 0.1 0.9
@item Inheritance
@tab Python
@item Type
@tab @code{int}
@item Constraint
@tab >=1
@item Default
@tab @code{1}
@item Dynamic
@tab No.
@end multitable

This attribute indicates to @lmake a quantity of abstract resources used to estimate the expected parallelism of jobs within this rule.

It is only used to estimate the ETA (cf @pxref{eta-estimation}).

Note that although this field is static, it may be modified while @lmake is running and new value will be taken into account as soon as a new @lmake command is launched.
It is thus possible to refer to backend resources.

@section @code{start_delay}

@multitable @columnfractions 0.1 0.9
@item Inheritance
@tab Python
@item Type
@tab @code{float}
@item Default
@tab @code{3}
@item Dynamic
@tab Yes. Environment includes stems, targets, deps and resources.
@end multitable

When this attribute is set to a non-zero value, start lines are only output for jobs that last longer than that many seconds.
The consequence is only cosmetic, it has no other impact.

@section @code{kill_sigs}

@multitable @columnfractions 0.1 0.9
@item Inheritance
@tab Python
@item Type
@tab @code{list} or @code{tuple}
@item Default
@tab @code{(signal.SIGKILL,)}
@item Dynamic
@tab Yes. Environment includes stems, targets, deps and resources.
@end multitable

This attribute provides a list of signals to send the job when @lmake decides to kill it.
A job is killed when :
@itemize @minus
@item @kbd{^C} is hit if it is not necessary for another running @lmake command that has not received a @kbd{^C}.
@item When timeout is reached.
@item When @code{check_deps} is called and some dependencies are not up to date.
@end itemize

The signals listed in this list are sent in turn, once every second.
Longer interval can be obtained by inserting @code{0}'s. @code{0} signals are not sent and anyway, these would have no impact if they were.

If the list is exhausted and the job is still alive, a more agressive method is used.
The process group of the job, as well as the process group of any process connected to a stream we are waiting for, are sent @code{SIGKILL} signals instead of just the process group of the job.
The streams we are waiting for are @code{stderr}, and @code{stdout} unless the @code{target} attribute is used (as opposed to the @code{targets} attribute)
in which case @code{stdout} is redirected to the the target and is not waited for.

Note: some backends, such as slurm, may have other means to manage timeouts. Both mechanisms will be usable.

@section @code{n_retries}

@multitable @columnfractions 0.1 0.9
@item Inheritance
@tab Python
@item Type
@tab @code{int}
@item Default
@tab @code{0}
@item Dynamic
@tab Yes. Environment includes stems, targets, deps and resources.
@end multitable

This attribute provides the number of allowed retries before giving up when a job is lost.
For example, a job may be lost because of a remote host being misconfigured, or because the job management process (called @code{job_exec}) was manually killed.

In that case, the job is retried, but a maximum number of retry attemps are allowed, after which the job is considered in error.

@section @code{use_script}

@multitable @columnfractions 0.1 0.9
@item Inheritance
@tab Python
@item Type
@tab @code{bool}
@item Default
@tab @code{False}
@item Dynamic
@tab Yes. Environment includes stems, targets, deps and resources.
@end multitable

This attribute commands an implementation detail.
If false, jobs are run by launching the interpreter followed by @code{-c} and the command text.
If true, jobs are run by creating a temporary file containing the command text, then by launching the interpreter followed by said file name.
If the size of the command text is too large to fit in the command line, this attribute is silently forced true.

@chapter The @file{LMAKE} directory

This directory contains numerous information that may be handy for the user.

It also contains a @file{lmake} directory containing data for @lmake's own private usage.

@section @file{LMAKE/config}

This file contains a description of the @code{lmake.config} @code{dict} as it has been understood by @lmake after having processed @Lmakefile.

@section @file{LMAKE/rules}

This file contains a description of the rules as it has been understood by @lmake after having processed @Lmakefile.

@section @file{LMAKE/manifest}

This file contains a description of the sources as it has been understood by @lmake after having processed @Lmakefile.

@section @file{LMAKE/config_deps}

This file contains a list of files that @lmake has read to process @Lmakefile.
Each line contains a file, preceded by a @code{+} if file exists or a @code{!} if it does not.

@section @file{LMAKE/rules_deps}

If @code{lmake.rules_module} has been set, this file contains a list of files that @lmake has read to process it.
Each line contains a file, preceded by a @code{+} if file exists or a @code{!} if it does not.

@section @file{LMAKE/sources_deps}

If @code{lmake.sources_module} has been set or if using the default behavior to list sources, this file contains a list of files that @lmake has read to process it.
Each line contains a file, preceded by a @code{+} if file exists or a @code{!} if it does not.

@section @file{LMAKE/outputs/<date>}

This file contains a transcript of the @lmake command that has been run at @file{<date>}.

@section @file{LMAKE/last_output}

This file is a symbolic link to the last transcript.

@section @file{LMAKE/targets}

This file contains the targets that have been required by @lmake commands in chronological order (with duplicates removed).

@section @file{LMAKE/quarantine}

This directory contains all files that have been quarantined.
A file is quantantined when @lmake decides it must be unlinked and it contains manual modifications, i.e. modifications made outside the control of @lmake.
In that case, in order to be sure that no user work is lost, the file is quarantined in this directory rather than unlinked.

@chapter Some considerations

This chapter contains some considerations that appear in several places of this documentation.
It is meant to be the target of cross-references.

@anchor{rule-inheritance}
@section Rule inheritance

Rules are Python @code{class}'es that inherit from @code{lmake.Rule} (or @code{lmake.AntiRule} or @code{lmake.SourceRule}).

However, Python's native inheritance mechanism is not ideal to describe a rule as one would like to prepare a base @code{class} such as :
@itemize @minus
@item provide environment variables
@item provide some default actions for some files with given pattern
@item provide some automatic dependencies
@item ...
@end itemize

As these are described with @code{dict}, you would like to inherit @code{dict} entries from the base @code{class} and not only the @code{dict} as a whole.
A possibility would have been to use the @code{__prepare__} method of a meta-class to pre-define inherited values of such attributes,
but that would defeat the practical possibility to use multiple inheritance by suppressing the diamond rule.

The chosen method has been designed to walk through the MRO at class creation time and :
@itemize @minus
@item Define a set of attributes to be handled through combination. This set is defined by the attribute @code{combine}, itself being handled by combination.
@item Combined attribute are handled by updating/appending rather than replacing when walking through MRO in reverse order.
@item Entries with a value None are suppressed as update never suppress a given entry.
Similarly, values inserted in a set prefixed with a @code{'-'} remove the corresponding value from the @code{set}.
@end itemize

Because this mechanism walks through the MRO, the diamond rule is enforced.

@code{dict}'s and @code{list}'s are ordered so that the most specific information appear first, as if classes are searched in MRO.

@anchor{regexpr}
@section Regular expressions
Internally, @lmake uses a regular expression library, that may change with versions, but which are always very close to the Python @code{re} module.

As of today, the standard @code{std::regex} package is used with the @code{ECMASript} grammar.
The following differences with Python @code{re} are known :
@itemize @bullet
@item named groups are not supported.
There are hardly any reason to use named groups in stems.
This would allow back references as number based back references cannot be used as one cannot know what number to use.
However, the same stem can be used several time and all but the first one will be back references to the first one.

For example if you want to match files such as @file{image/image_small.jpg} and @file{image/image_big.jpg}, you can use @code{'@{Image:\w+@}/@{Image@}_@{Size:\w+@}.jpg'}.
A file such as @file{image1/image2_big.jpg} will not match.
@item braces (@code{@{@}}) are sometimes recognized as literal braces by Python, even when not escaped with @code{\}.
This is not the case with @code{std::regex}, they always must be escaped.
@end itemize

@anchor{targets-deps}
@section Handling an access
At first glance, recognizing a target from a dep when a job runs seems pretty easy when the accesses to the disk can be traced : reading a file is a dep, writing to it is a target.
And this is what is done informally, but there are a lot of corner cases.

The specification devised hereinafter has been carefully thought to allow @lmake to run adequate jobs to reach a stable state from any starting point.
More specifically, think of the following sequence :
@itemize @minus
@item @code{git clean -ffdx}
@item @code{lmake foo}
@item @code{git pull}
@item @code{lmake foo}
@end itemize

The second @code{lmake foo} command is supposed to do the minimum work to reach the same content of @file{foo} as would be obtained with the sequence :
@itemize @minus
@item @code{git pull}
@item @code{git clean -ffdx}
@item @code{lmake foo}
@end itemize

This what stable state means : the content of @file{foo} is independent of the history and only depends on the rules and the content of sources, both being managed through @code{git} in this example.

In this specification, directories are ignored (i.e. the presence or content of a directory has no impact) and symbolic links are similar to regular files whose content is the link itself.

@subsection Reading and writing files
The first point is to precisely know what reading and writing mean.

Writing to file @file{foo} means :
@itemize
@item A system call that writes or initiate writing to @file{foo}, e.g. @code{open("foo",O_WRONLY|O_TRUNC)} or @code{symlink(...,"foo")},
assuming the @code{autodep} rule attribute is not set to @code{'none'}.
@item Unlinking @file{foo}, e.g. @code{unlink("foo")}, is also deemed to be writing to it.
@item A call to @code{lmake.target('foo',write=True)}. Note that @code{True} is the default value for the @code{write} argument.
@item The execution of @code{ltarget foo} in which the @code{-W} option is not passed.
@item Under the condition that these actions are not preceded by a call to @code{lmake.target('foo',ignore=True)} or the execution of @code{ltarget -I foo}.
@item Also under the condition that @file{foo} does not match a @code{targets} or @code{side_targets} entry with the @code{Ignore} flag set.
@item Also under the condition that @file{foo} lies in the repository (i.e. under the directory containing @file{Lmakefile.py} but not in its @file{LMAKE} sub-directory).
@end itemize

Reading file @file{foo} means :
@itemize
@item A system call that reads or initiate reading @file{foo}, e.g. @code{open("foo",O_RDONLY)}, @code{readlink("foo",...)} or @code{stat("foo",...)},
assuming the @code{autodep} rule attribute is not set to @code{'none'}.
@item Unless the @code{config.link_support} attribute is set to @code{'none'},
any access (reading or writing) to @file{foo} which follows symlinks is an implicit @code{readlink}.
@item Unless the @code{config.link_support} attribute is set to @code{'file'} or @code{'none'},
any access (reading or writing) to @file{foo}, whether it follows symlinks or not, is an implicit @code{readlink} of all directories leading to it.
@item Note that some system calls can be both a read and a write, e.g. @code{open("foo", O_RDWR)} but also @code{rename("foo",...)}.
In that case, the read occurs before the write.
@item A call to @code{lmake.depend('foo',read=True)}. Note that @code{True} is the default value for the @code{read} argument.
@item The execution of @code{ldepend foo} in which the @code{-R} option is not passed.
@item Under the condition that these actions are not preceded by a call to @code{lmake.depend('foo',ignore=True)} or the execution of @code{ldepend -I foo}.
@item Also under the condition that @file{foo} is not listed in @code{deps} or matches a @code{side_deps} entry, with the @code{Ignore} flag set.
@item Also under the condition that @file{foo} lies in the repository (i.e. under the directory containing @file{Lmakefile.py} but not in its @file{LMAKE} sub-directory) or in a source directory.
@end itemize

@subsection Being a target
A file may be a target from the begining of the job execution, or it may become a target during job execution.
In the latter case, it is not a target until the point where it becomes one.
A file cannot stop being a target : once it has become a target, this is until the end of the job execution.

A file is a target from the begining of the job execution if it matches a @code{targets} or @code{side_targets} entry.

A file becomes a target when it is written to (with the meaning mentioned above).

@subsection Being a dep
A file may be a dep from the begining of the job execution, or it may become a dep during job execution.

A file cannot stop being a dep : once it has become a dep, this is until the end of the job execution.

A file is a dep from the begining of the job execution if it listed as a @code{deps} in the rule.

A file becomes a dep when it is read (with the meaning mentioned above) while not a target at that time.

@subsection Errors
Some cases lead to errors, independently of the user script.

The first case is when there is clash between static declarations.
@code{targets}, @code{side_targets}, @code{side_deps} entries may or may not contain star stems.
In the latter case, and including the static deps listed in @code{deps}, they are static entries.
It is an error if the same file is listed several times as a static entry.

The second case is when a file is both a dep and a target.
You may have noticed that the definition above does not preclude this case, mostly because a file may start its life as a dep and become a target.
This is an error unless the file is finally unlinked (or was never created).

The third case is when a target was not declared as such.
@file{foo} can be declared as target by :
@itemize
@item matching a @code{targets} or @code{side_targets} entry.
@item calling @code{lmake.target('foo',allow=True} (which is the default value for the @code{allow}).
@item executing @code{ltarget foo} in which the @code{-a} option is not passed.
@end itemize
A target that is not declared is an error.

@subsection Processing a target
Targets are normally erased before the start of the job execution, unless they are flagged as @code{incremental}.
In case a target is also a dep, it is automatically flagged as @code{incremental}, whether it is an error or not.

@subsection Best effort

@lmake tries to minimize the execution of jobs, but may sometimes miss a point and execute a job superfluously.
This may include erasing a file that has no associated production rule.
Unless a file is a dep of no job, @lmake may rebuild it at any time, even when not strictly necessary.

In the case @lmake determines that a file may have actually been written manually outside its control, it fears to overwrite a user-generated content.
In that case, @lmake quarantines the file under the @file{LMAKE/quarantine} directory with its original name.
This quarantine mechanism, which is not necessary for @lmake processing but is a facility for the user, is best effort.
There are cases where @lmake cannot anticipate such an overwrite.

@anchor{namespaces}
@section Namespaces

Namespaces are used to isolate jobs.
This is used to provide the semantic for the @code{chroot_dir}, @code{root_view}, @code{tmp_view} and @code{views} attributes.

In that case, pid's are also isolated which allow reliable job end : when the top-level process exits, the namespaces are destroyed and no other process can survive.
This guarantees that no daemon is left behind, uncontrolled.

Note that this is true even when @code{chroot_dir} is @code{'/'}, which otherwise provides no other effect by itself.

Namespaces can be used in the following situations :
@itemize @bullet
@item @lmake provides a cache mechanism allowing to prevent executing a job which was already executed in the same or another repository.
However, some jobs may use and record absolute paths.
In that case, the cache will be inefficient as the result in a repository is not identical to the one in another repository.
This is current practice, in particular in the EDA tools community (which may be rather heavy and where caching is mostly desirable).
Using the @code{root_view} attribute is a good way to work around this obstacle.
@item @lmake tracks all dependencies inside the reposity and listed source directories. But it does not track external dependencies, typically the system (e.g.the @file{/usr} directory).
However, the @code{chroot_dir} attribute is part of the command definition and a job will be considered out of date if its value is modified.
Hence, this can be used as a marker representing the whole system to ensure jobs are rerun upon system updates.
@item some softwares (e.g. EDA tools) are designed to operate on a directory rather than dealing with input files/directories and output files/directories.
This goes against reentrancy and thus reliability, repeatability, parallelism etc.
This problem can be solved with symbolic links if they are allowed.
In all cases, it can be solved by using the @code{tmp_view} and copying data back and forth between the repository and the tmp directory.
Or, more efficient, it can be solved by adequately mapping a logical steady file or directory to a per job physical file or directory (respectively).
@end itemize

@anchor{backends}
@section Backends

Backends are in charge of actually launching jobs when the @lmake engine has identified that it had to be run.
It is also in charge of :
@itemize @minus
@item Killing jobs when the @lmake engine has identified it had to be so.
@item Scheduling jobs so as to optimize the runtime, based on some indications provided by the @lmake engine.
@item Rescheduling jobs when new scheduling indications becomes available.
@end itemize

A backend has to take decisions of 2 kinds :
@itemize @minus
@item Is a job eligible for running ?
From a dependency perspective, the @lmake engine guarantees it is so.
But the job needs some resources to run and these resources may already be busy because of some other jobs already running.
@item If several jobs are eligible, which one(s) to actually launch.
@end itemize

Each backend is autonomous in its decisions and has its own algorithm to take them.
However, generally speaking, they more or less work by following the following principles :
@itemize @minus
@item For the first question, the backend maintain a pool of available resources and a job is eligible if its required resources can fit in the pool.
When launched, the required resources are subtracted from the pool and when terminated, they are returned to it.
@item For the second question, each job has an associated pressure provided by the @lmake engine and the backend actually launches the eligible job with the highest pressure.
@end itemize

The required resources are provided by the @lmake engine to the backend as a @code{dict} which is the one of the job's rule after f-string interpretation.

The pressure is provided in the form of @code{float} computed as the accumulated ETE along the critical path to the final targets asked on the @lmake command line.
To do that, future job ETE have to be estimated.
For jobs that have already run, last successful execution time is used.
When this information is not available, i.e. when the job has never run successfully, a moving average of the execution times of the jobs sharing the same rule is used as a best guess.

The @lmake backend also provides the current ETA (cf @pxref{eta-estimation}) of the final targets to allow the backends from different repository to take the best collective decision.

In addition to dedicated resources, all backends manage the following 3 resources :
@itemize @minus
@item @code{cpu} : The number of threads the job is expected to run in parallel. The backend is expected to reserve enough resources for such a number of threads to run smoothly.
@item @code{mem} : The memory size the job is expected to need to run smoothly.
The backend is expected to ensure that such memory is available for the job.
Unit must be coherent with the one used in the configuration. It is MB by default.
@item @code{tmp} : The size of necessary temporary disk space.
By default temporary disk space is not managed, i.e. the @code{TMPDIR} environment variable is set (to an empty dir) with no size limit (other than the physical disk size)
but no reservation is made in the backend.
@end itemize

@anchor{local-backend}
@section Local backend

The local backend launches jobs locally, on the host running the @lmake command.
Also, there is no cooperation between backends from different repositories and the user has to ensure there is no global resource conflict.

This backend is configured by providing entries in the @code{lmake.config.backends.local} @code{dict}.
The key identifies the resource and the value is a @code{int} that identifies a quantity.

Then, each rule whose @code{backend} attribute is @code{'local'} provides a @code{resources} attribute such that :
@itemize @minus
@item The key identifies a resource (which must match a resource in the configuration).
@item The value (possibly tailored by job through the use of the f-string syntax) is either
@itemize @minus
@item a @code{int} or a @code{str} that can be interpreted as  @code{int}
@item or a @code{str} of the form @code{'a<b'} where @code{a} and @code{b} can be interpreted as @code{int}
@end itemize
This later form instruct the local backend that as much as @code{b} resources is preferable, but @code{a} is enough to run the job.
@end itemize
The variable available to the job as global variables (python case) or environment variables (shell case) contains the actual quantity of resources allocated to this job.

The local backend ensures that the sum of all the resources of the running jobs never overshoot the configured available quantity.

By default, the configuration contains the 2 generic resources : @code{cpu} and @code{mem} configured respectively as the overall number of available cpus and the overall available memory (in MB).
@itemize @minus
@item @code{cpu} : The number of cpu as returned by @code{os.wched_getaffinity(0)}.
@item @code{mem} : The physical memory size as returned by @code{s.sysconf('SC_PHYS_PAGES')*os.sysconf('SC_PAGE_SIZE')} in MB.
@end itemize
Each rule has a default @code{resources} attribute requiring one CPU.

@section SGE backend

The SGE backend connects to a SGE daemon to schedule jobs, which allows :
@itemize @minus
@item a global scheduling policy (while the local backend only sees jobs in its own repository).
@item the capability to run jobs on remote hosts (while the local backend only run jobs on the local host).
@end itemize

The configuration is composed of :
@itemize @bullet
@item @code{bin_dir} : The directory in which to find SGE executables such as @code{qsub}. This entry must be specified.
@item @code{cell} : The cell used by the SGE daemon. This is translated into the @code{SGE_CELL} environment variable when SGE commands are called.
By default, this is automatically determined by the SGE daemon.
@item @code{cluster} : The cluster used by the SGE daemon. This is translated into the @code{SGE_CLUSTER} environment variable when SGE commands are called.
By default, this is automatically determined by the SGE daemon.
@item @code{default_prio} : the priority used to submit jobs to the SGE daemon if none is specified on the @code{lmake} command line.
@item @code{n_max_queued_jobs} : @lmake scatters jobs according to the required resources and only submit a few jobs to slurm for each set of asked resources.
This is done to decrease the load of the SGE daemon as @lmake might have millions of jobs to run and the typical case is that they tend require only a small set of different resources
(helped in this by the limited precision on CPU, memory and temporary disk space requirements).
for each given set of resources, only the jobs with highest priorities are submitted to slurm, the other ones are retained by @lmake so as to limit the number of waiting jobs in slurm queues
(the number of running job is not limited, though).
This attribute specifies the number of waiting jobs for each set of resources that @lmake may submit to slurm.
If too low, the schedule rate may decrease because by the time taken, when a job finishes, for @lmake to submit a new job, slurm might have exhausted its waiting queue.
If too high, the schedule rate may decrase because of the slurm daemon being overloaded.
A reasonable value probably lies in the 20-100 range.
@item @code{repo_key} : This is a string which is add in front of @lmake job names to make SGE job names.
This key is meant to be a short identifier of the repository.
By default it is the base name of the repository followed by @code{:}.
Note that SGE precludes some characters and these are replaced by close looking characters (e.g. @code{;} instead of @code{:}).
@item @code{root_dir} : The root directory of the SGE daemon. This is translated into the @code{SGE_ROOT} environment variable when SGE commands are called. This entry must be specified.
@item @code{cpu_resource} : This is the name of a resource used to require cpu's.
For example if specified as @code{cpu_r} and the rule of a job contains @code{resources=@{'cpu':2@}}, this is translated into @code{-l cpu_r=2} on the @code{qsub} command line.
@item @code{mem_resource} : This is the name of a resource used to require memory in MB.
For example if specified as @code{mem_r} and the rule of a job contains @code{resources=@{'mem':'10M'@}}, this is translated into @code{-l mem_r=10} on the @code{qsub} command line.
@item @code{tmp_resource} : This is the name of a resource used to require memory temporary disk space in MB.
For example if specified as @code{tmp_r} and the rule of a job contains @code{resources=@{'tmp':'100M'@}}, this is translated into @code{-l tmp_r=10}0 on the @code{qsub} command line.
@end itemize

The @code{resources} rule attributes is composed of :
@itemize @minus
@item standard resources @code{cpu}, @code{mem} and @code{tmp}.
@item @code{hard} : @code{qsub} options to be used after a @code{-hard} option.
@item @code{soft} : @code{qsub} options to be used after a @code{-soft} option.
@item any other resource passed to the SGE daemon through the @code{-l} @code{qsub} option.
@end itemize

@section slurm backend

The slurm backend connects to a slurm daemon to schedule jobs, which allows :
@itemize @minus
@item a global scheduling policy (while the local backend only sees jobs in its own repository).
@item the capability to run jobs on remote hosts (while the local backend only run jobs on the local host).
@end itemize

The configuration is composed of :
@itemize @bullet
@item @code{config} : The slurm configuration file to use to contact the slurm controller. By default, the slurm library auto detects its configuration.
@item @code{n_max_queued_jobs} : @lmake scatters jobs according to the required resources and only submit a few jobs to slurm for each set of asked resources.
This is done to decrease the load of the slurm daemon as @lmake might have millions of jobs to run and the typical case is that they tend require only a small set of different resources
(helped in this by the limited precision on CPU, memory and temporary disk space requirements).
for each given set of resources, only the jobs with highest priorities are submitted to slurm, the other ones are retained by @lmake so as to limit the number of waiting jobs in slurm queues
(the number of running job is not limited, though).
This attribute specifies the number of waiting jobs for each set of resources that @lmake may submit to slurm.
If too low, the schedule rate may decrease because by the time taken, when a job finishes, for @lmake to submit a new job, slurm might have exhausted its waiting queue.
If too high, the schedule rate may decrase because of the slurm daemon being overloaded.
A reasonable value probably lies in the 20-100 range.
@item @code{repo_key} : This is a string which is add in front of @lmake job names to make slurm job names.
This key is meant to be a short identifier of the repository.
By default it is the base name of the repository followed by @code{:}.
@item @code{use_nice} : @lmake has and advantage over slurm in terms of knowledge : it knows the dependencies, the overall jobs necessary to reach the asked target and the history of the time
taken by each job.
This allows it to anticipate the needs and know, even globally when numerous @lmake commands run, in the same repository or on several ones, which jobs should be given which priority.
Note that @lmake cannot leverage the dependency capability of slurm as dependencies are dynamic by nature : new dependencies can appear during job execution, adding newedges to the dependency graph,
jobs can have to rerun, so a dependent job may not be able to start when its dependency is done, and a job can be steady, so a dependent job may not have to run at all.

The way it works is th following :
@itemize @minus
@item First @lmake computes and ETA for each @lmake command (cf @pxref{eta-estimation}. This ETA is a date, it is absolute, and can be compared between commands running in different repositories
@item Then it computes a pressure for each job. The pressure is the time necessary to reach the asked target of the @lmake command given the run time for all intermediate jobs
(including the considered job).
@item The subtraction of the pressure from the ETA gives a reasonable and global estimate of when it is desirable to schedule a job, and hence can be used as a priority.
@end itemize

The way to communicate this information is to set for each job a nice value that represents this priority.
Because this may interfere with other jobs submitted by other means, this mechanism is made optional,
although it is much better than other scheduling policies based on blind guesses of the futur (such as fair-share, qos, etc.).

@end itemize

There are 2 additional parameters that you can set in the @code{PriorityParams} entry of the slurm configuration in the form of param=value, separated by @code{,} :
@itemize @minus
@item @code{time_origin} : as the communicated priority is a date, we need a reference point.
This reference point should be in the past, not too far, to be sure that generated nice values are in the range @code{0} - @code{1<<31}.
@lmake make sometimes generates dates in the past when it wrongly estimates a very short ETA with a high pressure.
Taking a little bit of margin of a few days is more than necessary in all practical cases.
Default value is 2023-01-01 00:00:00.
Date is given in the format YYYY-MM-DD HH:MM optionally followed by +/-HH:MM to adjust for time zone.
This is mostly ISO8601 except the T between date and time replaced by a space, which is more readable and corresponds to mainstream usage.
@item @code{nice_factor} : this is the value that the nice value increases each second. It is a floating point value.
If too high, the the nice value may wrap too often. If too low, job scheduling precision may suffer.
The default value is @code{1} which seems to be a good compromise.
@end itemize
Overall, you can ignore these parameters for @lmake internal needs, the default values work fine.
They have been implemented to have means to control interactions with jobs submitted to slurm from outside @lmake.

The @code{resources} rule attributes is composed of :
@itemize @minus
@item standard resources @code{cpu}, @code{mem} and @code{tmp}.
@item @code{excludes} @code{feature}, @code{gres}, @code{licence}, @code{nodes}, @code{part}, @code{qos}, @code{reserv} : these are passed as is to the slurm daemon.
For heterogeneous jobs, these attribute names may be followed by an index identifying the task (for example @code{gres0}, @code{gres1}).
The absence of index is equivalent to index 0.
@item any other resource passed to the slurm daemon as licenses.
@end itemize

@anchor{autodep}
@section Autodep

Autodep is a mechanism through which jobs are spied to automatically detect which disk accesses are done.
From this information @lmake can determine if accesses were within the constraints provided by the rule and can list the hidden dependencies.

Several methods are available to spy jobs.
Not all methods are supported on all systems, though.

In all cases, the environment variable @code{LMAKE_AUTO_DEP_ENV} must remain in the environment untouched for the autodep mechanism to work correctly.

@subsection @code{'None'} or @code{'none'}

The job is not instrumented.
The only intrusion is the presence of the environment variable @code{LMAKE_AUTODEP_ENV}.

The only way to report activity is through the use of @code{ldepend} / @code{ltarget} or similar functions available in the @code{lmake} module.

The main advantage is that this method is not invasive (or marginally).
The main inconvenient is that no automatic hidden dependencies are recorded, one has to explicitly call @code{ldepend} and experience shows it is very difficult not to forget some.

This method is @strong{not} recommanded.

@subsection @code{'LdPreload'} or @code{'ld_preload'}

The job is run with a library loaded using the @code{LD_PRELOAD} environment variable that catches some calls to the @file{libc.so} (such as @code{open}) to track activity.
This environment variable may be modified as long as the librairy introduced by @lmake stays present.

This requires @file{libc.so} to be dynamically linked.

This method is very performant.

The main advantage is that this method is available even on rather old versions of Linux.
The main inconvenient is that it is somewhat invasive and there are cases of incompatibilities (e.g. sometimes the use of the @code{jemalloc} package depending on its configuration).
Also, it will not run correctly if some commands have the @file{libc} statically linked and this will go undetected.

This method is recommanded on systems that lack the rtld-audit capability when jobs do not use @code{jemalloc}.

@subsection @code{'LdPreloadJemalloc'} or @code{'ld_preload_jemalloc'}

This method is very similar to the previous method except it fully support @code{'jemalloc'}.
The drawback, though, is that it may miss a few dependencies, in some rare occasions, in case accesses are made before @code{main()} is called.

This method is recommanded on systems that lack the rtld-audit capability when jobs use @code{jemalloc}.

@subsection @code{'LdAudit'} or @code{'ld_audit'}

This method is similar to @code{ld_preload} except that the rtld-audit (through the @code{LD_AUDIT} environment variable) mechanism is used instead of @code{LD_PRELOAD},
which is less invasive (cases where it is not transparent are very awkward).
This environment variable may be modified as long as the librairy introduced by @lmake stays present.

This also requires @file{libc.so} to be dynamically linked but failure to do so can be detected and an error is generated, mandating the use of another method (except @code{ld_preload}).

The main advantage is that is is both performant, very little invasive and static linkage of @code{libc} is exceptional (and can be detected).
The main inconvenient is that it requires a rather recent version of Linux and there are cases of incompatibilites
(e.g. code written in @code{rust}, including the rust compilers @code{cargo} and @code{rustc}).

This method is recommanded on systems that support it.

@subsection @code{'Ptrace'} or @code{'ptrace'}

The job is run @code{ptrace}'ed. The seccomp mechanism is used to reduce the performance hit to the minimum possible but still, it is often unacceptable.
There is no requirement that @file{libc.so} be dynamically linked.
It is almost not invasive (mostly the job cannot use ptrace itself, i.e. you will not be able to run an executable level debugger).

Th main adavantage is that it works with a statically linked @code{libc}.
The main inconvenient is that the performance hit can be severe.

This method is recommanded as a fall back when the previous (@code{ld_preload} and @code{ld_audit}) methods cannot be used.

@anchor{link-support}
@section Link support
@lmake has several levels of symbolic link support :
@itemize @minus
@item If @code{'None'} or @code{'none'}, Symbolic links are not supported, no effort is done to resolve them.
@item If @code{'File'} or @code{'file'}, Symbolic links are supported only when they point to files (much like hard links), so intermediate directories are not checked for symbolic links.
@item If @code{'Full'} or @code{'full'}, All symbolic links are supported. This is the most secure but also the most heavy in terms of performance as all intermediate directories have to be checked.
@end itemize

@anchor{rule-selection}
@section Rule selection

When @lmake needs to ensure that a file is up to date, the first action is to identify which rule, if any, must be used to generate it.
This rule selection process works in several steps described below.

A file is deemed buildable if the rule selection process leads to a job that generates the file.

@subsection Name length
First, the length of the target name is checked agains @code{lmake.config.path_max}.
If the target name is longer, then the process stops here and the file is not buildable.

@subsection Sources
The second step is to check target agains sources and source directories.

If the target is listed as a source it is deemed buildable.
No execution is associated, though, the file modifications made by the user are tracked instead.

If the target is within a directory listed as a source directory (i.e. appears ending with a @code{/} in the manifest), it is deemed buildable if it exists.
If it does not exist, it is not buildable.
In both cases, the process stops here.

@subsection Up-hill directory
The third step is to see if a up-hill directory (i.e. one of the directory along the directory path leading to the file) is (recursively) buildable.

If it is the case, the rule selection process stops here and the file is not buildable.

@subsection @code{AntiRule} and @code{SourceRule}
The following step is to match the target against @code{AntiRule}'s and @code{SourceRule}'s (ordered by their @code{prio} attribute, high values are considered first).
If one is found, the target is buildable if it matches a @code{SourceRule} and is not if it matches an @code{AntiRule}.

If it matches a @code{SourceRule} and it does not exist, it is still buildable, but has an error condition.

In all cases, as soon as such a match is found, the process stops here.

@subsection Plain rules

The rules are split into groups. Each group contains all of the rules that share a given @code{prio}.
Groups are ordered with higher @code{prio} first.

The following steps is executed for each group in order, until a rule is found. If none is found, the file declared not buildable.

@subsection Match a target
For a given rule, the file is matched against each target in turn (cf @pxref{regexpr}).
Static targets are tried first in user order, then star targets in user order, and matching stops at the first match.
Target order is made of @code{targets} and @code{target} entries in reversed MRO order (i.e. higher classes in the Python class hierarchy are considered first),
then @code{post_targets} and @code{post_target} entries in MRO order (i.e. lower classes in the Python class hierarchy are considered first.

If a target matches, the matching defines the value of the static stems (i.e. the stems that appear without a @code{*}).
Else, the rule does not apply.

@subsection Check static dependencies

The definition of the static stems allow to compute :
@itemize @minus
@item The other targets of the rule. Static targets become the associated file, star targets becomes regular expressions in which static stems are expanded.
@item Static dependencies by interpreting them as f-strings in which static stems and targets are defined.
@end itemize

Static dependencies are then analyzed to see if the are (recursively) buildable, and if any is not buildable, the rule does not apply.

@subsection Group recap
After these 2 previous steps have been done for the rules of a group, the applicable rules are analyzed the following way :
@itemize
@item If no rule apply, next group is analyzed.
@item If the file matches several rules as a sure target (i.e. a static target and all static deps are sure),
the file is deemed buildable, but if required to run, no job will be executed and the file will be in error.
@item If the file matches some rules as a non-sure target (i.e. a star target or a dep is not sure), the corresponding jobs are run.
If no such jobs generate the file, next group is analyzed.
If several of them generate the file, the file is buildable and in error.
@end itemize

@anchor{critical-deps}
@section Critical deps

The question of critical deps is a performance only question. Semantically, whether a dep is critical or not has no impact on the content of the files built by @lmake.

During dependency analysis, when a dep (call it @file{dep1}) has been used and turns out to be out-of-date, @lmake must choose between 2 strategies regarding the deps that follow :
@itemize @bullet
@item
One possibility is to anticipate that the modification of @file{dep1} has no impact on the list of following deps.
With such an anticipation, @lmake will keep the following deps, i.e. when ensuring that deps are up-to-date before launching a job, @lmake will launch all necessary jobs to rebuild
all dependencies in parallel, even if the deps have been explicitly declared parallel.
@item
Another possivility is to anticipate that such a modification of @file{dep1} will drastically change the list of following deps.
With such an anticipation, as soone as @lmake sees a modified dep, it will stop its analysis as the following deps, acquired with an out-of-date content of @file{dep1} is meaningless.
@end itemize

The first strategy is speculative : launch everything you hear about, and we will see later what is useful.
The second strategy is conservative : build only what is certain to be required.

Generally speaking, a speculative approach is much better, but there are exceptions.

Typical use of critical deps is when you have a report that is built from the results of tests provided by a list of tests (a test suite).

For example, let's say you have :
@itemize @minus
@item 2 tests whose reports are built in @file{test1.rpt} and @file{test2.rpt} by some rather heavy means
@item a test suite @file{test_suite.lst} listing these reports
@item a rule that builds @file{test_suite.rpts} by collating reports listed in @file{test_suite.lst}
@end itemize

In such a situation, the rule building @file{test_suite.rpts} typically has @file{test_suite.lst} as a static dependency but the actual reports @file{test1.rpt} and @file{test2.rpt} are
hidden dependencies, i.e. automatically discovered when building @file{test_suite.rpts}.

Suppose now that you make a modification that makes @file{test2.rpt} very heavy to generate. Knowing that, you change your test_suite so list a lighter @file{test3.rpt} instead.
The succession of jobs would then be the following :
@itemize @minus
@item @file{test1.rpt} and @file{test2.rpt} are rebuilt as they are out-of-date after your modification.
@item @file{test_suite.rpts} is rebuilt to collate theses reports.
@item @lmake then sees that @file{test3.rpt} is needed instead of @file{test2.rpt}.
@item Hence, @file{test3.rpt} is (re)built.
@item @file{test_suite.rpts} is finally built from @file{test1.rpt} and @file{test3.rpt}.
@end itemize

There are 2 losses of performance here :
@itemize @minus
@item @file{test2.rpt} is unnecessarily rebuilt.
@item @file{test1.rpt} and @file{test3.rpt} are rebuilt sequentially.
@end itemize

The problem lies in the fact that @file{test1.rpt} and @file{test2.rpt} are rebuilt before @lmake had a chance to re-analyze the test suite showing that the new tests are test1 and test3.
Generally speaking, this is a good strategy : such modifications of the dependency graph happens rather rarely and speculating that it is pretty stable by building known dependencies before
launching a job is the right option.
But here, because collating is very light (something like just executing @code{cat} on the reports), it is better to check @file{tests_suilte.lst} first,
and if it changed, rerun the collation before ensuring (old) tests have run.

This is the purpose of the @code{critical} flag.
Such a flag can either be passed when declaring static deps in a rule, or dynamically using @code{lmake.depend} or @code{ldepend}.

The collating rule would look like :
@itemize @minus
@item Set the @code{critial} flag on @file{test_suite.lst} (before or after actually reading it, this has no impact).
@item Read @file{test_suite.lst}.
@item Call @code{ldepend} on the reports listed in @file{test_suite.lst}.
This is optional, just to generate parallel dependencies instead of automatic sequential dependencies (but if done, it must be before actually reading the reports).
@item Collate reports listed in @file{test_suite.lst}.
@end itemize

And the succession of job would be :
@itemize @minus
@item @file{test_suite.rpts} is rebuilt before analyzing @file{test1.rpt} and @file{test2.rpt} because @file{test_suite.lst} has changed.
@item @lmake sees that @file{test3.rpt} is needed instead of @file{test2.rpt}.
@item Hence, @file{test1.rpt} and @file{test3.rpt} are (re)built in parallel.
@item @file{test_suite.rpts} is finally built from @file{test1.rpt} and @file{test3.rpt}.
@end itemize

@anchor{hierarchical-repositories}
@section Hierarchical repositories

Hierarchical repositories are currently broken and will be fixed shortly.

@XXX{fix hierarchical repositories

Hierarchical repositories are repositories that contain repositories, i.e. some @Lmakefile are present in sub-directories.

In that situation, it is reasonable to assume that the @Lmakefile are made to handle building files underneath it.

To support this situation, @lmake allow you to simply import these @Lmakefile and the @code{cwd} attributes will automatically be set to the right value so that :
@itemize
@item Targets only match within the sub-repo (and escape is possibly by setting the @code{top} flag to the target to provide global rules).
@item The same applies to deps.
@item @code{cmd} is run from this sub-repository, i.e. its cwd is set accordingly.
@item The priority of the rule is boosted by adding to it the directory depth of the sub-repository times @code{lmake.config.sub_prio_boost}.
@end itemize
}

@anchor{eta-estimation}
@section ETA estimation

An ETA estimation is made possible because the execution time for each job is recorded in @lmake book-keeping after all successful runs
(if a job ends in error, it may very well have been much faster and the previous execution time is probably a better estimate than this one).
When a job has never run successfully, an ETE is used instead of its actual execution time by taking a moving average of all the jobs of the same rule.

This being given, a precise ETA would require a fake execution of the jobs yet to be run which can take all dependencies and resources into account.
But this is way too expensive, so a faster process must be done, even at the expense of precision.

In all cases, the ETA assumes that no new hidden dependencies are discovered and that no file is steady so that all jobs currently remaining will actually be executed.

2 approaches can be considered to estimate the time necessary to carry out remaining jobs :
@itemize
@item Resources limited : dependencies are ignored, only resources are considered.
Roughly, the time is the division of the quantity of resources necessary by the quantity of resources available.
For example, if you need 10 minutes of processing and you have 2 cpus, this will last 10/2=5 minutes.
@item Dependencies limited : resources are ignored and only dependencies are considered. This means you only look at the critical path.
For example if you need to run a 2 minutes job followed by a 3 minutes job, and in parallel you must run a 4 minutes job, this will last 2+3=5 minutes.
@end itemize

@lmake uses the first approach. For that it must know the critical resource for each job.
This is the purpose of the @code{n_tokens} and @code{job_tokens} attributes of the rules.
Each job accounts for ETE*@code{job_tokens}/@code{n_tokens}, and all these are accumulated to produce an overall time.
The ETA is then the current time + this accumulated time.

@anchor{video-mode}
@section Video mode and colors

If lmake is connected to a terminal, then the terminal foreground and background colors are probed and if the brightness of the background color is less than that of the foreground color,
video mode is set to normal, else it is set to reverse.

In that case, lmake output is colored and the (configurable) color set is chosen depending on video mode.

@anchor{resource-buckets}
@section Resource buckets

It may be wise to quantify resources with relatively large steps for resources @code{mem} and @code{tmp}, especially if these may be computed with a formula.

The reason is linked to the way the backends select jobs.
When a backend (actually the local, SGE and slurm backends essentially work the same way) search for the next job to launch, it walk through the available jobs to
find the eligible one with the highest priority.
When doing that, only jobs with different resources need to be compared as for a given set of resources, they can be pre-ordered by priority.
As a consequence, the running time is proportional to the number of different resources.
If the @code{mem} and @code{tmp} needed space is computed from some metrics, it may be very well possible that each job has a different number, leading to a selection process
whose time is proportional to the number of waiting jobs, which can be very high (maybe millions).
To help reduce this overhead, one may want to put jobs into buckets with defined values for these resources.
This can be done with a sound formula to compute the values.
But as this is potentially important for @lmake itself, @lmake provides an easy means to achieve this goal by defining a given precision.
After all, you probably do not care if the reserved memory is 990MB or 1024MB.

The @code{config.backends.precisions} field allows you to easily define the adequate granularity. The larger this number, the finer the granularity.
A fine granularity allows a better use of the available resources.
A coarser graniularity allows a more efficient job selection process.
So the right answer is a sound balance between these two aspects.
A value of 4 or 8 is probably a reasonable value.

In presence of jobs with a high degree of parallelism requiring a lot of cpus, the same may be applied for the required number of cpus.

@anchor{tmp}
@section Mapping the temporary directory

Mapping the temporary directory feature is an answer to some situations which are apparently against the @lmake execution model.

@lmake sees jobs as having some inputs and generating some outputs.
But some tools operate on data (typically a directory) without making a distinction between input and output.

Imagine, for example you have 2 closely related tools :
@itemize
@item Let's call these 2 tools phase1 and phase2.
@item phase1 is used to prepare a directory, for example it generates some source files and put the result in the directory.
@item phase2 operates on this directory, for example it compiles the source files prepared by phase1 and puts the compiled files next to the sources, in the same directory.
@item Suppose, in addition, that phase2 takes and argument, for example it may have several optimization levels for the compilation process.
@end itemize

Then, you want to organize your flow to have a first job using phase1, then several dependent jobs using phase2, potentially running in parallel.
One way to do that is to set up your flow the following way :
@itemize
@item Name the output of phase1 @file{phase1.out}
@item name the output of phases @file{phase2.arg.out} where @file{arg} may have several values.
@item In the rule to run phase1, simply drive it to generate its data in @file{phase1.out}.
@item In the rule to run phase 2, first copy @file{phase1.out} to @file{phase2.arg.out}, then use phase2 to operate on @file{phase2.arg.out}.
The copy process can be further optimized by linking in some situations, but his is not the purpose of this discussion.
@end itemize

This is fine, as long as copying the data is allowed.
Some tools store absolute paths in their own data, so that the copy of @file{phase1.out} to @file{phase2.arg.out} invalidates the data and makes them unusable.
In that case, a modified flow may be :
@itemize
@item In the rule to run phase1, drive it to generate its data in $TMPDIR, then copy $TMPDIR to @file{phase1.out}.
@item In the rule to run phase2, first copy @file{phase1.out} to $TMPDIR, then use phase2 to operate on $TMPDIR, then copy $TMPDIR to @file{phase2.arg.out}.
@end itemize

The problem is that the $TMPDIR used by phase1 may (and typically is) different from the $TMPDIR used for phase2.
This is not a bad @lmake design or a lack of luck, this is unavoidable if you want to run several instances of phase2 in parallel : they cannot all have the same $TMPDIR.

To face this situation, you can ask @lmake to arrange so that each of these jobs see $TMPDIR as a fixed name, for example /tmp, although the true underlying files are in different directories.
This way, the flow shown above works as expected.

This seems like an awkward situation, but is common practice in the CAD tools domain.

@anchor{codec}
@section Encoding and decoding

In some situations with heavily parameterized generated files, file names can become very long.
Think of the mere compilation of a C++ file @file{foo.c}. You may want to specify :
@itemize
@item the optimization level through a -@code{-O} argument
@item Whether debug checks are enable through the definition of @code{NDEBUG}
@item a trace level through the definition of a macro such as @code{TRACE_LEVEL}
@item whether and how to instrument with @code{-fsanitize}
@item whether some internal data are 32 or 64 bits
@item whether to use a reference algorithm or an agressively optimized one used in production.
@item ...
@end itemize
You may want to be able to generate any combination so as, for example, compare the output of any 2 of them for validation purpose.
You easily end up with an object file with a name such as @file{foo.O3.NDEBUG.TRACE_LEVEL=1.sanitize=address.32.o}.
Already 50 characters or so.
In a real projects, file names can easily be 200, 300, 400 characters long.

As long as the file name, with adequate shorthands such as using @code{TL} instead of @code{TRACE_LEVEL} fits within a few hundreds of characters, the situation is heavy but manageable.
But if you need, say 3000 characters to specify a file, then it becomes completely impractical.

When the configuration can be devised in advance, in a stable way, an efficient alternative is to create a file to contain it, which becomes a configuration name,
and just specify the configuration name in the generated file.

In the example above, you may have a file @file{test.opts} that contains options for testing and @file{prod.opts} that contains options for production.
then, your object file is simply named @file{foo.test.o} or @file{foo.prod.o}.

When it is not, the situation is more complex and you need to automatically generate these configuration files with reasonably short names.
A practical and stable way to generate short names is to compute a checksum on the parameters.
You then need a way to retrieve the original parameters from the checksum to generate the generated file (the @file{.o} file in our example).
In doing so, you must account for :
@itemize @minus
@item robustness    : because such checksums are subject to the birthday paradox, you need either to deal with collisions are provide enough margin (roughly doubling the size) to avoid them.
@item repeatability : your system must not prevent you from being able to repeat a scenario that was generated some days, weeks, months earlier.
@item merging       : when you invent a name, think that some colleagues working on the same project may also invent names, and they may collide.
Tools such as @code{git} are there to help you in this process, but your scheme must be git friendly.
@item performance   : you must have a scheme that support as many code/value associations as necessary for your case, without spending most of its time searching for value when given a code.
@item communication : ideally, you may want to signal a bug to a colleague by just telling him "build that target, and you see the bug".
If the target refers to a code, he may need some further steps to create the code/value association, which goes against communication.
@end itemize

One way to deal with this case is to create a central database, with the following pros and cons :
@itemize @minus
@item robustness    : collisions can easily be dealt with.
@item repeatability : this is a probleme. When dealing with collisions, some codes change, which change old repository because the database is not itself versioned. This is a serious problem.
@item merging       : no merging.
@item perfomance    : accessing the data in a performant way is easy. Detecting modifications so that @lmake can take sound decisions may be more challenging.
@item communication : excellent, the database is shared
@item installation  : you need a server, configure clients to connect to it, etc. it is some work
@item maintainance  : as any central services, you may inadvertently enter wrong data, you need a way to administer it as it has the potential to block the whole team.
@end itemize

The @code{lencode}/@code{ldecode} commands (or the @code{lmake.encode}/@code{lmake.decode} fonctions) are there to address this question.

The principle of opeartion is the following :
@itemize @minus
@item There are a certain number of files storing code/value associations. These are sources seen from @lmake, i.e. they are normally managed by @code{git}.
@item To keep the number of such files to a reasonably low level (say low compared to the overal number of sources), there are contexts, mostly used as a subdivision of files
@item So, a file provides a certain number of tables (the contexts), each table associating some codes with some values
@item These tables are stored in files as lines containing triplet : context, code, value
@item When reading, @code{lencode}/@code{ldecode} are very flexible. The files may contain garbage lines, duplicates, collisions, they are all ignored.
When 2 values are associated with the same code by 2 different lines, a new code is generated by lenghtening one of them with further digites of the checksum computed on the value.
When 2 codes are associated with the same value by 2 different lines, only one code is retained, the shorter of the 2 (or any if of equal length).
@item When writing, @code{lencode}/@code{ldecode} are very rigid. File is generated sorted, with no garbage lines, nor duplicates, or collisions.
@item When @lmake starts and read a file, it write it back in its canonical form.
@item When @lmake runs, that @code{lencode} is used and generate new codes on the fly, additional lines are merely appended to the file.
@end itemize

This has the following properties :
@itemize @minus
@item Information is under git. No further server, central database, management, configuration etc.
@item repeatability is excellent. As long as you do not merge, your are insensitive to external activities.
When merging, the probability of collision depends on the length of the used codes, which is under user control.
Moreover, the length increasing automatically with collisions maintain the number of such collision to a reasonably low level, even in fully automatic mode.
@item Merging is very easy : actually one need not even merge. The simple collision file generated by @code{git} can be used as is. This makes this tool very @code{git} friendly.
@item Robustness is perfect : collisions are detected and dealt with.
@item Coherence is perfect : seen from @lmake, each association is managed as a source.
If anything changes (i.e. a new value is associated with an old code or a new code is associated with an old value), the adequate jobs are rerun.
@item Performance is very good as the content of the file is cached in a performance friendly format by @lmake. And update to the file is done by a simple append.
However, the file is sorted at every @lmake command, making the content more rigid and the merge process easier.
@item Associations files can be editing by hand, so that human friendly codes may be associated to some heavily used values.
@code{lencode} will only generate codes from checksums, but will handle any code generated externally (manually or otherwise).
In case of collision and when @lmake must suppress one of 2 codes, externally generated codes are given preference as they believed to be more readable.
If 2 externally generated codes collide, a numerical suffix is appended or incremented to solve the collision.
@end itemize

@chapter FAQ

@section @code{gcc} does not generate dependencies on some generated @file{.h} files, how to handle this ?
When @code{gcc} starts, it looks at all its include directories listed through options such as @code{-I} (@code{-iquote}, @code{-isystem} and @code{-idirafter}).
If a directory does not exist, it is removed from its internal list and when a file is included with @code{#include}, such directories are not tried.
As a consequence, no dep to files within these directories are generated.
To circumvent this adverse optimization done by @code{gcc}, all directories that lie in the repository must exist before @code{gcc} is started.
An easy way to ensure that by creating a dependency to a marker file within each such directory and to create a very simple rule that generates such marker file.

An exemple is shown here :

@example
@group
class Mrkr(lmake.Rule) :
	prio   = float('inf')      # in case of clash with another rule the other rule is perfect, as long as mrkr is not a directory
	target = '@{__dir__@}mrkr'
	cmd    = ''                # target is open as its stdout, this is enough, we have nothing to put in the target
class Gcc(lmake.Rule) :
	targets = @{ 'OBJ' : '@{File:.+@}.o' @}
	deps    = @{ 'SRC' : '@{File:.+@}.c' @}
	cmd     = 'ldepend a/mrkr b/mrkr c/mrkr ; gcc -Ia -Ib -Ic -c -o @{OBJ@} @{SRC@}'
@end group
@end example

@XXX{to be completed}

@chapter Glossary

@table @asis
@item Birthday paradox
This is a wellknown counter intuitive problem linked to checksum collision. It is extensively described there : https://en.wikipedia.org/wiki/Birthday_problem
@item CAD
Computer Aided Design.
A domain used to produce various objects, in partiulcar integrated ciruits, characterized by heavy processing and complex flows.
@item diamond rule
A feature of Python that allows the following behavior :
@itemize
@item A class @code{D} inherits from @code{B} and @code{C} in that order.
@item Both @code{B} and @code{C} inherit from a class @code{A}.
@item A method @code{m} is defined on @code{A} and @code{C} but not on @code{B}.
@item Then if @code{m} is called from an instance of @code{D}, @code{C.m} will be called and not @code{B.m} (which turns out to be @code{A.m}).
@end itemize
This feature is a central point that makes Python multiple inheritance easy to use and enables the class hierarchy shopping list style.
@item ETA
Estimated Time of Arrival. This is the date at which a given event (such as a job being completed) is estimated to occur.
@item ETE
Estimated Time En route. This is the remaining time necessary to complete a task.
@item LRU
Least Recently Used. A classical cache replacement policy where the entry that was least recently used is discarded when a new one is allocated.
@item MRO
Method Research Order, the inheritance chain from the current class to its most basic base, usually @code{object}.
Python computes the MRO in such a way as to enforce the diamond rule.
@end table

@bye<|MERGE_RESOLUTION|>--- conflicted
+++ resolved
@@ -23,14 +23,10 @@
 @end macro
 
 @set TITLE The lmake Manual
-@set UPDATED 22 April 2024
-@set UPDATED-MONTH April 2024
+@set UPDATED 03 September 2024
+@set UPDATED-MONTH September 2024
 @set EDITION @dfn{work in progress}
-<<<<<<< HEAD
-@set VERSION 22.09
-=======
-@set VERSION 24.05
->>>>>>> 4aece307
+@set VERSION 24.09
 
 @settitle @value{TITLE}
 @setchapternewpage odd
