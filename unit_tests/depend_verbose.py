--- conflicted
+++ resolved
@@ -35,7 +35,7 @@
 
 	class Src(Base) :
 		target = 'hello'
-		dep    = 'dly'                                                         # ensure hello construction does not start too early, so that we are sure that we have may_rerun messages, not rerun
+		dep    = 'dly'                                         # ensure hello construction does not start too early, so that we are sure that we have may_rerun messages, not rerun
 		cmd    = f'echo hello.{step.p>=2}.{step.link_support}'
 
 	for ad in autodeps :
@@ -80,10 +80,5 @@
 				*( f'hello.{interp}.{ad}.{ls}.cpy' for interp in ('sh','py') for ad in autodeps )
 			,	new=... , may_rerun=... , rerun=... , done=(p==0)+(p!=1)+(p!=1)*2*n_ads
 			)
-<<<<<<< HEAD
 			assert cnts.may_rerun+cnts.rerun==(p==0)*2*n_ads
-			assert cnts.new<=1
-=======
-			assert cnts['may_rerun']+cnts['rerun']==(p==0)*2*n_ads
-			assert cnts['new']<=1
->>>>>>> 91e96b3b
+			assert cnts.new<=1                               # python may access Lmakefile.py if it generates a backtrace, which may happen