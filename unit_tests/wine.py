--- conflicted
+++ resolved
@@ -36,10 +36,6 @@
 		targets      = { 'WINE' : '.wine/{*:.*}' } # for init wine env is not incremental
 		side_targets = { 'WINE' : None }
 		allow_stderr = True
-<<<<<<< HEAD
-		timeout      = 30                     # actual time should be ~5s, but seems to block from time to time
-		cmd          = f'wine {hostname_exe}'
-=======
 		cmd          = 'wine64 cmd'                # do nothing, just to init support files (in targets)
 
 	class Dut(Base,WineRule) :
@@ -57,7 +53,6 @@
 			ref = socket.gethostname().lower()
 			dut = sys.stdin.read().strip().lower()
 			assert dut==ref,f'{dut} != {ref}'
->>>>>>> c533f8fd
 
 else :
 
